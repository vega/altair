from __future__ import annotations
<<<<<<< HEAD
from toolz import curried
=======
>>>>>>> 76a9ce1e
import uuid
from weakref import WeakValueDictionary
from typing import (
    Any,
<<<<<<< HEAD
=======
    Optional,
    Union,
    Dict,
    Set,
>>>>>>> 76a9ce1e
    MutableMapping,
    TypedDict,
    Final,
    TYPE_CHECKING,
    overload,
    Callable,
)

from altair.utils._importers import import_vegafusion
from altair.utils.core import DataFrameLike
from altair.utils.data import (
    DataType,
    ToValuesReturnType,
    MaxRowsError,
    SupportsGeoInterface,
)
from altair.vegalite.data import default_data_transformer


if TYPE_CHECKING:
    import pandas as pd
    from vegafusion.runtime import ChartState  # type: ignore

# Temporary storage for dataframes that have been extracted
# from charts by the vegafusion data transformer. Use a WeakValueDictionary
# rather than a dict so that the Python interpreter is free to garbage
# collect the stored DataFrames.
extracted_inline_tables: MutableMapping[str, DataFrameLike] = WeakValueDictionary()

# Special URL prefix that VegaFusion uses to denote that a
# dataset in a Vega spec corresponds to an entry in the `inline_datasets`
# kwarg of vf.runtime.pre_transform_spec().
VEGAFUSION_PREFIX: Final = "vegafusion+dataset://"


class _ToVegaFusionReturnUrlDict(TypedDict):
    url: str


_VegaFusionReturnType = Union[_ToVegaFusionReturnUrlDict, ToValuesReturnType]


@overload
def vegafusion_data_transformer(
    data: None = ..., max_rows: int = ...
) -> Callable[..., Any]: ...


@overload
def vegafusion_data_transformer(
    data: DataFrameLike, max_rows: int
) -> ToValuesReturnType: ...


@overload
def vegafusion_data_transformer(
<<<<<<< HEAD
    data: DataType, max_rows: int = 100000
) -> _ToVegaFusionReturnUrlDict | ToValuesReturnType:
=======
    data: Union[dict, pd.DataFrame, SupportsGeoInterface], max_rows: int
) -> _VegaFusionReturnType: ...


def vegafusion_data_transformer(
    data: Optional[DataType] = None, max_rows: int = 100000
) -> Union[Callable[..., Any], _VegaFusionReturnType]:
>>>>>>> 76a9ce1e
    """VegaFusion Data Transformer"""
    if data is None:
        return vegafusion_data_transformer
    elif isinstance(data, DataFrameLike) and not isinstance(data, SupportsGeoInterface):
        table_name = f"table_{uuid.uuid4()}".replace("-", "_")
        extracted_inline_tables[table_name] = data
        return {"url": VEGAFUSION_PREFIX + table_name}
    else:
        # Use default transformer for geo interface objects
        # # (e.g. a geopandas GeoDataFrame)
        # Or if we don't recognize data type
        return default_data_transformer(data)


def get_inline_table_names(vega_spec: dict[str, Any]) -> set[str]:
    """Get a set of the inline datasets names in the provided Vega spec

    Inline datasets are encoded as URLs that start with the table://
    prefix.

    Parameters
    ----------
    vega_spec: dict
        A Vega specification dict

    Returns
    -------
    set of str
        Set of the names of the inline datasets that are referenced
        in the specification.

    Examples
    --------
    >>> spec = {
    ...     "data": [
    ...         {
    ...             "name": "foo",
    ...             "url": "https://path/to/file.csv"
    ...         },
    ...         {
    ...             "name": "bar",
    ...             "url": "vegafusion+dataset://inline_dataset_123"
    ...         }
    ...     ]
    ... }
    >>> get_inline_table_names(spec)
    {'inline_dataset_123'}
    """
    table_names = set()

    # Process datasets
    for data in vega_spec.get("data", []):
        url = data.get("url", "")
        if url.startswith(VEGAFUSION_PREFIX):
            name = url[len(VEGAFUSION_PREFIX) :]
            table_names.add(name)

    # Recursively process child marks, which may have their own datasets
    for mark in vega_spec.get("marks", []):
        table_names.update(get_inline_table_names(mark))

    return table_names


def get_inline_tables(vega_spec: dict[str, Any]) -> dict[str, DataFrameLike]:
    """Get the inline tables referenced by a Vega specification

    Note: This function should only be called on a Vega spec that corresponds
    to a chart that was processed by the vegafusion_data_transformer.
    Furthermore, this function may only be called once per spec because
    the returned dataframes are deleted from internal storage.

    Parameters
    ----------
    vega_spec: dict
        A Vega specification dict

    Returns
    -------
    dict from str to dataframe
        dict from inline dataset name to dataframe object
    """
    inline_names = get_inline_table_names(vega_spec)
    # exclude named dataset that was provided by the user,
    # or dataframes that have been deleted.
    table_names = inline_names.intersection(extracted_inline_tables)
    return {k: extracted_inline_tables.pop(k) for k in table_names}


def compile_to_vegafusion_chart_state(
    vegalite_spec: dict[str, Any], local_tz: str
) -> ChartState:
    """Compile a Vega-Lite spec to a VegaFusion ChartState

    Note: This function should only be called on a Vega-Lite spec
    that was generated with the "vegafusion" data transformer enabled.
    In particular, this spec may contain references to extract datasets
    using table:// prefixed URLs.

    Parameters
    ----------
    vegalite_spec: dict
        A Vega-Lite spec that was generated from an Altair chart with
        the "vegafusion" data transformer enabled
    local_tz: str
        Local timezone name (e.g. 'America/New_York')

    Returns
    -------
    ChartState
        A VegaFusion ChartState object
    """
    # Local import to avoid circular ImportError
    from altair import vegalite_compilers, data_transformers

    vf = import_vegafusion()

    # Compile Vega-Lite spec to Vega
    compiler = vegalite_compilers.get()
    if compiler is None:
        msg = "No active vega-lite compiler plugin found"
        raise ValueError(msg)

    vega_spec = compiler(vegalite_spec)

    # Retrieve dict of inline tables referenced by the spec
    inline_tables = get_inline_tables(vega_spec)

    # Pre-evaluate transforms in vega spec with vegafusion
    row_limit = data_transformers.options.get("max_rows", None)

    chart_state = vf.runtime.new_chart_state(
        vega_spec,
        local_tz=local_tz,
        inline_datasets=inline_tables,
        row_limit=row_limit,
    )

    # Check from row limit warning and convert to MaxRowsError
    handle_row_limit_exceeded(row_limit, chart_state.get_warnings())

    return chart_state


def compile_with_vegafusion(vegalite_spec: dict[str, Any]) -> dict:
    """Compile a Vega-Lite spec to Vega and pre-transform with VegaFusion

    Note: This function should only be called on a Vega-Lite spec
    that was generated with the "vegafusion" data transformer enabled.
    In particular, this spec may contain references to extract datasets
    using table:// prefixed URLs.

    Parameters
    ----------
    vegalite_spec: dict
        A Vega-Lite spec that was generated from an Altair chart with
        the "vegafusion" data transformer enabled

    Returns
    -------
    dict
        A Vega spec that has been pre-transformed by VegaFusion
    """
    # Local import to avoid circular ImportError
    from altair import vegalite_compilers, data_transformers

    vf = import_vegafusion()

    # Compile Vega-Lite spec to Vega
    compiler = vegalite_compilers.get()
    if compiler is None:
        msg = "No active vega-lite compiler plugin found"
        raise ValueError(msg)

    vega_spec = compiler(vegalite_spec)

    # Retrieve dict of inline tables referenced by the spec
    inline_tables = get_inline_tables(vega_spec)

    # Pre-evaluate transforms in vega spec with vegafusion
    row_limit = data_transformers.options.get("max_rows", None)
    transformed_vega_spec, warnings = vf.runtime.pre_transform_spec(
        vega_spec,
        vf.get_local_tz(),
        inline_datasets=inline_tables,
        row_limit=row_limit,
    )

    # Check from row limit warning and convert to MaxRowsError
    handle_row_limit_exceeded(row_limit, warnings)

    return transformed_vega_spec


def handle_row_limit_exceeded(row_limit: int, warnings: list):
    for warning in warnings:
        if warning.get("type") == "RowLimitExceeded":
            msg = (
                "The number of dataset rows after filtering and aggregation exceeds\n"
                f"the current limit of {row_limit}. Try adding an aggregation to reduce\n"
                "the size of the dataset that must be loaded into the browser. Or, disable\n"
                "the limit by calling alt.data_transformers.disable_max_rows(). Note that\n"
                "disabling this limit may cause the browser to freeze or crash."
            )
            raise MaxRowsError(msg)


def using_vegafusion() -> bool:
    """Check whether the vegafusion data transformer is enabled"""
    # Local import to avoid circular ImportError
    from altair import data_transformers

    return data_transformers.active == "vegafusion"<|MERGE_RESOLUTION|>--- conflicted
+++ resolved
@@ -1,19 +1,12 @@
 from __future__ import annotations
-<<<<<<< HEAD
-from toolz import curried
-=======
->>>>>>> 76a9ce1e
 import uuid
 from weakref import WeakValueDictionary
 from typing import (
     Any,
-<<<<<<< HEAD
-=======
     Optional,
     Union,
     Dict,
     Set,
->>>>>>> 76a9ce1e
     MutableMapping,
     TypedDict,
     Final,
@@ -70,10 +63,6 @@
 
 @overload
 def vegafusion_data_transformer(
-<<<<<<< HEAD
-    data: DataType, max_rows: int = 100000
-) -> _ToVegaFusionReturnUrlDict | ToValuesReturnType:
-=======
     data: Union[dict, pd.DataFrame, SupportsGeoInterface], max_rows: int
 ) -> _VegaFusionReturnType: ...
 
@@ -81,7 +70,6 @@
 def vegafusion_data_transformer(
     data: Optional[DataType] = None, max_rows: int = 100000
 ) -> Union[Callable[..., Any], _VegaFusionReturnType]:
->>>>>>> 76a9ce1e
     """VegaFusion Data Transformer"""
     if data is None:
         return vegafusion_data_transformer
