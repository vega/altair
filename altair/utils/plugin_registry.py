<<<<<<< HEAD
from __future__ import annotations
from typing import Any, Generic, TypeVar, cast, TYPE_CHECKING

from importlib.metadata import entry_points

from toolz import curry

if TYPE_CHECKING:
    from types import TracebackType

=======
from functools import partial
from typing import Any, Dict, List, Optional, Generic, TypeVar, Union, cast, Callable
from types import TracebackType
from importlib.metadata import entry_points

>>>>>>> 76a9ce1e

PluginType = TypeVar("PluginType")


class NoSuchEntryPoint(Exception):
    def __init__(self, group, name):
        self.group = group
        self.name = name

    def __str__(self):
        return f"No {self.name!r} entry point found in group {self.group!r}"


class PluginEnabler:
    """Context manager for enabling plugins

    This object lets you use enable() as a context manager to
    temporarily enable a given plugin::

        with plugins.enable('name'):
            do_something()  # 'name' plugin temporarily enabled
        # plugins back to original state
    """

    def __init__(self, registry: PluginRegistry, name: str, **options):
        self.registry: PluginRegistry = registry
        self.name: str = name
        self.options: dict[str, Any] = options
        self.original_state: dict[str, Any] = registry._get_state()
        self.registry._enable(name, **options)

    def __enter__(self) -> PluginEnabler:
        return self

    def __exit__(self, typ: type, value: Exception, traceback: TracebackType) -> None:
        self.registry._set_state(self.original_state)

    def __repr__(self) -> str:
        return f"{self.registry.__class__.__name__}.enable({self.name!r})"


class PluginRegistry(Generic[PluginType]):
    """A registry for plugins.

    This is a plugin registry that allows plugins to be loaded/registered
    in two ways:

    1. Through an explicit call to ``.register(name, value)``.
    2. By looking for other Python packages that are installed and provide
       a setuptools entry point group.

    When you create an instance of this class, provide the name of the
    entry point group to use::

        reg = PluginRegister('my_entrypoint_group')

    """

    # this is a mapping of name to error message to allow custom error messages
    # in case an entrypoint is not found
    entrypoint_err_messages: dict[str, str] = {}

    # global settings is a key-value mapping of settings that are stored globally
    # in the registry rather than passed to the plugins
    _global_settings: dict[str, Any] = {}

    def __init__(self, entry_point_group: str = "", plugin_type: type = Callable):  # type: ignore[assignment]
        """Create a PluginRegistry for a named entry point group.

        Parameters
        ==========
        entry_point_group: str
            The name of the entry point group.
        plugin_type: object
            A type that will optionally be used for runtime type checking of
            loaded plugins using isinstance.
        """
<<<<<<< HEAD
        self.entry_point_group: str = entry_point_group
        self.plugin_type: type[Any] = plugin_type
        self._active: PluginType | None = None
        self._active_name: str = ""
        self._plugins: dict[str, PluginType] = {}
        self._options: dict[str, Any] = {}
        self._global_settings: dict[str, Any] = self.__class__._global_settings.copy()

    def register(self, name: str, value: PluginType | None) -> PluginType | None:
=======
        self.entry_point_group = entry_point_group  # type: str
        self.plugin_type = plugin_type  # type: Optional[type]
        self._active = None  # type: Optional[PluginType]
        self._active_name = ""  # type: str
        self._plugins = {}  # type: Dict[str, PluginType]
        self._options = {}  # type: Dict[str, Any]
        self._global_settings = self.__class__._global_settings.copy()  # type: dict

    def register(
        self, name: str, value: Union[Optional[PluginType], Any]
    ) -> Optional[PluginType]:
>>>>>>> 76a9ce1e
        """Register a plugin by name and value.

        This method is used for explicit registration of a plugin and shouldn't be
        used to manage entry point managed plugins, which are auto-loaded.

        Parameters
        ==========
        name: str
            The name of the plugin.
        value: PluginType or None
            The actual plugin object to register or None to unregister that plugin.

        Returns
        =======
        plugin: PluginType or None
            The plugin that was registered or unregistered.
        """
        if value is None:
            return self._plugins.pop(name, None)
        else:
            assert isinstance(
                value, self.plugin_type
            )  # Should ideally be fixed by better annotating plugin_type
            self._plugins[name] = value
            return value

    def names(self) -> list[str]:
        """List the names of the registered and entry points plugins."""
        exts = list(self._plugins.keys())
        e_points = importlib_metadata_get(self.entry_point_group)
        more_exts = [ep.name for ep in e_points]
        exts.extend(more_exts)
        return sorted(set(exts))

    def _get_state(self) -> dict[str, Any]:
        """Return a dictionary representing the current state of the registry"""
        return {
            "_active": self._active,
            "_active_name": self._active_name,
            "_plugins": self._plugins.copy(),
            "_options": self._options.copy(),
            "_global_settings": self._global_settings.copy(),
        }

    def _set_state(self, state: dict[str, Any]) -> None:
        """Reset the state of the registry"""
        assert set(state.keys()) == {
            "_active",
            "_active_name",
            "_plugins",
            "_options",
            "_global_settings",
        }
        for key, val in state.items():
            setattr(self, key, val)

    def _enable(self, name: str, **options) -> None:
        if name not in self._plugins:
            try:
                (ep,) = (
                    ep
                    for ep in importlib_metadata_get(self.entry_point_group)
                    if ep.name == name
                )
            except ValueError as err:
                if name in self.entrypoint_err_messages:
                    raise ValueError(self.entrypoint_err_messages[name]) from err
                else:
                    raise NoSuchEntryPoint(self.entry_point_group, name) from err
            value = cast(PluginType, ep.load())
            self.register(name, value)
        self._active_name = name
        self._active = self._plugins[name]
        for key in set(options.keys()) & set(self._global_settings.keys()):
            self._global_settings[key] = options.pop(key)
        self._options = options

    def enable(self, name: str | None = None, **options) -> PluginEnabler:
        """Enable a plugin by name.

        This can be either called directly, or used as a context manager.

        Parameters
        ----------
        name : string (optional)
            The name of the plugin to enable. If not specified, then use the
            current active name.
        **options :
            Any additional parameters will be passed to the plugin as keyword
            arguments

        Returns
        -------
        PluginEnabler:
            An object that allows enable() to be used as a context manager
        """
        if name is None:
            name = self.active
        return PluginEnabler(self, name, **options)

    @property
    def active(self) -> str:
        """Return the name of the currently active plugin"""
        return self._active_name

    @property
    def options(self) -> dict[str, Any]:
        """Return the current options dictionary"""
        return self._options

<<<<<<< HEAD
    def get(self) -> PluginType | None:
=======
    def get(self) -> Optional[Union[PluginType, Callable[..., Any]]]:
>>>>>>> 76a9ce1e
        """Return the currently active plugin."""
        if self._options:
            if func := self._active:
                # NOTE: Fully do not understand this one
                # error: Argument 1 to "partial" has incompatible type "PluginType"; expected "Callable[..., Never]"
                return partial(func, **self._options)  # type: ignore[arg-type]
            else:
                raise TypeError("Unclear what this meant by passing to curry.")
        else:
            return self._active

    def __repr__(self) -> str:
        return f"{type(self).__name__}(active={self.active!r}, registered={self.names()!r})"


def importlib_metadata_get(group):
    ep = entry_points()
    # 'select' was introduced in Python 3.10 and 'get' got deprecated
    # We don't check for Python version here as by checking with hasattr we
    # also get compatibility with the importlib_metadata package which had a different
    # deprecation cycle for 'get'
    if hasattr(ep, "select"):
        return ep.select(group=group)
    else:
        return ep.get(group, [])<|MERGE_RESOLUTION|>--- conflicted
+++ resolved
@@ -1,21 +1,13 @@
-<<<<<<< HEAD
 from __future__ import annotations
-from typing import Any, Generic, TypeVar, cast, TYPE_CHECKING
+
+from functools import partial
+from typing import Any, Generic, TypeVar, cast, Callable, TYPE_CHECKING
 
 from importlib.metadata import entry_points
-
-from toolz import curry
 
 if TYPE_CHECKING:
     from types import TracebackType
 
-=======
-from functools import partial
-from typing import Any, Dict, List, Optional, Generic, TypeVar, Union, cast, Callable
-from types import TracebackType
-from importlib.metadata import entry_points
-
->>>>>>> 76a9ce1e
 
 PluginType = TypeVar("PluginType")
 
@@ -93,7 +85,6 @@
             A type that will optionally be used for runtime type checking of
             loaded plugins using isinstance.
         """
-<<<<<<< HEAD
         self.entry_point_group: str = entry_point_group
         self.plugin_type: type[Any] = plugin_type
         self._active: PluginType | None = None
@@ -103,19 +94,6 @@
         self._global_settings: dict[str, Any] = self.__class__._global_settings.copy()
 
     def register(self, name: str, value: PluginType | None) -> PluginType | None:
-=======
-        self.entry_point_group = entry_point_group  # type: str
-        self.plugin_type = plugin_type  # type: Optional[type]
-        self._active = None  # type: Optional[PluginType]
-        self._active_name = ""  # type: str
-        self._plugins = {}  # type: Dict[str, PluginType]
-        self._options = {}  # type: Dict[str, Any]
-        self._global_settings = self.__class__._global_settings.copy()  # type: dict
-
-    def register(
-        self, name: str, value: Union[Optional[PluginType], Any]
-    ) -> Optional[PluginType]:
->>>>>>> 76a9ce1e
         """Register a plugin by name and value.
 
         This method is used for explicit registration of a plugin and shouldn't be
@@ -226,11 +204,7 @@
         """Return the current options dictionary"""
         return self._options
 
-<<<<<<< HEAD
-    def get(self) -> PluginType | None:
-=======
-    def get(self) -> Optional[Union[PluginType, Callable[..., Any]]]:
->>>>>>> 76a9ce1e
+    def get(self) -> PluginType | Callable[..., Any] | None:
         """Return the currently active plugin."""
         if self._options:
             if func := self._active:
