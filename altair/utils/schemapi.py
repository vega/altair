# The contents of this file are automatically written by
# tools/generate_schema_wrapper.py. Do not modify directly.
import collections
import contextlib
import inspect
import json
import textwrap
from typing import (
    Any,
    Sequence,
    List,
    Dict,
    Optional,
    DefaultDict,
    Tuple,
    Iterable,
    Type,
)
from itertools import zip_longest

import jsonschema
import jsonschema.exceptions
import jsonschema.validators
import numpy as np
import pandas as pd

from altair import vegalite

ValidationErrorList = List[jsonschema.exceptions.ValidationError]
GroupedValidationErrors = Dict[str, ValidationErrorList]


# If DEBUG_MODE is True, then schema objects are converted to dict and
# validated at creation time. This slows things down, particularly for
# larger specs, but leads to much more useful tracebacks for the user.
# Individual schema classes can override this by setting the
# class-level _class_is_valid_at_instantiation attribute to False
DEBUG_MODE = True


def enable_debug_mode():
    global DEBUG_MODE
    DEBUG_MODE = True


def disable_debug_mode():
    global DEBUG_MODE
    DEBUG_MODE = False


@contextlib.contextmanager
def debug_mode(arg):
    global DEBUG_MODE
    original = DEBUG_MODE
    DEBUG_MODE = arg
    try:
        yield
    finally:
        DEBUG_MODE = original


def validate_jsonschema(
    spec: Dict[str, Any],
    schema: Dict[str, Any],
    rootschema: Optional[Dict[str, Any]] = None,
    raise_error: bool = True,
) -> Optional[jsonschema.exceptions.ValidationError]:
    """Validates the passed in spec against the schema in the context of the
    rootschema. If any errors are found, they are deduplicated and prioritized
    and only the most relevant errors are kept. Errors are then either raised
    or returned, depending on the value of `raise_error`.
    """
    errors = _get_errors_from_spec(spec, schema, rootschema=rootschema)
    if errors:
        leaf_errors = _get_leaves_of_error_tree(errors)
        grouped_errors = _group_errors_by_json_path(leaf_errors)
        grouped_errors = _subset_to_most_specific_json_paths(grouped_errors)
        grouped_errors = _deduplicate_errors(grouped_errors)

        # Nothing special about this first error but we need to choose one
        # which can be raised
        main_error = list(grouped_errors.values())[0][0]
        # All errors are then attached as a new attribute to ValidationError so that
        # they can be used in SchemaValidationError to craft a more helpful
        # error message. Setting a new attribute like this is not ideal as
        # it then no longer matches the type ValidationError. It would be better
        # to refactor this function to never raise but only return errors.
        main_error._all_errors = grouped_errors  # type: ignore[attr-defined]
        if raise_error:
            raise main_error
        else:
            return main_error
    else:
        return None


def _get_errors_from_spec(
    spec: Dict[str, Any],
    schema: Dict[str, Any],
    rootschema: Optional[Dict[str, Any]] = None,
) -> ValidationErrorList:
    """Uses the relevant jsonschema validator to validate the passed in spec
    against the schema using the rootschema to resolve references.
    The schema and rootschema themselves are not validated but instead considered
    as valid.
    """
    # We don't use jsonschema.validate as this would validate the schema itself.
    # Instead, we pass the schema directly to the validator class. This is done for
    # two reasons: The schema comes from Vega-Lite and is not based on the user
    # input, therefore there is no need to validate it in the first place. Furthermore,
    # the "uri-reference" format checker fails for some of the references as URIs in
    # "$ref" are not encoded,
    # e.g. '#/definitions/ValueDefWithCondition<MarkPropFieldOrDatumDef,
    # (Gradient|string|null)>' would be a valid $ref in a Vega-Lite schema but
    # it is not a valid URI reference due to the characters such as '<'.
    if rootschema is not None:
        validator_cls = jsonschema.validators.validator_for(rootschema)
        resolver = jsonschema.RefResolver.from_schema(rootschema)
    else:
        validator_cls = jsonschema.validators.validator_for(schema)
        # No resolver is necessary if the schema is already the full schema
        resolver = None

    validator_kwargs = {"resolver": resolver}
    if hasattr(validator_cls, "FORMAT_CHECKER"):
        validator_kwargs["format_checker"] = validator_cls.FORMAT_CHECKER
    validator = validator_cls(schema, **validator_kwargs)
    errors = list(validator.iter_errors(spec))
    return errors


def _json_path(err: jsonschema.exceptions.ValidationError) -> str:
    """Drop in replacement for the .json_path property of the jsonschema
    ValidationError class, which is not available as property for
    ValidationError with jsonschema<4.0.1.
    More info, see https://github.com/altair-viz/altair/issues/3038
    """
    path = "$"
    for elem in err.absolute_path:
        if isinstance(elem, int):
            path += "[" + str(elem) + "]"
        else:
            path += "." + elem
    return path


def _group_errors_by_json_path(
    errors: ValidationErrorList,
) -> GroupedValidationErrors:
    """Groups errors by the `json_path` attribute of the jsonschema ValidationError
    class. This attribute contains the path to the offending element within
    a chart specification and can therefore be considered as an identifier of an
    'issue' in the chart that needs to be fixed.
    """
    errors_by_json_path = collections.defaultdict(list)
    for err in errors:
        err_key = getattr(err, "json_path", _json_path(err))
        errors_by_json_path[err_key].append(err)
    return dict(errors_by_json_path)


def _get_leaves_of_error_tree(
    errors: ValidationErrorList,
) -> ValidationErrorList:
    """For each error in `errors`, it traverses down the "error tree" that is generated
    by the jsonschema library to find and return all "leaf" errors. These are errors
    which have no further errors that caused it and so they are the most specific errors
    with the most specific error messages.
    """
    leaves: ValidationErrorList = []
    for err in errors:
        if err.context:
            # This means that the error `err` was caused by errors in subschemas.
            # The list of errors from the subschemas are available in the property
            # `context`.
            leaves.extend(_get_leaves_of_error_tree(err.context))
        else:
            leaves.append(err)
    return leaves


def _subset_to_most_specific_json_paths(
    errors_by_json_path: GroupedValidationErrors,
) -> GroupedValidationErrors:
    """Removes key (json path), value (errors) pairs where the json path is fully
    contained in another json path. For example if `errors_by_json_path` has two
    keys, `$.encoding.X` and `$.encoding.X.tooltip`, then the first one will be removed
    and only the second one is returned. This is done under the assumption that
    more specific json paths give more helpful error messages to the user.
    """
    errors_by_json_path_specific: GroupedValidationErrors = {}
    for json_path, errors in errors_by_json_path.items():
        if not _contained_at_start_of_one_of_other_values(
            json_path, list(errors_by_json_path.keys())
        ):
            errors_by_json_path_specific[json_path] = errors
    return errors_by_json_path_specific


def _contained_at_start_of_one_of_other_values(x: str, values: Sequence[str]) -> bool:
    # Does not count as "contained at start of other value" if the values are
    # the same. These cases should be handled separately
    return any(value.startswith(x) for value in values if x != value)


def _deduplicate_errors(
    grouped_errors: GroupedValidationErrors,
) -> GroupedValidationErrors:
    """Some errors have very similar error messages or are just in general not helpful
    for a user. This function removes as many of these cases as possible and
    can be extended over time to handle new cases that come up.
    """
    grouped_errors_deduplicated: GroupedValidationErrors = {}
    for json_path, element_errors in grouped_errors.items():
        errors_by_validator = _group_errors_by_validator(element_errors)

        deduplication_functions = {
            "enum": _deduplicate_enum_errors,
            "additionalProperties": _deduplicate_additional_properties_errors,
        }
        deduplicated_errors: ValidationErrorList = []
        for validator, errors in errors_by_validator.items():
            deduplication_func = deduplication_functions.get(validator, None)
            if deduplication_func is not None:
                errors = deduplication_func(errors)
            deduplicated_errors.extend(_deduplicate_by_message(errors))

        # Removes any ValidationError "'value' is a required property" as these
        # errors are unlikely to be the relevant ones for the user. They come from
        # validation against a schema definition where the output of `alt.value`
        # would be valid. However, if a user uses `alt.value`, the `value` keyword
        # is included automatically from that function and so it's unlikely
        # that this was what the user intended if the keyword is not present
        # in the first place.
        deduplicated_errors = [
            err for err in deduplicated_errors if not _is_required_value_error(err)
        ]

        grouped_errors_deduplicated[json_path] = deduplicated_errors
    return grouped_errors_deduplicated


def _is_required_value_error(err: jsonschema.exceptions.ValidationError) -> bool:
    return err.validator == "required" and err.validator_value == ["value"]


def _group_errors_by_validator(errors: ValidationErrorList) -> GroupedValidationErrors:
    """Groups the errors by the json schema "validator" that casued the error. For
    example if the error is that a value is not one of an enumeration in the json schema
    then the "validator" is `"enum"`, if the error is due to an unknown property that
    was set although no additional properties are allowed then "validator" is
    `"additionalProperties`, etc.
    """
    errors_by_validator: DefaultDict[
        str, ValidationErrorList
    ] = collections.defaultdict(list)
    for err in errors:
        # Ignore mypy error as err.validator as it wrongly sees err.validator
        # as of type Optional[Validator] instead of str which it is according
        # to the documentation and all tested cases
        errors_by_validator[err.validator].append(err)  # type: ignore[index]
    return dict(errors_by_validator)


def _deduplicate_enum_errors(errors: ValidationErrorList) -> ValidationErrorList:
    """Deduplicate enum errors by removing the errors where the allowed values
    are a subset of another error. For example, if `enum` contains two errors
    and one has `validator_value` (i.e. accepted values) ["A", "B"] and the
    other one ["A", "B", "C"] then the first one is removed and the final
    `enum` list only contains the error with ["A", "B", "C"].
    """
    if len(errors) > 1:
        # Values (and therefore `validator_value`) of an enum are always arrays,
        # see https://json-schema.org/understanding-json-schema/reference/generic.html#enumerated-values
        # which is why we can use join below
        value_strings = [",".join(err.validator_value) for err in errors]
        longest_enums: ValidationErrorList = []
        for value_str, err in zip(value_strings, errors):
            if not _contained_at_start_of_one_of_other_values(value_str, value_strings):
                longest_enums.append(err)
        errors = longest_enums
    return errors


def _deduplicate_additional_properties_errors(
    errors: ValidationErrorList,
) -> ValidationErrorList:
    """If there are multiple additional property errors it usually means that
    the offending element was validated against multiple schemas and
    its parent is a common anyOf validator.
    The error messages produced from these cases are usually
    very similar and we just take the shortest one. For example,
    the following 3 errors are raised for the `unknown` channel option in
    `alt.X("variety", unknown=2)`:
    - "Additional properties are not allowed ('unknown' was unexpected)"
    - "Additional properties are not allowed ('field', 'unknown' were unexpected)"
    - "Additional properties are not allowed ('field', 'type', 'unknown' were unexpected)"
    """
    if len(errors) > 1:
        # Test if all parent errors are the same anyOf error and only do
        # the prioritization in these cases. Can't think of a chart spec where this
        # would not be the case but still allow for it below to not break anything.
        parent = errors[0].parent
        if (
            parent is not None
            and parent.validator == "anyOf"
            # Use [1:] as don't have to check for first error as it was used
            # above to define `parent`
            and all(err.parent is parent for err in errors[1:])
        ):
            errors = [min(errors, key=lambda x: len(x.message))]
    return errors


def _deduplicate_by_message(errors: ValidationErrorList) -> ValidationErrorList:
    """Deduplicate errors by message. This keeps the original order in case
    it was chosen intentionally.
    """
    return list({e.message: e for e in errors}.values())


def _subclasses(cls):
    """Breadth-first sequence of all classes which inherit from cls."""
    seen = set()
    current_set = {cls}
    while current_set:
        seen |= current_set
        current_set = set.union(*(set(cls.__subclasses__()) for cls in current_set))
        for cls in current_set - seen:
            yield cls


def _todict(obj, context):
    """Convert an object to a dict representation."""
    if isinstance(obj, SchemaBase):
        return obj.to_dict(validate=False, context=context)
    elif isinstance(obj, (list, tuple, np.ndarray)):
        return [_todict(v, context) for v in obj]
    elif isinstance(obj, dict):
        return {k: _todict(v, context) for k, v in obj.items() if v is not Undefined}
    elif hasattr(obj, "to_dict"):
        return obj.to_dict()
    elif isinstance(obj, np.number):
        return float(obj)
    elif isinstance(obj, (pd.Timestamp, np.datetime64)):
        return pd.Timestamp(obj).isoformat()
    else:
        return obj


def _resolve_references(schema, root=None):
    """Resolve schema references."""
    resolver = jsonschema.RefResolver.from_schema(root or schema)
    while "$ref" in schema:
        with resolver.resolving(schema["$ref"]) as resolved:
            schema = resolved
    return schema


class SchemaValidationError(jsonschema.ValidationError):
    """A wrapper for jsonschema.ValidationError with friendlier traceback"""

    def __init__(self, obj: "SchemaBase", err: jsonschema.ValidationError) -> None:
        super().__init__(**err._contents())
        self.obj = obj
        self._errors: GroupedValidationErrors = getattr(
            err, "_all_errors", {getattr(err, "json_path", _json_path(err)): [err]}
        )
        # This is the message from err
        self._original_message = self.message
        self.message = self._get_message()

    def __str__(self) -> str:
        return self.message

    def _get_message(self) -> str:
        def indent_second_line_onwards(message: str, indent: int = 4) -> str:
            modified_lines: List[str] = []
            for idx, line in enumerate(message.split("\n")):
                if idx > 0 and len(line) > 0:
                    line = " " * indent + line
                modified_lines.append(line)
            return "\n".join(modified_lines)

        error_messages: List[str] = []
        # Only show a maximum of 3 errors as else the final message returned by this
        # method could get very long.
        for errors in list(self._errors.values())[:3]:
            error_messages.append(self._get_message_for_errors_group(errors))

        message = ""
        if len(error_messages) > 1:
            error_messages = [
                indent_second_line_onwards(f"Error {error_id}: {m}")
                for error_id, m in enumerate(error_messages, start=1)
            ]
            message += "Multiple errors were found.\n\n"
        message += "\n\n".join(error_messages)
        return message

    def _get_message_for_errors_group(
        self,
        errors: ValidationErrorList,
    ) -> str:
        if errors[0].validator == "additionalProperties":
            # During development, we only found cases where an additionalProperties
            # error was raised if that was the only error for the offending instance
            # as identifiable by the json path. Therefore, we just check here the first
            # error. However, other constellations might exist in which case
            # this should be adapted so that other error messages are shown as well.
            message = self._get_additional_properties_error_message(errors[0])
        else:
            message = self._get_default_error_message(errors=errors)

        return message.strip()

    def _get_additional_properties_error_message(
        self,
        error: jsonschema.exceptions.ValidationError,
    ) -> str:
        """Output all existing parameters when an unknown parameter is specified."""
        altair_cls = self._get_altair_class_for_error(error)
        param_dict_keys = inspect.signature(altair_cls).parameters.keys()
        param_names_table = self._format_params_as_table(param_dict_keys)

        # Error messages for these errors look like this:
        # "Additional properties are not allowed ('unknown' was unexpected)"
        # Line below extracts "unknown" from this string
        parameter_name = error.message.split("('")[-1].split("'")[0]
        message = f"""\
`{altair_cls.__name__}` has no parameter named '{parameter_name}'

Existing parameter names are:
{param_names_table}
See the help for `{altair_cls.__name__}` to read the full description of these parameters"""
        return message

    def _get_altair_class_for_error(
        self, error: jsonschema.exceptions.ValidationError
    ) -> Type["SchemaBase"]:
        """Try to get the lowest class possible in the chart hierarchy so
        it can be displayed in the error message. This should lead to more informative
        error messages pointing the user closer to the source of the issue.
        """
        for prop_name in reversed(error.absolute_path):
            # Check if str as e.g. first item can be a 0
            if isinstance(prop_name, str):
                potential_class_name = prop_name[0].upper() + prop_name[1:]
                cls = getattr(vegalite, potential_class_name, None)
                if cls is not None:
                    break
        else:
            # Did not find a suitable class based on traversing the path so we fall
            # back on the class of the top-level object which created
            # the SchemaValidationError
            cls = self.obj.__class__
        return cls

    @staticmethod
    def _format_params_as_table(param_dict_keys: Iterable[str]) -> str:
        """Format param names into a table so that they are easier to read"""
        param_names: Tuple[str, ...]
        name_lengths: Tuple[int, ...]
        param_names, name_lengths = zip(  # type: ignore[assignment]  # Mypy does think it's Tuple[Any]
            *[
                (name, len(name))
                for name in param_dict_keys
                if name not in ["kwds", "self"]
            ]
        )
        # Worst case scenario with the same longest param name in the same
        # row for all columns
        max_name_length = max(name_lengths)
        max_column_width = 80
        # Output a square table if not too big (since it is easier to read)
        num_param_names = len(param_names)
        square_columns = int(np.ceil(num_param_names**0.5))
        columns = min(max_column_width // max_name_length, square_columns)

        # Compute roughly equal column heights to evenly divide the param names
        def split_into_equal_parts(n: int, p: int) -> List[int]:
            return [n // p + 1] * (n % p) + [n // p] * (p - n % p)

        column_heights = split_into_equal_parts(num_param_names, columns)

        # Section the param names into columns and compute their widths
        param_names_columns: List[Tuple[str, ...]] = []
        column_max_widths: List[int] = []
        last_end_idx: int = 0
        for ch in column_heights:
            param_names_columns.append(param_names[last_end_idx : last_end_idx + ch])
            column_max_widths.append(
                max([len(param_name) for param_name in param_names_columns[-1]])
            )
            last_end_idx = ch + last_end_idx

        # Transpose the param name columns into rows to facilitate looping
        param_names_rows: List[Tuple[str, ...]] = []
        for li in zip_longest(*param_names_columns, fillvalue=""):
            param_names_rows.append(li)
        # Build the table as a string by iterating over and formatting the rows
        param_names_table: str = ""
        for param_names_row in param_names_rows:
            for num, param_name in enumerate(param_names_row):
                # Set column width based on the longest param in the column
                max_name_length_column = column_max_widths[num]
                column_pad = 3
                param_names_table += "{:<{}}".format(
                    param_name, max_name_length_column + column_pad
                )
                # Insert newlines and spacing after the last element in each row
                if num == (len(param_names_row) - 1):
                    param_names_table += "\n"
        return param_names_table

    def _get_default_error_message(
        self,
        errors: ValidationErrorList,
    ) -> str:
        bullet_points: List[str] = []
        errors_by_validator = _group_errors_by_validator(errors)
        if "enum" in errors_by_validator:
            for error in errors_by_validator["enum"]:
                bullet_points.append(f"one of {error.validator_value}")

        if "type" in errors_by_validator:
            types = [f"'{err.validator_value}'" for err in errors_by_validator["type"]]
            point = "of type "
            if len(types) == 1:
                point += types[0]
            elif len(types) == 2:
                point += f"{types[0]} or {types[1]}"
            else:
                point += ", ".join(types[:-1]) + f", or {types[-1]}"
            bullet_points.append(point)

        # It should not matter which error is specifically used as they are all
        # about the same offending instance (i.e. invalid value), so we can just
        # take the first one
        error = errors[0]
        # Add a summary line when parameters are passed an invalid value
        # For example: "'asdf' is an invalid value for `stack`
        message = f"'{error.instance}' is an invalid value"
        if error.absolute_path:
            message += f" for `{error.absolute_path[-1]}`"

        # Add bullet points
        if len(bullet_points) == 0:
            message += ".\n\n"
        elif len(bullet_points) == 1:
            message += f". Valid values are {bullet_points[0]}.\n\n"
        else:
            # We don't use .capitalize below to make the first letter uppercase
            # as that makes the rest of the message lowercase
            bullet_points = [point[0].upper() + point[1:] for point in bullet_points]
            message += ". Valid values are:\n\n"
            message += "\n".join([f"- {point}" for point in bullet_points])
            message += "\n\n"

        # Add unformatted messages of any remaining errors which were not
        # considered so far. This is not expected to be used but more exists
        # as a fallback for cases which were not known during development.
        for validator, errors in errors_by_validator.items():
            if validator not in ("enum", "type"):
                message += "\n".join([e.message for e in errors])

        return message


class UndefinedType:
    """A singleton object for marking undefined parameters"""

    __instance = None

    def __new__(cls, *args, **kwargs):
        if not isinstance(cls.__instance, cls):
            cls.__instance = object.__new__(cls, *args, **kwargs)
        return cls.__instance

    def __repr__(self):
        return "Undefined"


# In the future Altair may implement a more complete set of type hints.
# But for now, we'll add an annotation to indicate that the type checker
# should permit any value passed to a function argument whose default
# value is Undefined.
Undefined: Any = UndefinedType()


class SchemaBase:
    """Base class for schema wrappers.

    Each derived class should set the _schema class attribute (and optionally
    the _rootschema class attribute) which is used for validation.
    """

    _schema: Optional[Dict[str, Any]] = None
    _rootschema: Optional[Dict[str, Any]] = None
    _class_is_valid_at_instantiation = True

    def __init__(self, *args, **kwds):
        # Two valid options for initialization, which should be handled by
        # derived classes:
        # - a single arg with no kwds, for, e.g. {'type': 'string'}
        # - zero args with zero or more kwds for {'type': 'object'}
        if self._schema is None:
            raise ValueError(
                "Cannot instantiate object of type {}: "
                "_schema class attribute is not defined."
                "".format(self.__class__)
            )

        if kwds:
            assert len(args) == 0
        else:
            assert len(args) in [0, 1]

        # use object.__setattr__ because we override setattr below.
        object.__setattr__(self, "_args", args)
        object.__setattr__(self, "_kwds", kwds)

        if DEBUG_MODE and self._class_is_valid_at_instantiation:
            self.to_dict(validate=True)

    def copy(self, deep=True, ignore=()):
        """Return a copy of the object

        Parameters
        ----------
        deep : boolean or list, optional
            If True (default) then return a deep copy of all dict, list, and
            SchemaBase objects within the object structure.
            If False, then only copy the top object.
            If a list or iterable, then only copy the listed attributes.
        ignore : list, optional
            A list of keys for which the contents should not be copied, but
            only stored by reference.
        """

        def _shallow_copy(obj):
            if isinstance(obj, SchemaBase):
                return obj.copy(deep=False)
            elif isinstance(obj, list):
                return obj[:]
            elif isinstance(obj, dict):
                return obj.copy()
            else:
                return obj

        def _deep_copy(obj, ignore=()):
            if isinstance(obj, SchemaBase):
                args = tuple(_deep_copy(arg) for arg in obj._args)
                kwds = {
                    k: (_deep_copy(v, ignore=ignore) if k not in ignore else v)
                    for k, v in obj._kwds.items()
                }
                with debug_mode(False):
                    return obj.__class__(*args, **kwds)
            elif isinstance(obj, list):
                return [_deep_copy(v, ignore=ignore) for v in obj]
            elif isinstance(obj, dict):
                return {
                    k: (_deep_copy(v, ignore=ignore) if k not in ignore else v)
                    for k, v in obj.items()
                }
            else:
                return obj

        try:
            deep = list(deep)
        except TypeError:
            deep_is_list = False
        else:
            deep_is_list = True

        if deep and not deep_is_list:
            return _deep_copy(self, ignore=ignore)

        with debug_mode(False):
            copy = self.__class__(*self._args, **self._kwds)
        if deep_is_list:
            for attr in deep:
                copy[attr] = _shallow_copy(copy._get(attr))
        return copy

    def _get(self, attr, default=Undefined):
        """Get an attribute, returning default if not present."""
        attr = self._kwds.get(attr, Undefined)
        if attr is Undefined:
            attr = default
        return attr

    def __getattr__(self, attr):
        # reminder: getattr is called after the normal lookups
        if attr == "_kwds":
            raise AttributeError()
        if attr in self._kwds:
            return self._kwds[attr]
        else:
            try:
                _getattr = super(SchemaBase, self).__getattr__
            except AttributeError:
                _getattr = super(SchemaBase, self).__getattribute__
            return _getattr(attr)

    def __setattr__(self, item, val):
        self._kwds[item] = val

    def __getitem__(self, item):
        return self._kwds[item]

    def __setitem__(self, item, val):
        self._kwds[item] = val

    def __repr__(self):
        if self._kwds:
            args = (
                "{}: {!r}".format(key, val)
                for key, val in sorted(self._kwds.items())
                if val is not Undefined
            )
            args = "\n" + ",\n".join(args)
            return "{0}({{{1}\n}})".format(
                self.__class__.__name__, args.replace("\n", "\n  ")
            )
        else:
            return "{}({!r})".format(self.__class__.__name__, self._args[0])

    def __eq__(self, other):
        return (
            type(self) is type(other)
            and self._args == other._args
            and self._kwds == other._kwds
        )

<<<<<<< HEAD
    def to_dict(self, validate=True, format="vega-lite", ignore=None, context=None):
=======
    def to_dict(
        self,
        validate: bool = True,
        ignore: Optional[List[str]] = None,
        context: Optional[Dict[str, Any]] = None,
    ) -> dict:
>>>>>>> 6bd38c2f
        """Return a dictionary representation of the object

        Parameters
        ----------
        validate : bool, optional
            If True (default), then validate the output dictionary
            against the schema.
<<<<<<< HEAD
        format : str, default "vega-lite":
            The chart specification format. Only used for top-level chart objects
        ignore : list
            A list of keys to ignore. This will *not* passed to child to_dict
            function calls.
        context : dict (optional)
            A context dictionary that will be passed to all child to_dict
            function calls
=======
        ignore : list[str], optional
            A list of keys to ignore. It is usually not needed
            to specify this argument as a user.
        context : dict[str, Any], optional
            A context dictionary. It is usually not needed
            to specify this argument as a user.

        Notes
        -----
        Technical: The ignore parameter will *not* be passed to child to_dict
        function calls.
>>>>>>> 6bd38c2f

        Returns
        -------
        dict
            The dictionary representation of this object

        Raises
        ------
        SchemaValidationError :
            if validate=True and the dict does not conform to the schema
        """
        if context is None:
            context = {}
        if ignore is None:
            ignore = []

        if self._args and not self._kwds:
            result = _todict(self._args[0], context=context)
        elif not self._args:
            kwds = self._kwds.copy()
            # parsed_shorthand is added by FieldChannelMixin.
            # It's used below to replace shorthand with its long form equivalent
            # parsed_shorthand is removed from context if it exists so that it is
            # not passed to child to_dict function calls
            parsed_shorthand = context.pop("parsed_shorthand", {})
            # Prevent that pandas categorical data is automatically sorted
            # when a non-ordinal data type is specifed manually
            # or if the encoding channel does not support sorting
            if "sort" in parsed_shorthand and (
                "sort" not in kwds or kwds["type"] not in ["ordinal", Undefined]
            ):
                parsed_shorthand.pop("sort")

            kwds.update(
                {
                    k: v
                    for k, v in parsed_shorthand.items()
                    if kwds.get(k, Undefined) is Undefined
                }
            )
            kwds = {
                k: v for k, v in kwds.items() if k not in list(ignore) + ["shorthand"]
            }
            if "mark" in kwds and isinstance(kwds["mark"], str):
                kwds["mark"] = {"type": kwds["mark"]}
            result = _todict(
                kwds,
                context=context,
            )
        else:
            raise ValueError(
                "{} instance has both a value and properties : "
                "cannot serialize to dict".format(self.__class__)
            )
        if validate:
            try:
                self.validate(result)
            except jsonschema.ValidationError as err:
                # We do not raise `from err` as else the resulting
                # traceback is very long as it contains part
                # of the Vega-Lite schema. It would also first
                # show the less helpful ValidationError instead of
                # the more user friendly SchemaValidationError
                raise SchemaValidationError(self, err) from None
        return result

    def to_json(
        self,
        validate: bool = True,
        indent: int = 2,
        sort_keys: bool = True,
<<<<<<< HEAD
        format: str = "vega-lite",
=======
>>>>>>> 6bd38c2f
        ignore: Optional[List[str]] = None,
        context: Optional[Dict[str, Any]] = None,
        **kwargs,
    ) -> str:
        """Emit the JSON representation for this object as a string.

        Parameters
        ----------
        validate : bool, optional
            If True (default), then validate the output dictionary
            against the schema.
<<<<<<< HEAD
        ignore : list (optional)
            A list of keys to ignore. This will *not* passed to child to_dict
            function calls.
        context : dict (optional)
            A context dictionary that will be passed to all child to_dict
            function calls
        indent : integer, default 2
            the number of spaces of indentation to use
        sort_keys : boolean, default True
            if True, sort keys in the output
        format : str, default "vega-lite":
            The chart specification format. Only used for top-level chart objects
=======
        indent : int, optional
            The number of spaces of indentation to use. The default is 2.
        sort_keys : bool, optional
            If True (default), sort keys in the output.
        ignore : list[str], optional
            A list of keys to ignore. It is usually not needed
            to specify this argument as a user.
        context : dict[str, Any], optional
            A context dictionary. It is usually not needed
            to specify this argument as a user.
>>>>>>> 6bd38c2f
        **kwargs
            Additional keyword arguments are passed to ``json.dumps()``

        Notes
        -----
        Technical: The ignore parameter will *not* be passed to child to_dict
        function calls.

        Returns
        -------
        str
            The JSON specification of the chart object.
        """
        if ignore is None:
            ignore = []
        if context is None:
            context = {}
        dct = self.to_dict(validate=validate, ignore=ignore, context=context)
        return json.dumps(dct, indent=indent, sort_keys=sort_keys, **kwargs)

    @classmethod
    def _default_wrapper_classes(cls):
        """Return the set of classes used within cls.from_dict()"""
        return _subclasses(SchemaBase)

    @classmethod
    def from_dict(cls, dct, validate=True, _wrapper_classes=None):
        """Construct class from a dictionary representation

        Parameters
        ----------
        dct : dictionary
            The dict from which to construct the class
        validate : boolean
            If True (default), then validate the input against the schema.
        _wrapper_classes : list (optional)
            The set of SchemaBase classes to use when constructing wrappers
            of the dict inputs. If not specified, the result of
            cls._default_wrapper_classes will be used.

        Returns
        -------
        obj : Schema object
            The wrapped schema

        Raises
        ------
        jsonschema.ValidationError :
            if validate=True and dct does not conform to the schema
        """
        if validate:
            cls.validate(dct)
        if _wrapper_classes is None:
            _wrapper_classes = cls._default_wrapper_classes()
        converter = _FromDict(_wrapper_classes)
        return converter.from_dict(dct, cls)

    @classmethod
    def from_json(cls, json_string, validate=True, **kwargs):
        """Instantiate the object from a valid JSON string

        Parameters
        ----------
        json_string : string
            The string containing a valid JSON chart specification.
        validate : boolean
            If True (default), then validate the input against the schema.
        **kwargs :
            Additional keyword arguments are passed to json.loads

        Returns
        -------
        chart : Chart object
            The altair Chart object built from the specification.
        """
        dct = json.loads(json_string, **kwargs)
        return cls.from_dict(dct, validate=validate)

    @classmethod
    def validate(cls, instance, schema=None):
        """
        Validate the instance against the class schema in the context of the
        rootschema.
        """
        if schema is None:
            schema = cls._schema
        return validate_jsonschema(
            instance, schema, rootschema=cls._rootschema or cls._schema
        )

    @classmethod
    def resolve_references(cls, schema=None):
        """Resolve references in the context of this object's schema or root schema."""
        return _resolve_references(
            schema=(schema or cls._schema),
            root=(cls._rootschema or cls._schema or schema),
        )

    @classmethod
    def validate_property(cls, name, value, schema=None):
        """
        Validate a property against property schema in the context of the
        rootschema
        """
        value = _todict(value, context={})
        props = cls.resolve_references(schema or cls._schema).get("properties", {})
        return validate_jsonschema(
            value, props.get(name, {}), rootschema=cls._rootschema or cls._schema
        )

    def __dir__(self):
        return sorted(super().__dir__() + list(self._kwds.keys()))


def _passthrough(*args, **kwds):
    return args[0] if args else kwds


class _FromDict:
    """Class used to construct SchemaBase class hierarchies from a dict

    The primary purpose of using this class is to be able to build a hash table
    that maps schemas to their wrapper classes. The candidate classes are
    specified in the ``class_list`` argument to the constructor.
    """

    _hash_exclude_keys = ("definitions", "title", "description", "$schema", "id")

    def __init__(self, class_list):
        # Create a mapping of a schema hash to a list of matching classes
        # This lets us quickly determine the correct class to construct
        self.class_dict = collections.defaultdict(list)
        for cls in class_list:
            if cls._schema is not None:
                self.class_dict[self.hash_schema(cls._schema)].append(cls)

    @classmethod
    def hash_schema(cls, schema, use_json=True):
        """
        Compute a python hash for a nested dictionary which
        properly handles dicts, lists, sets, and tuples.

        At the top level, the function excludes from the hashed schema all keys
        listed in `exclude_keys`.

        This implements two methods: one based on conversion to JSON, and one based
        on recursive conversions of unhashable to hashable types; the former seems
        to be slightly faster in several benchmarks.
        """
        if cls._hash_exclude_keys and isinstance(schema, dict):
            schema = {
                key: val
                for key, val in schema.items()
                if key not in cls._hash_exclude_keys
            }
        if use_json:
            s = json.dumps(schema, sort_keys=True)
            return hash(s)
        else:

            def _freeze(val):
                if isinstance(val, dict):
                    return frozenset((k, _freeze(v)) for k, v in val.items())
                elif isinstance(val, set):
                    return frozenset(map(_freeze, val))
                elif isinstance(val, list) or isinstance(val, tuple):
                    return tuple(map(_freeze, val))
                else:
                    return val

            return hash(_freeze(schema))

    def from_dict(
        self, dct, cls=None, schema=None, rootschema=None, default_class=_passthrough
    ):
        """Construct an object from a dict representation"""
        if (schema is None) == (cls is None):
            raise ValueError("Must provide either cls or schema, but not both.")
        if schema is None:
            schema = schema or cls._schema
            rootschema = rootschema or cls._rootschema
        rootschema = rootschema or schema

        if isinstance(dct, SchemaBase):
            return dct

        if cls is None:
            # If there are multiple matches, we use the first one in the dict.
            # Our class dict is constructed breadth-first from top to bottom,
            # so the first class that matches is the most general match.
            matches = self.class_dict[self.hash_schema(schema)]
            if matches:
                cls = matches[0]
            else:
                cls = default_class
        schema = _resolve_references(schema, rootschema)

        if "anyOf" in schema or "oneOf" in schema:
            schemas = schema.get("anyOf", []) + schema.get("oneOf", [])
            for possible_schema in schemas:
                try:
                    validate_jsonschema(dct, possible_schema, rootschema=rootschema)
                except jsonschema.ValidationError:
                    continue
                else:
                    return self.from_dict(
                        dct,
                        schema=possible_schema,
                        rootschema=rootschema,
                        default_class=cls,
                    )

        if isinstance(dct, dict):
            # TODO: handle schemas for additionalProperties/patternProperties
            props = schema.get("properties", {})
            kwds = {}
            for key, val in dct.items():
                if key in props:
                    val = self.from_dict(val, schema=props[key], rootschema=rootschema)
                kwds[key] = val
            return cls(**kwds)

        elif isinstance(dct, list):
            item_schema = schema.get("items", {})
            dct = [
                self.from_dict(val, schema=item_schema, rootschema=rootschema)
                for val in dct
            ]
            return cls(dct)
        else:
            return cls(dct)


class _PropertySetter:
    def __init__(self, prop, schema):
        self.prop = prop
        self.schema = schema

    def __get__(self, obj, cls):
        self.obj = obj
        self.cls = cls
        # The docs from the encoding class parameter (e.g. `bin` in X, Color,
        # etc); this provides a general description of the parameter.
        self.__doc__ = self.schema["description"].replace("__", "**")
        property_name = f"{self.prop}"[0].upper() + f"{self.prop}"[1:]
        if hasattr(vegalite, property_name):
            altair_prop = getattr(vegalite, property_name)
            # Add the docstring from the helper class (e.g. `BinParams`) so
            # that all the parameter names of the helper class are included in
            # the final docstring
            parameter_index = altair_prop.__doc__.find("Parameters\n")
            if parameter_index > -1:
                self.__doc__ = (
                    altair_prop.__doc__[:parameter_index].replace("    ", "")
                    + self.__doc__
                    + textwrap.dedent(
                        f"\n\n    {altair_prop.__doc__[parameter_index:]}"
                    )
                )
            # For short docstrings such as Aggregate, Stack, et
            else:
                self.__doc__ = (
                    altair_prop.__doc__.replace("    ", "") + "\n" + self.__doc__
                )
            # Add signatures and tab completion for the method and parameter names
            self.__signature__ = inspect.signature(altair_prop)
            self.__wrapped__ = inspect.getfullargspec(altair_prop)
            self.__name__ = altair_prop.__name__
        else:
            # It seems like bandPosition is the only parameter that doesn't
            # have a helper class.
            pass
        return self

    def __call__(self, *args, **kwargs):
        obj = self.obj.copy()
        # TODO: use schema to validate
        obj[self.prop] = args[0] if args else kwargs
        return obj


def with_property_setters(cls):
    """
    Decorator to add property setters to a Schema class.
    """
    schema = cls.resolve_references()
    for prop, propschema in schema.get("properties", {}).items():
        setattr(cls, prop, _PropertySetter(prop, propschema))
    return cls<|MERGE_RESOLUTION|>--- conflicted
+++ resolved
@@ -734,16 +734,12 @@
             and self._kwds == other._kwds
         )
 
-<<<<<<< HEAD
-    def to_dict(self, validate=True, format="vega-lite", ignore=None, context=None):
-=======
     def to_dict(
         self,
         validate: bool = True,
         ignore: Optional[List[str]] = None,
         context: Optional[Dict[str, Any]] = None,
     ) -> dict:
->>>>>>> 6bd38c2f
         """Return a dictionary representation of the object
 
         Parameters
@@ -751,16 +747,6 @@
         validate : bool, optional
             If True (default), then validate the output dictionary
             against the schema.
-<<<<<<< HEAD
-        format : str, default "vega-lite":
-            The chart specification format. Only used for top-level chart objects
-        ignore : list
-            A list of keys to ignore. This will *not* passed to child to_dict
-            function calls.
-        context : dict (optional)
-            A context dictionary that will be passed to all child to_dict
-            function calls
-=======
         ignore : list[str], optional
             A list of keys to ignore. It is usually not needed
             to specify this argument as a user.
@@ -772,7 +758,6 @@
         -----
         Technical: The ignore parameter will *not* be passed to child to_dict
         function calls.
->>>>>>> 6bd38c2f
 
         Returns
         -------
@@ -844,10 +829,6 @@
         validate: bool = True,
         indent: int = 2,
         sort_keys: bool = True,
-<<<<<<< HEAD
-        format: str = "vega-lite",
-=======
->>>>>>> 6bd38c2f
         ignore: Optional[List[str]] = None,
         context: Optional[Dict[str, Any]] = None,
         **kwargs,
@@ -859,20 +840,6 @@
         validate : bool, optional
             If True (default), then validate the output dictionary
             against the schema.
-<<<<<<< HEAD
-        ignore : list (optional)
-            A list of keys to ignore. This will *not* passed to child to_dict
-            function calls.
-        context : dict (optional)
-            A context dictionary that will be passed to all child to_dict
-            function calls
-        indent : integer, default 2
-            the number of spaces of indentation to use
-        sort_keys : boolean, default True
-            if True, sort keys in the output
-        format : str, default "vega-lite":
-            The chart specification format. Only used for top-level chart objects
-=======
         indent : int, optional
             The number of spaces of indentation to use. The default is 2.
         sort_keys : bool, optional
@@ -883,7 +850,6 @@
         context : dict[str, Any], optional
             A context dictionary. It is usually not needed
             to specify this argument as a user.
->>>>>>> 6bd38c2f
         **kwargs
             Additional keyword arguments are passed to ``json.dumps()``
 
