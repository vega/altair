# The contents of this file are automatically written by
# tools/generate_schema_wrapper.py. Do not modify directly.
import collections
import contextlib
import copy
import inspect
import json
import sys
import textwrap
from typing import (
    Any,
    Sequence,
    List,
    Dict,
    Optional,
    DefaultDict,
    Tuple,
    Iterable,
    Type,
    Generator,
    Union,
    overload,
    Literal,
    TypeVar,
)
from itertools import zip_longest
from importlib.metadata import version as importlib_version
from typing import Final

import jsonschema
import jsonschema.exceptions
import jsonschema.validators
import numpy as np
import pandas as pd
from packaging.version import Version

# This leads to circular imports with the vegalite module. Currently, this works
# but be aware that when you access it in this script, the vegalite module might
# not yet be fully instantiated in case your code is being executed during import time
from altair import vegalite

if sys.version_info >= (3, 11):
    from typing import Self
else:
    from typing_extensions import Self

_TSchemaBase = TypeVar("_TSchemaBase", bound="SchemaBase")

ValidationErrorList = List[jsonschema.exceptions.ValidationError]
GroupedValidationErrors = Dict[str, ValidationErrorList]

# This URI is arbitrary and could be anything else. It just cannot be an empty
# string as we need to reference the schema registered in
# the referencing.Registry.
_VEGA_LITE_ROOT_URI: Final = "urn:vega-lite-schema"

# Ideally, jsonschema specification would be parsed from the current Vega-Lite
# schema instead of being hardcoded here as a default value.
# However, due to circular imports between this module and the altair.vegalite
# modules, this information is not yet available at this point as altair.vegalite
# is only partially loaded. The draft version which is used is unlikely to
# change often so it's ok to keep this. There is also a test which validates
# that this value is always the same as in the Vega-Lite schema.
_DEFAULT_JSON_SCHEMA_DRAFT_URL: Final = "http://json-schema.org/draft-07/schema#"


# If DEBUG_MODE is True, then schema objects are converted to dict and
# validated at creation time. This slows things down, particularly for
# larger specs, but leads to much more useful tracebacks for the user.
# Individual schema classes can override this by setting the
# class-level _class_is_valid_at_instantiation attribute to False
DEBUG_MODE: bool = True


def enable_debug_mode() -> None:
    global DEBUG_MODE
    DEBUG_MODE = True


def disable_debug_mode() -> None:
    global DEBUG_MODE
    DEBUG_MODE = False


@contextlib.contextmanager
def debug_mode(arg: bool) -> Generator[None, None, None]:
    global DEBUG_MODE
    original = DEBUG_MODE
    DEBUG_MODE = arg
    try:
        yield
    finally:
        DEBUG_MODE = original


@overload
def validate_jsonschema(
    spec: Dict[str, Any],
    schema: Dict[str, Any],
    rootschema: Optional[Dict[str, Any]] = ...,
    *,
    raise_error: Literal[True] = ...,
) -> None:
    ...


@overload
def validate_jsonschema(
    spec: Dict[str, Any],
    schema: Dict[str, Any],
    rootschema: Optional[Dict[str, Any]] = ...,
    *,
    raise_error: Literal[False],
) -> Optional[jsonschema.exceptions.ValidationError]:
    ...


def validate_jsonschema(
    spec,
    schema,
    rootschema=None,
    *,
    raise_error=True,
):
    """Validates the passed in spec against the schema in the context of the
    rootschema. If any errors are found, they are deduplicated and prioritized
    and only the most relevant errors are kept. Errors are then either raised
    or returned, depending on the value of `raise_error`.
    """
    errors = _get_errors_from_spec(spec, schema, rootschema=rootschema)
    if errors:
        leaf_errors = _get_leaves_of_error_tree(errors)
        grouped_errors = _group_errors_by_json_path(leaf_errors)
        grouped_errors = _subset_to_most_specific_json_paths(grouped_errors)
        grouped_errors = _deduplicate_errors(grouped_errors)

        # Nothing special about this first error but we need to choose one
        # which can be raised
        main_error = list(grouped_errors.values())[0][0]
        # All errors are then attached as a new attribute to ValidationError so that
        # they can be used in SchemaValidationError to craft a more helpful
        # error message. Setting a new attribute like this is not ideal as
        # it then no longer matches the type ValidationError. It would be better
        # to refactor this function to never raise but only return errors.
        main_error._all_errors = grouped_errors
        if raise_error:
            raise main_error
        else:
            return main_error
    else:
        return None


def _get_errors_from_spec(
    spec: Dict[str, Any],
    schema: Dict[str, Any],
    rootschema: Optional[Dict[str, Any]] = None,
) -> ValidationErrorList:
    """Uses the relevant jsonschema validator to validate the passed in spec
    against the schema using the rootschema to resolve references.
    The schema and rootschema themselves are not validated but instead considered
    as valid.
    """
    # We don't use jsonschema.validate as this would validate the schema itself.
    # Instead, we pass the schema directly to the validator class. This is done for
    # two reasons: The schema comes from Vega-Lite and is not based on the user
    # input, therefore there is no need to validate it in the first place. Furthermore,
    # the "uri-reference" format checker fails for some of the references as URIs in
    # "$ref" are not encoded,
    # e.g. '#/definitions/ValueDefWithCondition<MarkPropFieldOrDatumDef,
    # (Gradient|string|null)>' would be a valid $ref in a Vega-Lite schema but
    # it is not a valid URI reference due to the characters such as '<'.

    json_schema_draft_url = _get_json_schema_draft_url(rootschema or schema)
    validator_cls = jsonschema.validators.validator_for(
        {"$schema": json_schema_draft_url}
    )
    validator_kwargs: Dict[str, Any] = {}
    if hasattr(validator_cls, "FORMAT_CHECKER"):
        validator_kwargs["format_checker"] = validator_cls.FORMAT_CHECKER

    if _use_referencing_library():
        schema = _prepare_references_in_schema(schema)
        validator_kwargs["registry"] = _get_referencing_registry(
            rootschema or schema, json_schema_draft_url
        )

    else:
        # No resolver is necessary if the schema is already the full schema
        validator_kwargs["resolver"] = (
            jsonschema.RefResolver.from_schema(rootschema)
            if rootschema is not None
            else None
        )

    validator = validator_cls(schema, **validator_kwargs)
    errors = list(validator.iter_errors(spec))
    return errors


def _get_json_schema_draft_url(schema: dict) -> str:
    return schema.get("$schema", _DEFAULT_JSON_SCHEMA_DRAFT_URL)


def _use_referencing_library() -> bool:
    """In version 4.18.0, the jsonschema package deprecated RefResolver in
    favor of the referencing library."""
    jsonschema_version_str = importlib_version("jsonschema")
    return Version(jsonschema_version_str) >= Version("4.18")


def _prepare_references_in_schema(schema: Dict[str, Any]) -> Dict[str, Any]:
    # Create a copy so that $ref is not modified in the original schema in case
    # that it would still reference a dictionary which might be attached to
    # an Altair class _schema attribute
    schema = copy.deepcopy(schema)

    def _prepare_refs(d: Dict[str, Any]) -> Dict[str, Any]:
        """Add _VEGA_LITE_ROOT_URI in front of all $ref values. This function
        recursively iterates through the whole dictionary."""
        for key, value in d.items():
            if key == "$ref":
                d[key] = _VEGA_LITE_ROOT_URI + d[key]
            else:
                # $ref values can only be nested in dictionaries or lists
                # as the passed in `d` dictionary comes from the Vega-Lite json schema
                # and in json we only have arrays (-> lists in Python) and objects
                # (-> dictionaries in Python) which we need to iterate through.
                if isinstance(value, dict):
                    d[key] = _prepare_refs(value)
                elif isinstance(value, list):
                    prepared_values = []
                    for v in value:
                        if isinstance(v, dict):
                            v = _prepare_refs(v)
                        prepared_values.append(v)
                    d[key] = prepared_values
        return d

    schema = _prepare_refs(schema)
    return schema


# We do not annotate the return value here as the referencing library is not always
# available and this function is only executed in those cases.
def _get_referencing_registry(
    rootschema: Dict[str, Any], json_schema_draft_url: Optional[str] = None
):
    # Referencing is a dependency of newer jsonschema versions, starting with the
    # version that is specified in _use_referencing_library and we therefore
    # can expect that it is installed if the function returns True.
    # We ignore 'import' mypy errors which happen when the referencing library
    # is not installed. That's ok as in these cases this function is not called.
    # We also have to ignore 'unused-ignore' errors as mypy raises those in case
    # referencing is installed.
    import referencing  # type: ignore[import,unused-ignore]
    import referencing.jsonschema  # type: ignore[import,unused-ignore]

    if json_schema_draft_url is None:
        json_schema_draft_url = _get_json_schema_draft_url(rootschema)

    specification = referencing.jsonschema.specification_with(json_schema_draft_url)
    resource = specification.create_resource(rootschema)
    return referencing.Registry().with_resource(
        uri=_VEGA_LITE_ROOT_URI, resource=resource
    )


def _json_path(err: jsonschema.exceptions.ValidationError) -> str:
    """Drop in replacement for the .json_path property of the jsonschema
    ValidationError class, which is not available as property for
    ValidationError with jsonschema<4.0.1.
    More info, see https://github.com/altair-viz/altair/issues/3038
    """
    path = "$"
    for elem in err.absolute_path:
        if isinstance(elem, int):
            path += "[" + str(elem) + "]"
        else:
            path += "." + elem
    return path


def _group_errors_by_json_path(
    errors: ValidationErrorList,
) -> GroupedValidationErrors:
    """Groups errors by the `json_path` attribute of the jsonschema ValidationError
    class. This attribute contains the path to the offending element within
    a chart specification and can therefore be considered as an identifier of an
    'issue' in the chart that needs to be fixed.
    """
    errors_by_json_path = collections.defaultdict(list)
    for err in errors:
        err_key = getattr(err, "json_path", _json_path(err))
        errors_by_json_path[err_key].append(err)
    return dict(errors_by_json_path)


def _get_leaves_of_error_tree(
    errors: ValidationErrorList,
) -> ValidationErrorList:
    """For each error in `errors`, it traverses down the "error tree" that is generated
    by the jsonschema library to find and return all "leaf" errors. These are errors
    which have no further errors that caused it and so they are the most specific errors
    with the most specific error messages.
    """
    leaves: ValidationErrorList = []
    for err in errors:
        if err.context:
            # This means that the error `err` was caused by errors in subschemas.
            # The list of errors from the subschemas are available in the property
            # `context`.
            leaves.extend(_get_leaves_of_error_tree(err.context))
        else:
            leaves.append(err)
    return leaves


def _subset_to_most_specific_json_paths(
    errors_by_json_path: GroupedValidationErrors,
) -> GroupedValidationErrors:
    """Removes key (json path), value (errors) pairs where the json path is fully
    contained in another json path. For example if `errors_by_json_path` has two
    keys, `$.encoding.X` and `$.encoding.X.tooltip`, then the first one will be removed
    and only the second one is returned. This is done under the assumption that
    more specific json paths give more helpful error messages to the user.
    """
    errors_by_json_path_specific: GroupedValidationErrors = {}
    for json_path, errors in errors_by_json_path.items():
        if not _contained_at_start_of_one_of_other_values(
            json_path, list(errors_by_json_path.keys())
        ):
            errors_by_json_path_specific[json_path] = errors
    return errors_by_json_path_specific


def _contained_at_start_of_one_of_other_values(x: str, values: Sequence[str]) -> bool:
    # Does not count as "contained at start of other value" if the values are
    # the same. These cases should be handled separately
    return any(value.startswith(x) for value in values if x != value)


def _deduplicate_errors(
    grouped_errors: GroupedValidationErrors,
) -> GroupedValidationErrors:
    """Some errors have very similar error messages or are just in general not helpful
    for a user. This function removes as many of these cases as possible and
    can be extended over time to handle new cases that come up.
    """
    grouped_errors_deduplicated: GroupedValidationErrors = {}
    for json_path, element_errors in grouped_errors.items():
        errors_by_validator = _group_errors_by_validator(element_errors)

        deduplication_functions = {
            "enum": _deduplicate_enum_errors,
            "additionalProperties": _deduplicate_additional_properties_errors,
        }
        deduplicated_errors: ValidationErrorList = []
        for validator, errors in errors_by_validator.items():
            deduplication_func = deduplication_functions.get(validator, None)
            if deduplication_func is not None:
                errors = deduplication_func(errors)
            deduplicated_errors.extend(_deduplicate_by_message(errors))

        # Removes any ValidationError "'value' is a required property" as these
        # errors are unlikely to be the relevant ones for the user. They come from
        # validation against a schema definition where the output of `alt.value`
        # would be valid. However, if a user uses `alt.value`, the `value` keyword
        # is included automatically from that function and so it's unlikely
        # that this was what the user intended if the keyword is not present
        # in the first place.
        deduplicated_errors = [
            err for err in deduplicated_errors if not _is_required_value_error(err)
        ]

        grouped_errors_deduplicated[json_path] = deduplicated_errors
    return grouped_errors_deduplicated


def _is_required_value_error(err: jsonschema.exceptions.ValidationError) -> bool:
    return err.validator == "required" and err.validator_value == ["value"]


def _group_errors_by_validator(errors: ValidationErrorList) -> GroupedValidationErrors:
    """Groups the errors by the json schema "validator" that casued the error. For
    example if the error is that a value is not one of an enumeration in the json schema
    then the "validator" is `"enum"`, if the error is due to an unknown property that
    was set although no additional properties are allowed then "validator" is
    `"additionalProperties`, etc.
    """
    errors_by_validator: DefaultDict[
        str, ValidationErrorList
    ] = collections.defaultdict(list)
    for err in errors:
        # Ignore mypy error as err.validator as it wrongly sees err.validator
        # as of type Optional[Validator] instead of str which it is according
        # to the documentation and all tested cases
        errors_by_validator[err.validator].append(err)  # type: ignore[index]
    return dict(errors_by_validator)


def _deduplicate_enum_errors(errors: ValidationErrorList) -> ValidationErrorList:
    """Deduplicate enum errors by removing the errors where the allowed values
    are a subset of another error. For example, if `enum` contains two errors
    and one has `validator_value` (i.e. accepted values) ["A", "B"] and the
    other one ["A", "B", "C"] then the first one is removed and the final
    `enum` list only contains the error with ["A", "B", "C"].
    """
    if len(errors) > 1:
        # Values (and therefore `validator_value`) of an enum are always arrays,
        # see https://json-schema.org/understanding-json-schema/reference/generic.html#enumerated-values
        # which is why we can use join below
        value_strings = [",".join(err.validator_value) for err in errors]
        longest_enums: ValidationErrorList = []
        for value_str, err in zip(value_strings, errors):
            if not _contained_at_start_of_one_of_other_values(value_str, value_strings):
                longest_enums.append(err)
        errors = longest_enums
    return errors


def _deduplicate_additional_properties_errors(
    errors: ValidationErrorList,
) -> ValidationErrorList:
    """If there are multiple additional property errors it usually means that
    the offending element was validated against multiple schemas and
    its parent is a common anyOf validator.
    The error messages produced from these cases are usually
    very similar and we just take the shortest one. For example,
    the following 3 errors are raised for the `unknown` channel option in
    `alt.X("variety", unknown=2)`:
    - "Additional properties are not allowed ('unknown' was unexpected)"
    - "Additional properties are not allowed ('field', 'unknown' were unexpected)"
    - "Additional properties are not allowed ('field', 'type', 'unknown' were unexpected)"
    """
    if len(errors) > 1:
        # Test if all parent errors are the same anyOf error and only do
        # the prioritization in these cases. Can't think of a chart spec where this
        # would not be the case but still allow for it below to not break anything.
        parent = errors[0].parent
        if (
            parent is not None
            and parent.validator == "anyOf"
            # Use [1:] as don't have to check for first error as it was used
            # above to define `parent`
            and all(err.parent is parent for err in errors[1:])
        ):
            errors = [min(errors, key=lambda x: len(x.message))]
    return errors


def _deduplicate_by_message(errors: ValidationErrorList) -> ValidationErrorList:
    """Deduplicate errors by message. This keeps the original order in case
    it was chosen intentionally.
    """
    return list({e.message: e for e in errors}.values())


def _subclasses(cls: type) -> Generator[type, None, None]:
    """Breadth-first sequence of all classes which inherit from cls."""
    seen = set()
    current_set = {cls}
    while current_set:
        seen |= current_set
        current_set = set.union(*(set(cls.__subclasses__()) for cls in current_set))
        for cls in current_set - seen:
            yield cls


def _todict(obj: Any, context: Optional[Dict[str, Any]]) -> Any:
    """Convert an object to a dict representation."""
    if isinstance(obj, SchemaBase):
        return obj.to_dict(validate=False, context=context)
    elif isinstance(obj, (list, tuple, np.ndarray)):
        return [_todict(v, context) for v in obj]
    elif isinstance(obj, dict):
        return {k: _todict(v, context) for k, v in obj.items() if v is not Undefined}
    elif hasattr(obj, "to_dict"):
        return obj.to_dict()
    elif isinstance(obj, np.number):
        return float(obj)
    elif isinstance(obj, (pd.Timestamp, np.datetime64)):
        return pd.Timestamp(obj).isoformat()
    else:
        return obj


<<<<<<< HEAD
def _resolve_references(
    schema: Dict[str, Any], rootschema: Optional[Dict[str, Any]] = None
) -> Dict[str, Any]:
    """Resolve schema references until there is no $ref anymore
    in the top-level of the dictionary.
    """
    if _use_referencing_library():
        registry = _get_referencing_registry(rootschema or schema)
        # Using a different variable name to show that this is not the
        # jsonschema.RefResolver but instead a Resolver from the referencing
        # library
        referencing_resolver = registry.resolver()
        while "$ref" in schema:
            schema = referencing_resolver.lookup(
                _VEGA_LITE_ROOT_URI + schema["$ref"]
            ).contents
    else:
        resolver = jsonschema.RefResolver.from_schema(rootschema or schema)
        while "$ref" in schema:
            with resolver.resolving(schema["$ref"]) as resolved:
                schema = resolved
=======
def _resolve_references(schema: dict, root: Optional[dict] = None) -> dict:
    """Resolve schema references."""
    resolver = jsonschema.RefResolver.from_schema(root or schema)
    while "$ref" in schema:
        with resolver.resolving(schema["$ref"]) as resolved:
            schema = resolved
>>>>>>> 935e4e84
    return schema


class SchemaValidationError(jsonschema.ValidationError):
    """A wrapper for jsonschema.ValidationError with friendlier traceback"""

    def __init__(self, obj: "SchemaBase", err: jsonschema.ValidationError) -> None:
        super().__init__(**err._contents())
        self.obj = obj
        self._errors: GroupedValidationErrors = getattr(
            err, "_all_errors", {getattr(err, "json_path", _json_path(err)): [err]}
        )
        # This is the message from err
        self._original_message = self.message
        self.message = self._get_message()

    def __str__(self) -> str:
        return self.message

    def _get_message(self) -> str:
        def indent_second_line_onwards(message: str, indent: int = 4) -> str:
            modified_lines: List[str] = []
            for idx, line in enumerate(message.split("\n")):
                if idx > 0 and len(line) > 0:
                    line = " " * indent + line
                modified_lines.append(line)
            return "\n".join(modified_lines)

        error_messages: List[str] = []
        # Only show a maximum of 3 errors as else the final message returned by this
        # method could get very long.
        for errors in list(self._errors.values())[:3]:
            error_messages.append(self._get_message_for_errors_group(errors))

        message = ""
        if len(error_messages) > 1:
            error_messages = [
                indent_second_line_onwards(f"Error {error_id}: {m}")
                for error_id, m in enumerate(error_messages, start=1)
            ]
            message += "Multiple errors were found.\n\n"
        message += "\n\n".join(error_messages)
        return message

    def _get_message_for_errors_group(
        self,
        errors: ValidationErrorList,
    ) -> str:
        if errors[0].validator == "additionalProperties":
            # During development, we only found cases where an additionalProperties
            # error was raised if that was the only error for the offending instance
            # as identifiable by the json path. Therefore, we just check here the first
            # error. However, other constellations might exist in which case
            # this should be adapted so that other error messages are shown as well.
            message = self._get_additional_properties_error_message(errors[0])
        else:
            message = self._get_default_error_message(errors=errors)

        return message.strip()

    def _get_additional_properties_error_message(
        self,
        error: jsonschema.exceptions.ValidationError,
    ) -> str:
        """Output all existing parameters when an unknown parameter is specified."""
        altair_cls = self._get_altair_class_for_error(error)
        param_dict_keys = inspect.signature(altair_cls).parameters.keys()
        param_names_table = self._format_params_as_table(param_dict_keys)

        # Error messages for these errors look like this:
        # "Additional properties are not allowed ('unknown' was unexpected)"
        # Line below extracts "unknown" from this string
        parameter_name = error.message.split("('")[-1].split("'")[0]
        message = f"""\
`{altair_cls.__name__}` has no parameter named '{parameter_name}'

Existing parameter names are:
{param_names_table}
See the help for `{altair_cls.__name__}` to read the full description of these parameters"""
        return message

    def _get_altair_class_for_error(
        self, error: jsonschema.exceptions.ValidationError
    ) -> Type["SchemaBase"]:
        """Try to get the lowest class possible in the chart hierarchy so
        it can be displayed in the error message. This should lead to more informative
        error messages pointing the user closer to the source of the issue.
        """
        for prop_name in reversed(error.absolute_path):
            # Check if str as e.g. first item can be a 0
            if isinstance(prop_name, str):
                potential_class_name = prop_name[0].upper() + prop_name[1:]
                cls = getattr(vegalite, potential_class_name, None)
                if cls is not None:
                    break
        else:
            # Did not find a suitable class based on traversing the path so we fall
            # back on the class of the top-level object which created
            # the SchemaValidationError
            cls = self.obj.__class__
        return cls

    @staticmethod
    def _format_params_as_table(param_dict_keys: Iterable[str]) -> str:
        """Format param names into a table so that they are easier to read"""
        param_names: Tuple[str, ...]
        name_lengths: Tuple[int, ...]
        param_names, name_lengths = zip(
            *[
                (name, len(name))
                for name in param_dict_keys
                if name not in ["kwds", "self"]
            ]
        )
        # Worst case scenario with the same longest param name in the same
        # row for all columns
        max_name_length = max(name_lengths)
        max_column_width = 80
        # Output a square table if not too big (since it is easier to read)
        num_param_names = len(param_names)
        square_columns = int(np.ceil(num_param_names**0.5))
        columns = min(max_column_width // max_name_length, square_columns)

        # Compute roughly equal column heights to evenly divide the param names
        def split_into_equal_parts(n: int, p: int) -> List[int]:
            return [n // p + 1] * (n % p) + [n // p] * (p - n % p)

        column_heights = split_into_equal_parts(num_param_names, columns)

        # Section the param names into columns and compute their widths
        param_names_columns: List[Tuple[str, ...]] = []
        column_max_widths: List[int] = []
        last_end_idx: int = 0
        for ch in column_heights:
            param_names_columns.append(param_names[last_end_idx : last_end_idx + ch])
            column_max_widths.append(
                max([len(param_name) for param_name in param_names_columns[-1]])
            )
            last_end_idx = ch + last_end_idx

        # Transpose the param name columns into rows to facilitate looping
        param_names_rows: List[Tuple[str, ...]] = []
        for li in zip_longest(*param_names_columns, fillvalue=""):
            param_names_rows.append(li)
        # Build the table as a string by iterating over and formatting the rows
        param_names_table: str = ""
        for param_names_row in param_names_rows:
            for num, param_name in enumerate(param_names_row):
                # Set column width based on the longest param in the column
                max_name_length_column = column_max_widths[num]
                column_pad = 3
                param_names_table += "{:<{}}".format(
                    param_name, max_name_length_column + column_pad
                )
                # Insert newlines and spacing after the last element in each row
                if num == (len(param_names_row) - 1):
                    param_names_table += "\n"
        return param_names_table

    def _get_default_error_message(
        self,
        errors: ValidationErrorList,
    ) -> str:
        bullet_points: List[str] = []
        errors_by_validator = _group_errors_by_validator(errors)
        if "enum" in errors_by_validator:
            for error in errors_by_validator["enum"]:
                bullet_points.append(f"one of {error.validator_value}")

        if "type" in errors_by_validator:
            types = [f"'{err.validator_value}'" for err in errors_by_validator["type"]]
            point = "of type "
            if len(types) == 1:
                point += types[0]
            elif len(types) == 2:
                point += f"{types[0]} or {types[1]}"
            else:
                point += ", ".join(types[:-1]) + f", or {types[-1]}"
            bullet_points.append(point)

        # It should not matter which error is specifically used as they are all
        # about the same offending instance (i.e. invalid value), so we can just
        # take the first one
        error = errors[0]
        # Add a summary line when parameters are passed an invalid value
        # For example: "'asdf' is an invalid value for `stack`
        message = f"'{error.instance}' is an invalid value"
        if error.absolute_path:
            message += f" for `{error.absolute_path[-1]}`"

        # Add bullet points
        if len(bullet_points) == 0:
            message += ".\n\n"
        elif len(bullet_points) == 1:
            message += f". Valid values are {bullet_points[0]}.\n\n"
        else:
            # We don't use .capitalize below to make the first letter uppercase
            # as that makes the rest of the message lowercase
            bullet_points = [point[0].upper() + point[1:] for point in bullet_points]
            message += ". Valid values are:\n\n"
            message += "\n".join([f"- {point}" for point in bullet_points])
            message += "\n\n"

        # Add unformatted messages of any remaining errors which were not
        # considered so far. This is not expected to be used but more exists
        # as a fallback for cases which were not known during development.
        for validator, errors in errors_by_validator.items():
            if validator not in ("enum", "type"):
                message += "\n".join([e.message for e in errors])

        return message


class UndefinedType:
    """A singleton object for marking undefined parameters"""

    __instance = None

    def __new__(cls, *args, **kwargs):
        if not isinstance(cls.__instance, cls):
            cls.__instance = object.__new__(cls, *args, **kwargs)
        return cls.__instance

    def __repr__(self):
        return "Undefined"


# In the future Altair may implement a more complete set of type hints.
# But for now, we'll add an annotation to indicate that the type checker
# should permit any value passed to a function argument whose default
# value is Undefined.
Undefined: Any = UndefinedType()


class SchemaBase:
    """Base class for schema wrappers.

    Each derived class should set the _schema class attribute (and optionally
    the _rootschema class attribute) which is used for validation.
    """

    _schema: Optional[Dict[str, Any]] = None
    _rootschema: Optional[Dict[str, Any]] = None
    _class_is_valid_at_instantiation: bool = True

    def __init__(self, *args: Any, **kwds: Any) -> None:
        # Two valid options for initialization, which should be handled by
        # derived classes:
        # - a single arg with no kwds, for, e.g. {'type': 'string'}
        # - zero args with zero or more kwds for {'type': 'object'}
        if self._schema is None:
            raise ValueError(
                "Cannot instantiate object of type {}: "
                "_schema class attribute is not defined."
                "".format(self.__class__)
            )

        if kwds:
            assert len(args) == 0
        else:
            assert len(args) in [0, 1]

        # use object.__setattr__ because we override setattr below.
        object.__setattr__(self, "_args", args)
        object.__setattr__(self, "_kwds", kwds)

        if DEBUG_MODE and self._class_is_valid_at_instantiation:
            self.to_dict(validate=True)

    def copy(
        self, deep: Union[bool, Iterable] = True, ignore: Optional[list] = None
    ) -> Self:
        """Return a copy of the object

        Parameters
        ----------
        deep : boolean or list, optional
            If True (default) then return a deep copy of all dict, list, and
            SchemaBase objects within the object structure.
            If False, then only copy the top object.
            If a list or iterable, then only copy the listed attributes.
        ignore : list, optional
            A list of keys for which the contents should not be copied, but
            only stored by reference.
        """

        def _shallow_copy(obj):
            if isinstance(obj, SchemaBase):
                return obj.copy(deep=False)
            elif isinstance(obj, list):
                return obj[:]
            elif isinstance(obj, dict):
                return obj.copy()
            else:
                return obj

        def _deep_copy(obj, ignore: Optional[list] = None):
            if ignore is None:
                ignore = []
            if isinstance(obj, SchemaBase):
                args = tuple(_deep_copy(arg) for arg in obj._args)
                kwds = {
                    k: (_deep_copy(v, ignore=ignore) if k not in ignore else v)
                    for k, v in obj._kwds.items()
                }
                with debug_mode(False):
                    return obj.__class__(*args, **kwds)
            elif isinstance(obj, list):
                return [_deep_copy(v, ignore=ignore) for v in obj]
            elif isinstance(obj, dict):
                return {
                    k: (_deep_copy(v, ignore=ignore) if k not in ignore else v)
                    for k, v in obj.items()
                }
            else:
                return obj

        try:
            deep = list(deep)  # type: ignore[arg-type]
        except TypeError:
            deep_is_list = False
        else:
            deep_is_list = True

        if deep and not deep_is_list:
            return _deep_copy(self, ignore=ignore)

        with debug_mode(False):
            copy = self.__class__(*self._args, **self._kwds)
        if deep_is_list:
            # Assert statement is for the benefit of Mypy
            assert isinstance(deep, list)
            for attr in deep:
                copy[attr] = _shallow_copy(copy._get(attr))
        return copy

    def _get(self, attr, default=Undefined):
        """Get an attribute, returning default if not present."""
        attr = self._kwds.get(attr, Undefined)
        if attr is Undefined:
            attr = default
        return attr

    def __getattr__(self, attr):
        # reminder: getattr is called after the normal lookups
        if attr == "_kwds":
            raise AttributeError()
        if attr in self._kwds:
            return self._kwds[attr]
        else:
            try:
                _getattr = super(SchemaBase, self).__getattr__
            except AttributeError:
                _getattr = super(SchemaBase, self).__getattribute__
            return _getattr(attr)

    def __setattr__(self, item, val):
        self._kwds[item] = val

    def __getitem__(self, item):
        return self._kwds[item]

    def __setitem__(self, item, val):
        self._kwds[item] = val

    def __repr__(self):
        if self._kwds:
            args = (
                "{}: {!r}".format(key, val)
                for key, val in sorted(self._kwds.items())
                if val is not Undefined
            )
            args = "\n" + ",\n".join(args)
            return "{0}({{{1}\n}})".format(
                self.__class__.__name__, args.replace("\n", "\n  ")
            )
        else:
            return "{}({!r})".format(self.__class__.__name__, self._args[0])

    def __eq__(self, other):
        return (
            type(self) is type(other)
            and self._args == other._args
            and self._kwds == other._kwds
        )

    def to_dict(
        self,
        validate: bool = True,
        *,
        ignore: Optional[List[str]] = None,
        context: Optional[Dict[str, Any]] = None,
    ) -> dict:
        """Return a dictionary representation of the object

        Parameters
        ----------
        validate : bool, optional
            If True (default), then validate the output dictionary
            against the schema.
        ignore : list[str], optional
            A list of keys to ignore. It is usually not needed
            to specify this argument as a user.
        context : dict[str, Any], optional
            A context dictionary. It is usually not needed
            to specify this argument as a user.

        Notes
        -----
        Technical: The ignore parameter will *not* be passed to child to_dict
        function calls.

        Returns
        -------
        dict
            The dictionary representation of this object

        Raises
        ------
        SchemaValidationError :
            if validate=True and the dict does not conform to the schema
        """
        if context is None:
            context = {}
        if ignore is None:
            ignore = []

        if self._args and not self._kwds:
            result = _todict(self._args[0], context=context)
        elif not self._args:
            kwds = self._kwds.copy()
            # parsed_shorthand is added by FieldChannelMixin.
            # It's used below to replace shorthand with its long form equivalent
            # parsed_shorthand is removed from context if it exists so that it is
            # not passed to child to_dict function calls
            parsed_shorthand = context.pop("parsed_shorthand", {})
            # Prevent that pandas categorical data is automatically sorted
            # when a non-ordinal data type is specifed manually
            # or if the encoding channel does not support sorting
            if "sort" in parsed_shorthand and (
                "sort" not in kwds or kwds["type"] not in ["ordinal", Undefined]
            ):
                parsed_shorthand.pop("sort")

            kwds.update(
                {
                    k: v
                    for k, v in parsed_shorthand.items()
                    if kwds.get(k, Undefined) is Undefined
                }
            )
            kwds = {
                k: v for k, v in kwds.items() if k not in list(ignore) + ["shorthand"]
            }
            if "mark" in kwds and isinstance(kwds["mark"], str):
                kwds["mark"] = {"type": kwds["mark"]}
            result = _todict(
                kwds,
                context=context,
            )
        else:
            raise ValueError(
                "{} instance has both a value and properties : "
                "cannot serialize to dict".format(self.__class__)
            )
        if validate:
            try:
                self.validate(result)
            except jsonschema.ValidationError as err:
                # We do not raise `from err` as else the resulting
                # traceback is very long as it contains part
                # of the Vega-Lite schema. It would also first
                # show the less helpful ValidationError instead of
                # the more user friendly SchemaValidationError
                raise SchemaValidationError(self, err) from None
        return result

    def to_json(
        self,
        validate: bool = True,
        indent: int = 2,
        sort_keys: bool = True,
        *,
        ignore: Optional[List[str]] = None,
        context: Optional[Dict[str, Any]] = None,
        **kwargs,
    ) -> str:
        """Emit the JSON representation for this object as a string.

        Parameters
        ----------
        validate : bool, optional
            If True (default), then validate the output dictionary
            against the schema.
        indent : int, optional
            The number of spaces of indentation to use. The default is 2.
        sort_keys : bool, optional
            If True (default), sort keys in the output.
        ignore : list[str], optional
            A list of keys to ignore. It is usually not needed
            to specify this argument as a user.
        context : dict[str, Any], optional
            A context dictionary. It is usually not needed
            to specify this argument as a user.
        **kwargs
            Additional keyword arguments are passed to ``json.dumps()``

        Notes
        -----
        Technical: The ignore parameter will *not* be passed to child to_dict
        function calls.

        Returns
        -------
        str
            The JSON specification of the chart object.
        """
        if ignore is None:
            ignore = []
        if context is None:
            context = {}
        dct = self.to_dict(validate=validate, ignore=ignore, context=context)
        return json.dumps(dct, indent=indent, sort_keys=sort_keys, **kwargs)

    @classmethod
    def _default_wrapper_classes(cls) -> Generator[Type["SchemaBase"], None, None]:
        """Return the set of classes used within cls.from_dict()"""
        return _subclasses(SchemaBase)

    @classmethod
    def from_dict(
        cls,
        dct: dict,
        validate: bool = True,
        _wrapper_classes: Optional[Iterable[Type["SchemaBase"]]] = None,
        # Type hints for this method would get rather complicated
        # if we want to provide a more specific return type
    ) -> "SchemaBase":
        """Construct class from a dictionary representation

        Parameters
        ----------
        dct : dictionary
            The dict from which to construct the class
        validate : boolean
            If True (default), then validate the input against the schema.
        _wrapper_classes : iterable (optional)
            The set of SchemaBase classes to use when constructing wrappers
            of the dict inputs. If not specified, the result of
            cls._default_wrapper_classes will be used.

        Returns
        -------
        obj : Schema object
            The wrapped schema

        Raises
        ------
        jsonschema.ValidationError :
            if validate=True and dct does not conform to the schema
        """
        if validate:
            cls.validate(dct)
        if _wrapper_classes is None:
            _wrapper_classes = cls._default_wrapper_classes()
        converter = _FromDict(_wrapper_classes)
        return converter.from_dict(dct, cls)

    @classmethod
    def from_json(
        cls,
        json_string: str,
        validate: bool = True,
        **kwargs: Any
        # Type hints for this method would get rather complicated
        # if we want to provide a more specific return type
    ) -> Any:
        """Instantiate the object from a valid JSON string

        Parameters
        ----------
        json_string : string
            The string containing a valid JSON chart specification.
        validate : boolean
            If True (default), then validate the input against the schema.
        **kwargs :
            Additional keyword arguments are passed to json.loads

        Returns
        -------
        chart : Chart object
            The altair Chart object built from the specification.
        """
        dct = json.loads(json_string, **kwargs)
        return cls.from_dict(dct, validate=validate)

    @classmethod
    def validate(
        cls, instance: Dict[str, Any], schema: Optional[Dict[str, Any]] = None
    ) -> None:
        """
        Validate the instance against the class schema in the context of the
        rootschema.
        """
        if schema is None:
            schema = cls._schema
        # For the benefit of mypy
        assert schema is not None
        return validate_jsonschema(
            instance, schema, rootschema=cls._rootschema or cls._schema
        )

    @classmethod
    def resolve_references(cls, schema: Optional[dict] = None) -> dict:
        """Resolve references in the context of this object's schema or root schema."""
        schema_to_pass = schema or cls._schema
        # For the benefit of mypy
        assert schema_to_pass is not None
        return _resolve_references(
<<<<<<< HEAD
            schema=(schema or cls._schema),
            rootschema=(cls._rootschema or cls._schema or schema),
=======
            schema=schema_to_pass,
            root=(cls._rootschema or cls._schema or schema),
>>>>>>> 935e4e84
        )

    @classmethod
    def validate_property(
        cls, name: str, value: Any, schema: Optional[dict] = None
    ) -> None:
        """
        Validate a property against property schema in the context of the
        rootschema
        """
        value = _todict(value, context={})
        props = cls.resolve_references(schema or cls._schema).get("properties", {})
        return validate_jsonschema(
            value, props.get(name, {}), rootschema=cls._rootschema or cls._schema
        )

    def __dir__(self) -> list:
        return sorted(list(super().__dir__()) + list(self._kwds.keys()))


def _passthrough(*args, **kwds):
    return args[0] if args else kwds


class _FromDict:
    """Class used to construct SchemaBase class hierarchies from a dict

    The primary purpose of using this class is to be able to build a hash table
    that maps schemas to their wrapper classes. The candidate classes are
    specified in the ``class_list`` argument to the constructor.
    """

    _hash_exclude_keys = ("definitions", "title", "description", "$schema", "id")

    def __init__(self, class_list: Iterable[Type[SchemaBase]]) -> None:
        # Create a mapping of a schema hash to a list of matching classes
        # This lets us quickly determine the correct class to construct
        self.class_dict = collections.defaultdict(list)
        for cls in class_list:
            if cls._schema is not None:
                self.class_dict[self.hash_schema(cls._schema)].append(cls)

    @classmethod
    def hash_schema(cls, schema: dict, use_json: bool = True) -> int:
        """
        Compute a python hash for a nested dictionary which
        properly handles dicts, lists, sets, and tuples.

        At the top level, the function excludes from the hashed schema all keys
        listed in `exclude_keys`.

        This implements two methods: one based on conversion to JSON, and one based
        on recursive conversions of unhashable to hashable types; the former seems
        to be slightly faster in several benchmarks.
        """
        if cls._hash_exclude_keys and isinstance(schema, dict):
            schema = {
                key: val
                for key, val in schema.items()
                if key not in cls._hash_exclude_keys
            }
        if use_json:
            s = json.dumps(schema, sort_keys=True)
            return hash(s)
        else:

            def _freeze(val):
                if isinstance(val, dict):
                    return frozenset((k, _freeze(v)) for k, v in val.items())
                elif isinstance(val, set):
                    return frozenset(map(_freeze, val))
                elif isinstance(val, list) or isinstance(val, tuple):
                    return tuple(map(_freeze, val))
                else:
                    return val

            return hash(_freeze(schema))

    def from_dict(
        self,
        dct: dict,
        cls: Optional[Type[SchemaBase]] = None,
        schema: Optional[dict] = None,
        rootschema: Optional[dict] = None,
        default_class=_passthrough,
        # Type hints for this method would get rather complicated
        # if we want to provide a more specific return type
    ) -> Any:
        """Construct an object from a dict representation"""
        if (schema is None) == (cls is None):
            raise ValueError("Must provide either cls or schema, but not both.")
        if schema is None:
            # Can ignore type errors as  cls is not None in case schema is
            schema = cls._schema  # type: ignore[union-attr]
            # For the benefit of mypy
            assert schema is not None
            if rootschema:
                rootschema = rootschema
            elif cls is not None and cls._rootschema is not None:
                rootschema = cls._rootschema
            else:
                rootschema = None
        rootschema = rootschema or schema

        if isinstance(dct, SchemaBase):
            return dct

        if cls is None:
            # If there are multiple matches, we use the first one in the dict.
            # Our class dict is constructed breadth-first from top to bottom,
            # so the first class that matches is the most general match.
            matches = self.class_dict[self.hash_schema(schema)]
            if matches:
                cls = matches[0]
            else:
                cls = default_class
        schema = _resolve_references(schema, rootschema)

        if "anyOf" in schema or "oneOf" in schema:
            schemas = schema.get("anyOf", []) + schema.get("oneOf", [])
            for possible_schema in schemas:
                try:
                    validate_jsonschema(dct, possible_schema, rootschema=rootschema)
                except jsonschema.ValidationError:
                    continue
                else:
                    return self.from_dict(
                        dct,
                        schema=possible_schema,
                        rootschema=rootschema,
                        default_class=cls,
                    )

        if isinstance(dct, dict):
            # TODO: handle schemas for additionalProperties/patternProperties
            props = schema.get("properties", {})
            kwds = {}
            for key, val in dct.items():
                if key in props:
                    val = self.from_dict(val, schema=props[key], rootschema=rootschema)
                kwds[key] = val
            return cls(**kwds)

        elif isinstance(dct, list):
            item_schema = schema.get("items", {})
            dct = [
                self.from_dict(val, schema=item_schema, rootschema=rootschema)
                for val in dct
            ]
            return cls(dct)
        else:
            return cls(dct)


class _PropertySetter:
    def __init__(self, prop: str, schema: dict) -> None:
        self.prop = prop
        self.schema = schema

    def __get__(self, obj, cls):
        self.obj = obj
        self.cls = cls
        # The docs from the encoding class parameter (e.g. `bin` in X, Color,
        # etc); this provides a general description of the parameter.
        self.__doc__ = self.schema["description"].replace("__", "**")
        property_name = f"{self.prop}"[0].upper() + f"{self.prop}"[1:]
        if hasattr(vegalite, property_name):
            altair_prop = getattr(vegalite, property_name)
            # Add the docstring from the helper class (e.g. `BinParams`) so
            # that all the parameter names of the helper class are included in
            # the final docstring
            parameter_index = altair_prop.__doc__.find("Parameters\n")
            if parameter_index > -1:
                self.__doc__ = (
                    altair_prop.__doc__[:parameter_index].replace("    ", "")
                    + self.__doc__
                    + textwrap.dedent(
                        f"\n\n    {altair_prop.__doc__[parameter_index:]}"
                    )
                )
            # For short docstrings such as Aggregate, Stack, et
            else:
                self.__doc__ = (
                    altair_prop.__doc__.replace("    ", "") + "\n" + self.__doc__
                )
            # Add signatures and tab completion for the method and parameter names
            self.__signature__ = inspect.signature(altair_prop)
            self.__wrapped__ = inspect.getfullargspec(altair_prop)
            self.__name__ = altair_prop.__name__
        else:
            # It seems like bandPosition is the only parameter that doesn't
            # have a helper class.
            pass
        return self

    def __call__(self, *args, **kwargs):
        obj = self.obj.copy()
        # TODO: use schema to validate
        obj[self.prop] = args[0] if args else kwargs
        return obj


def with_property_setters(cls: _TSchemaBase) -> _TSchemaBase:
    """
    Decorator to add property setters to a Schema class.
    """
    schema = cls.resolve_references()
    for prop, propschema in schema.get("properties", {}).items():
        setattr(cls, prop, _PropertySetter(prop, propschema))
    return cls<|MERGE_RESOLUTION|>--- conflicted
+++ resolved
@@ -485,7 +485,6 @@
         return obj
 
 
-<<<<<<< HEAD
 def _resolve_references(
     schema: Dict[str, Any], rootschema: Optional[Dict[str, Any]] = None
 ) -> Dict[str, Any]:
@@ -507,14 +506,6 @@
         while "$ref" in schema:
             with resolver.resolving(schema["$ref"]) as resolved:
                 schema = resolved
-=======
-def _resolve_references(schema: dict, root: Optional[dict] = None) -> dict:
-    """Resolve schema references."""
-    resolver = jsonschema.RefResolver.from_schema(root or schema)
-    while "$ref" in schema:
-        with resolver.resolving(schema["$ref"]) as resolved:
-            schema = resolved
->>>>>>> 935e4e84
     return schema
 
 
@@ -1134,13 +1125,8 @@
         # For the benefit of mypy
         assert schema_to_pass is not None
         return _resolve_references(
-<<<<<<< HEAD
-            schema=(schema or cls._schema),
+            schema=schema_to_pass,
             rootschema=(cls._rootschema or cls._schema or schema),
-=======
-            schema=schema_to_pass,
-            root=(cls._rootschema or cls._schema or schema),
->>>>>>> 935e4e84
         )
 
     @classmethod
