--- conflicted
+++ resolved
@@ -109,10 +109,7 @@
         else:
             # Use all errors of the lowest level out of which
             # we can construct more informative error messages
-<<<<<<< HEAD
             most_relevant_errors = parent.context or []
-=======
-            most_relevant_errors = lowest_level.parent.context
             if lowest_level.validator == "enum":
                 # There might be other possible enums which are allowed, e.g. for
                 # the "timeUnit" property of the "Angle" encoding channel. These do not
@@ -129,7 +126,6 @@
                     if err.message not in [e.message for e in most_relevant_errors]
                 ]
                 most_relevant_errors = most_relevant_errors + enum_errors
->>>>>>> f9bc98fb
 
     # This should never happen but might still be good to test for it as else
     # the original error would just slip through without being raised
