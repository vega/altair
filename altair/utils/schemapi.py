# The contents of this file are automatically written by
# tools/generate_schema_wrapper.py. Do not modify directly.
from __future__ import annotations

import contextlib
import copy
import datetime as dt
import inspect
import json
import operator
import sys
import textwrap
from collections import defaultdict
from collections.abc import Iterable, Iterator, Mapping, Sequence
from functools import partial
from importlib.metadata import version as importlib_version
from itertools import chain, zip_longest
from math import ceil
from typing import (
    TYPE_CHECKING,
    Any,
    Final,
    Generic,
    Literal,
    TypeVar,
    Union,
    cast,
    overload,
)

import jsonschema
import jsonschema.exceptions
import jsonschema.validators
import narwhals.stable.v1 as nw
from narwhals.stable.v1.dependencies import is_narwhals_series
from packaging.version import Version

if sys.version_info >= (3, 12):
    from typing import Protocol, TypeAliasType, runtime_checkable
else:
    from typing_extensions import Protocol, TypeAliasType, runtime_checkable

if TYPE_CHECKING:
    from types import ModuleType
    from typing import ClassVar

    from jsonschema.exceptions import ValidationError
    from referencing import Registry

    from altair.typing import ChartType

    if sys.version_info >= (3, 13):
        from typing import TypeIs
    else:
        from typing_extensions import TypeIs

    if sys.version_info >= (3, 11):
        from typing import Never, Self
    else:
        from typing_extensions import Never, Self
    if sys.version_info >= (3, 10):
        from typing import TypeAlias
    else:
        from typing_extensions import TypeAlias

    _OptionalModule: TypeAlias = "ModuleType | None"

ValidationErrorList: TypeAlias = list[jsonschema.exceptions.ValidationError]
GroupedValidationErrors: TypeAlias = dict[str, ValidationErrorList]

# This URI is arbitrary and could be anything else. It just cannot be an empty
# string as we need to reference the schema registered in
# the referencing.Registry.
_VEGA_LITE_ROOT_URI: Final = "urn:vega-lite-schema"

# Ideally, jsonschema specification would be parsed from the current Vega-Lite
# schema instead of being hardcoded here as a default value.
# However, due to circular imports between this module and the altair.vegalite
# modules, this information is not yet available at this point as altair.vegalite
# is only partially loaded. The draft version which is used is unlikely to
# change often so it's ok to keep this. There is also a test which validates
# that this value is always the same as in the Vega-Lite schema.
_DEFAULT_JSON_SCHEMA_DRAFT_URL: Final = "http://json-schema.org/draft-07/schema#"


# If DEBUG_MODE is True, then schema objects are converted to dict and
# validated at creation time. This slows things down, particularly for
# larger specs, but leads to much more useful tracebacks for the user.
# Individual schema classes can override this by setting the
# class-level _class_is_valid_at_instantiation attribute to False
DEBUG_MODE: bool = True

jsonschema_version_str = importlib_version("jsonschema")


def enable_debug_mode() -> None:
    global DEBUG_MODE
    DEBUG_MODE = True


def disable_debug_mode() -> None:
    global DEBUG_MODE
    DEBUG_MODE = False


@contextlib.contextmanager
def debug_mode(arg: bool) -> Iterator[None]:
    global DEBUG_MODE
    original = DEBUG_MODE
    DEBUG_MODE = arg
    try:
        yield
    finally:
        DEBUG_MODE = original


@overload
def validate_jsonschema(
    spec: Any,
    schema: dict[str, Any],
    rootschema: dict[str, Any] | None = ...,
    *,
    raise_error: Literal[True] = ...,
) -> Never: ...


@overload
def validate_jsonschema(
    spec: Any,
    schema: dict[str, Any],
    rootschema: dict[str, Any] | None = ...,
    *,
    raise_error: Literal[False],
) -> jsonschema.exceptions.ValidationError | None: ...


def validate_jsonschema(
    spec,
    schema: dict[str, Any],
    rootschema: dict[str, Any] | None = None,
    *,
    raise_error: bool = True,
) -> jsonschema.exceptions.ValidationError | None:
    """
    Validates the passed in spec against the schema in the context of the rootschema.

    If any errors are found, they are deduplicated and prioritized
    and only the most relevant errors are kept. Errors are then either raised
    or returned, depending on the value of `raise_error`.
    """
    errors = _get_errors_from_spec(spec, schema, rootschema=rootschema)
    if errors:
        leaf_errors = _get_leaves_of_error_tree(errors)
        grouped_errors = _group_errors_by_json_path(leaf_errors)
        grouped_errors = _subset_to_most_specific_json_paths(grouped_errors)
        grouped_errors = _deduplicate_errors(grouped_errors)

        # Nothing special about this first error but we need to choose one
        # which can be raised
        main_error: Any = next(iter(grouped_errors.values()))[0]
        # All errors are then attached as a new attribute to ValidationError so that
        # they can be used in SchemaValidationError to craft a more helpful
        # error message. Setting a new attribute like this is not ideal as
        # it then no longer matches the type ValidationError. It would be better
        # to refactor this function to never raise but only return errors.
        main_error._all_errors = grouped_errors
        if raise_error:
            raise main_error
        else:
            return main_error
    else:
        return None


def _get_errors_from_spec(
    spec: dict[str, Any],
    schema: dict[str, Any],
    rootschema: dict[str, Any] | None = None,
) -> ValidationErrorList:
    """
    Uses the relevant jsonschema validator to validate the passed in spec against the schema using the rootschema to resolve references.

    The schema and rootschema themselves are not validated but instead considered as valid.
    """
    # We don't use jsonschema.validate as this would validate the schema itself.
    # Instead, we pass the schema directly to the validator class. This is done for
    # two reasons: The schema comes from Vega-Lite and is not based on the user
    # input, therefore there is no need to validate it in the first place. Furthermore,
    # the "uri-reference" format checker fails for some of the references as URIs in
    # "$ref" are not encoded,
    # e.g. '#/definitions/ValueDefWithCondition<MarkPropFieldOrDatumDef,
    # (Gradient|string|null)>' would be a valid $ref in a Vega-Lite schema but
    # it is not a valid URI reference due to the characters such as '<'.

    json_schema_draft_url = _get_json_schema_draft_url(rootschema or schema)
    validator_cls = jsonschema.validators.validator_for(
        {"$schema": json_schema_draft_url}
    )
    validator_kwargs: dict[str, Any] = {}
    if hasattr(validator_cls, "FORMAT_CHECKER"):
        validator_kwargs["format_checker"] = validator_cls.FORMAT_CHECKER

    if _use_referencing_library():
        schema = _prepare_references_in_schema(schema)
        validator_kwargs["registry"] = _get_referencing_registry(
            rootschema or schema, json_schema_draft_url
        )

    else:
        # No resolver is necessary if the schema is already the full schema
        validator_kwargs["resolver"] = (
            jsonschema.RefResolver.from_schema(rootschema)
            if rootschema is not None
            else None
        )

    validator = validator_cls(schema, **validator_kwargs)
    errors = list(validator.iter_errors(spec))
    return errors


def _get_json_schema_draft_url(schema: dict[str, Any]) -> str:
    return schema.get("$schema", _DEFAULT_JSON_SCHEMA_DRAFT_URL)


def _use_referencing_library() -> bool:
    """In version 4.18.0, the jsonschema package deprecated RefResolver in favor of the referencing library."""
    return Version(jsonschema_version_str) >= Version("4.18")


def _prepare_references_in_schema(schema: dict[str, Any]) -> dict[str, Any]:
    # Create a copy so that $ref is not modified in the original schema in case
    # that it would still reference a dictionary which might be attached to
    # an Altair class _schema attribute
    schema = copy.deepcopy(schema)

    def _prepare_refs(d: dict[str, Any]) -> dict[str, Any]:
        """
        Add _VEGA_LITE_ROOT_URI in front of all $ref values.

        This function recursively iterates through the whole dictionary.

        $ref values can only be nested in dictionaries or lists
        as the passed in `d` dictionary comes from the Vega-Lite json schema
        and in json we only have arrays (-> lists in Python) and objects
        (-> dictionaries in Python) which we need to iterate through.
        """
        for key, value in d.items():
            if key == "$ref":
                d[key] = _VEGA_LITE_ROOT_URI + d[key]
            elif isinstance(value, dict):
                d[key] = _prepare_refs(value)
            elif isinstance(value, list):
                prepared_values = []
                for v in value:
                    if isinstance(v, dict):
                        v = _prepare_refs(v)
                    prepared_values.append(v)
                d[key] = prepared_values
        return d

    schema = _prepare_refs(schema)
    return schema


# We do not annotate the return value here as the referencing library is not always
# available and this function is only executed in those cases.
def _get_referencing_registry(
    rootschema: dict[str, Any], json_schema_draft_url: str | None = None
) -> Registry:
    # Referencing is a dependency of newer jsonschema versions, starting with the
    # version that is specified in _use_referencing_library and we therefore
    # can expect that it is installed if the function returns True.
    # We ignore 'import' mypy errors which happen when the referencing library
    # is not installed. That's ok as in these cases this function is not called.
    # We also have to ignore 'unused-ignore' errors as mypy raises those in case
    # referencing is installed.
    import referencing  # type: ignore[import,unused-ignore]
    import referencing.jsonschema  # type: ignore[import,unused-ignore]

    if json_schema_draft_url is None:
        json_schema_draft_url = _get_json_schema_draft_url(rootschema)

    specification = referencing.jsonschema.specification_with(json_schema_draft_url)
    resource = specification.create_resource(rootschema)
    return referencing.Registry().with_resource(
        uri=_VEGA_LITE_ROOT_URI, resource=resource
    )


def _json_path(err: jsonschema.exceptions.ValidationError) -> str:
    """
    Drop in replacement for the .json_path property of the jsonschema ValidationError class.

    This is not available as property for ValidationError with jsonschema<4.0.1.

    More info, see https://github.com/vega/altair/issues/3038.
    """
    path = "$"
    for elem in err.absolute_path:
        if isinstance(elem, int):
            path += "[" + str(elem) + "]"
        else:
            path += "." + elem
    return path


def _group_errors_by_json_path(
    errors: ValidationErrorList,
) -> GroupedValidationErrors:
    """
    Groups errors by the `json_path` attribute of the jsonschema ValidationError class.

    This attribute contains the path to the offending element within
    a chart specification and can therefore be considered as an identifier of an
    'issue' in the chart that needs to be fixed.
    """
    errors_by_json_path = defaultdict(list)
    for err in errors:
        err_key = getattr(err, "json_path", _json_path(err))
        errors_by_json_path[err_key].append(err)
    return dict(errors_by_json_path)


def _get_leaves_of_error_tree(
    errors: ValidationErrorList,
) -> ValidationErrorList:
    """
    For each error in `errors`, it traverses down the "error tree" that is generated by the jsonschema library to find and return all "leaf" errors.

    These are errors which have no further errors that caused it and so they are the most specific errors
    with the most specific error messages.
    """
    leaves: ValidationErrorList = []
    for err in errors:
        if err.context:
            # This means that the error `err` was caused by errors in subschemas.
            # The list of errors from the subschemas are available in the property
            # `context`.
            leaves.extend(_get_leaves_of_error_tree(err.context))
        else:
            leaves.append(err)
    return leaves


def _subset_to_most_specific_json_paths(
    errors_by_json_path: GroupedValidationErrors,
) -> GroupedValidationErrors:
    """
    Removes key (json path), value (errors) pairs where the json path is fully contained in another json path.

    For example if `errors_by_json_path` has two keys, `$.encoding.X` and `$.encoding.X.tooltip`,
    then the first one will be removed and only the second one is returned.

    This is done under the assumption that more specific json paths give more helpful error messages to the user.
    """
    errors_by_json_path_specific: GroupedValidationErrors = {}
    for json_path, errors in errors_by_json_path.items():
        if not _contained_at_start_of_one_of_other_values(
            json_path, list(errors_by_json_path.keys())
        ):
            errors_by_json_path_specific[json_path] = errors
    return errors_by_json_path_specific


def _contained_at_start_of_one_of_other_values(x: str, values: Sequence[str]) -> bool:
    # Does not count as "contained at start of other value" if the values are
    # the same. These cases should be handled separately
    return any(value.startswith(x) for value in values if x != value)


def _deduplicate_errors(
    grouped_errors: GroupedValidationErrors,
) -> GroupedValidationErrors:
    """
    Some errors have very similar error messages or are just in general not helpful for a user.

    This function removes as many of these cases as possible and
    can be extended over time to handle new cases that come up.
    """
    grouped_errors_deduplicated: GroupedValidationErrors = {}
    for json_path, element_errors in grouped_errors.items():
        errors_by_validator = _group_errors_by_validator(element_errors)

        deduplication_functions = {
            "enum": _deduplicate_enum_errors,
            "additionalProperties": _deduplicate_additional_properties_errors,
        }
        deduplicated_errors: ValidationErrorList = []
        for validator, errors in errors_by_validator.items():
            deduplication_func = deduplication_functions.get(validator)
            if deduplication_func is not None:
                errors = deduplication_func(errors)
            deduplicated_errors.extend(_deduplicate_by_message(errors))

        # Removes any ValidationError "'value' is a required property" as these
        # errors are unlikely to be the relevant ones for the user. They come from
        # validation against a schema definition where the output of `alt.value`
        # would be valid. However, if a user uses `alt.value`, the `value` keyword
        # is included automatically from that function and so it's unlikely
        # that this was what the user intended if the keyword is not present
        # in the first place.
        deduplicated_errors = [
            err for err in deduplicated_errors if not _is_required_value_error(err)
        ]

        grouped_errors_deduplicated[json_path] = deduplicated_errors
    return grouped_errors_deduplicated


def _is_required_value_error(err: jsonschema.exceptions.ValidationError) -> bool:
    return err.validator == "required" and err.validator_value == ["value"]


def _group_errors_by_validator(errors: ValidationErrorList) -> GroupedValidationErrors:
    """
    Groups the errors by the json schema "validator" that casued the error.

    For example if the error is that a value is not one of an enumeration in the json schema
    then the "validator" is `"enum"`, if the error is due to an unknown property that
    was set although no additional properties are allowed then "validator" is
    `"additionalProperties`, etc.
    """
    errors_by_validator: defaultdict[str, ValidationErrorList] = defaultdict(list)
    for err in errors:
        # Ignore mypy error as err.validator as it wrongly sees err.validator
        # as of type Optional[Validator] instead of str which it is according
        # to the documentation and all tested cases
        errors_by_validator[err.validator].append(err)  # type: ignore[index]
    return dict(errors_by_validator)


def _deduplicate_enum_errors(errors: ValidationErrorList) -> ValidationErrorList:
    """
    Deduplicate enum errors by removing the errors where the allowed values are a subset of another error.

    For example, if `enum` contains two errors and one has `validator_value` (i.e. accepted values) ["A", "B"] and the
    other one ["A", "B", "C"] then the first one is removed and the final
    `enum` list only contains the error with ["A", "B", "C"].
    """
    if len(errors) > 1:
        # Values (and therefore `validator_value`) of an enum are always arrays,
        # see https://json-schema.org/understanding-json-schema/reference/generic.html#enumerated-values
        # which is why we can use join below
        value_strings = [",".join(err.validator_value) for err in errors]  # type: ignore
        longest_enums: ValidationErrorList = []
        for value_str, err in zip(value_strings, errors):
            if not _contained_at_start_of_one_of_other_values(value_str, value_strings):
                longest_enums.append(err)
        errors = longest_enums
    return errors


def _deduplicate_additional_properties_errors(
    errors: ValidationErrorList,
) -> ValidationErrorList:
    """
    If there are multiple additional property errors it usually means that the offending element was validated against multiple schemas and its parent is a common anyOf validator.

    The error messages produced from these cases are usually
    very similar and we just take the shortest one. For example,
    the following 3 errors are raised for the `unknown` channel option in
    `alt.X("variety", unknown=2)`:
    - "Additional properties are not allowed ('unknown' was unexpected)"
    - "Additional properties are not allowed ('field', 'unknown' were unexpected)"
    - "Additional properties are not allowed ('field', 'type', 'unknown' were unexpected)".
    """
    if len(errors) > 1:
        # Test if all parent errors are the same anyOf error and only do
        # the prioritization in these cases. Can't think of a chart spec where this
        # would not be the case but still allow for it below to not break anything.
        parent = errors[0].parent
        if (
            parent is not None
            and parent.validator == "anyOf"
            # Use [1:] as don't have to check for first error as it was used
            # above to define `parent`
            and all(err.parent is parent for err in errors[1:])
        ):
            errors = [min(errors, key=lambda x: len(x.message))]
    return errors


def _deduplicate_by_message(errors: ValidationErrorList) -> ValidationErrorList:
    """Deduplicate errors by message. This keeps the original order in case it was chosen intentionally."""
    return list({e.message: e for e in errors}.values())


def _subclasses(cls: type[Any]) -> Iterator[type[Any]]:
    """Breadth-first sequence of all classes which inherit from cls."""
    seen = set()
    current_set = {cls}
    while current_set:
        seen |= current_set
        current_set = set.union(*(set(cls.__subclasses__()) for cls in current_set))
        for cls in current_set - seen:
            yield cls


def _from_array_like(obj: Iterable[Any], /) -> list[Any]:
    # TODO @dangotbanned: Review after available (https://github.com/narwhals-dev/narwhals/pull/2110)
    # See for what this silences for `narwhals` CI (https://github.com/narwhals-dev/narwhals/pull/2110#issuecomment-2687936504)
    maybe_ser: Any = nw.from_native(obj, pass_through=True)
    return maybe_ser.to_list() if is_narwhals_series(maybe_ser) else list(obj)


def _from_date_datetime(obj: dt.date | dt.datetime, /) -> dict[str, Any]:
    """
    Parse native `datetime.(date|datetime)` into a `DateTime`_ schema.

    .. _DateTime:
        https://vega.github.io/vega-lite/docs/datetime.html
    """
    result: dict[str, Any] = {"year": obj.year, "month": obj.month, "date": obj.day}
    if isinstance(obj, dt.datetime):
        if obj.time() != dt.time.min:
            us = obj.microsecond
            ms = us if us == 0 else us // 1_000
            result.update(
                hours=obj.hour, minutes=obj.minute, seconds=obj.second, milliseconds=ms
            )
        if tzinfo := obj.tzinfo:
            if tzinfo is dt.timezone.utc:
                result["utc"] = True
            else:
                msg = (
                    f"Unsupported timezone {tzinfo!r}.\n"
                    "Only `'UTC'` or naive (local) datetimes are permitted.\n"
                    "See https://altair-viz.github.io/user_guide/generated/core/altair.DateTime.html"
                )
                raise TypeError(msg)
    return result


def _todict(obj: Any, context: dict[str, Any] | None, np_opt: Any, pd_opt: Any) -> Any:  # noqa: C901
    """Convert an object to a dict representation."""
    if np_opt is not None:
        np = np_opt
        if isinstance(obj, np.ndarray):
            return [_todict(v, context, np_opt, pd_opt) for v in obj]
        elif isinstance(obj, np.number):
            return float(obj)
        elif isinstance(obj, np.datetime64):
            result = str(obj)
            if "T" not in result:
                # See https://github.com/vega/altair/issues/1027 for why this is necessary.
                result += "T00:00:00"
            return result
    if isinstance(obj, SchemaBase):
        return obj.to_dict(validate=False, context=context)
    elif isinstance(obj, (list, tuple)):
        return [_todict(v, context, np_opt, pd_opt) for v in obj]
    elif isinstance(obj, dict):
        return {
            k: _todict(v, context, np_opt, pd_opt)
            for k, v in obj.items()
            if v is not Undefined
        }
    elif isinstance(obj, SchemaLike):
        return obj.to_dict()
    elif pd_opt is not None and isinstance(obj, pd_opt.Timestamp):
        return pd_opt.Timestamp(obj).isoformat()
    elif _is_iterable(obj, exclude=(str, bytes)):
        return _todict(_from_array_like(obj), context, np_opt, pd_opt)
    elif isinstance(obj, dt.date):
        return _from_date_datetime(obj)
    else:
        return obj


def _resolve_references(
    schema: dict[str, Any], rootschema: dict[str, Any] | None = None
) -> dict[str, Any]:
    """Resolve schema references until there is no $ref anymore in the top-level of the dictionary."""
    if _use_referencing_library():
        registry = _get_referencing_registry(rootschema or schema)
        # Using a different variable name to show that this is not the
        # jsonschema.RefResolver but instead a Resolver from the referencing
        # library
        referencing_resolver = registry.resolver()
        while "$ref" in schema:
            schema = referencing_resolver.lookup(
                _VEGA_LITE_ROOT_URI + schema["$ref"]
            ).contents
    else:
        resolver = jsonschema.RefResolver.from_schema(rootschema or schema)
        while "$ref" in schema:
            with resolver.resolving(schema["$ref"]) as resolved:
                schema = resolved
    return schema


def _validator_values(errors: Iterable[ValidationError], /) -> Iterator[str]:
    """Unwrap each error's ``.validator_value``, convince ``mypy`` it stores a string."""
    for err in errors:
        yield cast("str", err.validator_value)


def _iter_channels(tp: type[Any], spec: Mapping[str, Any], /) -> Iterator[type[Any]]:
    from altair import vegalite

    for channel_type in ("datum", "value"):
        if channel_type in spec:
            name = f"{tp.__name__}{channel_type.capitalize()}"
            if narrower := getattr(vegalite, name, None):
                yield narrower


def _is_channel(obj: Any) -> TypeIs[dict[str, Any]]:
    props = {"datum", "value"}
    return (
        _is_dict(obj)
        and all(isinstance(k, str) for k in obj)
        and not (props.isdisjoint(obj))
    )


def _maybe_channel(tp: type[Any], spec: Any, /) -> type[Any]:
    """
    Replace a channel type with a `more specific`_ one or passthrough unchanged.

    Parameters
    ----------
    tp
        An imported ``SchemaBase`` class.
    spec
        The instance that failed validation.

    .. _more specific:
        https://github.com/vega/altair/issues/2913#issuecomment-2571762700
    """
    return next(_iter_channels(tp, spec), tp) if _is_channel(spec) else tp


class SchemaValidationError(jsonschema.ValidationError):
    _JS_TO_PY: ClassVar[Mapping[str, str]] = {
        "boolean": "bool",
        "integer": "int",
        "number": "float",
        "string": "str",
        "null": "None",
        "object": "Mapping[str, Any]",
        "array": "Sequence",
    }

    def __init__(self, obj: SchemaBase, err: jsonschema.ValidationError) -> None:
        """
        A wrapper for ``jsonschema.ValidationError`` with friendlier traceback.

        Parameters
        ----------
        obj
            The instance that failed ``self.validate(...)``.
        err
            The original ``ValidationError``.

        Notes
        -----
        We do not raise `from err` as else the resulting traceback is very long
        as it contains part of the Vega-Lite schema.

        It would also first show the less helpful `ValidationError` instead of
        the more user friendly `SchemaValidationError`.
        """
        super().__init__(**err._contents())
        self.obj = obj
        self._errors: GroupedValidationErrors = getattr(
            err, "_all_errors", {getattr(err, "json_path", _json_path(err)): [err]}
        )
        # This is the message from err
        self._original_message = self.message
        self.message = self._get_message()

    def __str__(self) -> str:
        return self.message

    def _get_message(self) -> str:
        def indent_second_line_onwards(message: str, indent: int = 4) -> str:
            modified_lines: list[str] = []
            for idx, line in enumerate(message.split("\n")):
                if idx > 0 and len(line) > 0:
                    line = " " * indent + line
                modified_lines.append(line)
            return "\n".join(modified_lines)

        error_messages: list[str] = []
        # Only show a maximum of 3 errors as else the final message returned by this
        # method could get very long.
        for errors in list(self._errors.values())[:3]:
            error_messages.append(self._get_message_for_errors_group(errors))

        message = ""
        if len(error_messages) > 1:
            error_messages = [
                indent_second_line_onwards(f"Error {error_id}: {m}")
                for error_id, m in enumerate(error_messages, start=1)
            ]
            message += "Multiple errors were found.\n\n"
        message += "\n\n".join(error_messages)
        return message

    def _get_message_for_errors_group(
        self,
        errors: ValidationErrorList,
    ) -> str:
        if errors[0].validator == "additionalProperties":
            # During development, we only found cases where an additionalProperties
            # error was raised if that was the only error for the offending instance
            # as identifiable by the json path. Therefore, we just check here the first
            # error. However, other constellations might exist in which case
            # this should be adapted so that other error messages are shown as well.
            message = self._get_additional_properties_error_message(errors[0])
        else:
            message = self._get_default_error_message(errors=errors)

        return message.strip()

    def _get_additional_properties_error_message(
        self,
        error: jsonschema.exceptions.ValidationError,
    ) -> str:
        """Output all existing parameters when an unknown parameter is specified."""
        altair_cls = self._get_altair_class_for_error(error)
        param_dict_keys = inspect.signature(altair_cls).parameters.keys()
        param_names_table = self._format_params_as_table(param_dict_keys)

        # Error messages for these errors look like this:
        # "Additional properties are not allowed ('unknown' was unexpected)"
        # Line below extracts "unknown" from this string
        parameter_name = error.message.split("('")[-1].split("'")[0]
        message = f"""\
`{altair_cls.__name__}` has no parameter named '{parameter_name}'

Existing parameter names are:
{param_names_table}
See the help for `{altair_cls.__name__}` to read the full description of these parameters"""
        return message

    def _get_altair_class_for_error(
        self, error: jsonschema.exceptions.ValidationError
    ) -> type[SchemaBase]:
        """
        Try to get the lowest class possible in the chart hierarchy so it can be displayed in the error message.

        This should lead to more informative error messages pointing the user closer to the source of the issue.

        If we did not find a suitable class based on traversing the path so we fall
        back on the class of the top-level object which created the SchemaValidationError
        """
        from altair import vegalite

        for prop_name in reversed(error.absolute_path):
            # Check if str as e.g. first item can be a 0
            if isinstance(prop_name, str):
                candidate = prop_name[0].upper() + prop_name[1:]
                if tp := getattr(vegalite, candidate, None):
                    return _maybe_channel(tp, self.instance)
        return type(self.obj)

    @staticmethod
    def _format_params_as_table(param_dict_keys: Iterable[str]) -> str:
        """Format param names into a table so that they are easier to read."""
        param_names: tuple[str, ...]
        name_lengths: tuple[int, ...]
        param_names, name_lengths = zip(
            *[
                (name, len(name))
                for name in param_dict_keys
                if name not in {"kwds", "self"}
            ]
        )
        # Worst case scenario with the same longest param name in the same
        # row for all columns
        max_name_length = max(name_lengths)
        max_column_width = 80
        # Output a square table if not too big (since it is easier to read)
        num_param_names = len(param_names)
        square_columns = ceil(num_param_names**0.5)
        columns = min(max_column_width // max_name_length, square_columns)

        # Compute roughly equal column heights to evenly divide the param names
        def split_into_equal_parts(n: int, p: int) -> list[int]:
            return [n // p + 1] * (n % p) + [n // p] * (p - n % p)

        column_heights = split_into_equal_parts(num_param_names, columns)

        # Section the param names into columns and compute their widths
        param_names_columns: list[tuple[str, ...]] = []
        column_max_widths: list[int] = []
        last_end_idx: int = 0
        for ch in column_heights:
            param_names_columns.append(param_names[last_end_idx : last_end_idx + ch])
            column_max_widths.append(
                max(len(param_name) for param_name in param_names_columns[-1])
            )
            last_end_idx = ch + last_end_idx

        # Transpose the param name columns into rows to facilitate looping
        param_names_rows: list[tuple[str, ...]] = []
        for li in zip_longest(*param_names_columns, fillvalue=""):
            param_names_rows.append(li)
        # Build the table as a string by iterating over and formatting the rows
        param_names_table: str = ""
        for param_names_row in param_names_rows:
            for num, param_name in enumerate(param_names_row):
                # Set column width based on the longest param in the column
                max_name_length_column = column_max_widths[num]
                column_pad = 3
                param_names_table += "{:<{}}".format(
                    param_name, max_name_length_column + column_pad
                )
                # Insert newlines and spacing after the last element in each row
                if num == (len(param_names_row) - 1):
                    param_names_table += "\n"
        return param_names_table

    def _format_type_reprs(self, errors: Iterable[ValidationError], /) -> str:
        """
        Translate jsonschema types to how they appear in annotations.

        Adapts parts of:
        - `tools.schemapi.utils.sort_type_reprs`_
        - `tools.schemapi.utils.SchemaInfo.to_type_repr`_

        .. _tools.schemapi.utils.sort_type_reprs:
            https://github.com/vega/altair/blob/48e976ef9388ce08a2e871a0f67ed012b914597a/tools/schemapi/utils.py#L1106-L1146
        .. _tools.schemapi.utils.SchemaInfo.to_type_repr:
            https://github.com/vega/altair/blob/48e976ef9388ce08a2e871a0f67ed012b914597a/tools/schemapi/utils.py#L449-L543
        """
        to_py_types = (
            self._JS_TO_PY.get(val, val) for val in _validator_values(errors)
        )
        it = sorted(to_py_types, key=str.lower)
        it = sorted(it, key=len)
        it = sorted(it, key=partial(operator.eq, "None"))
        return f"of type `{' | '.join(it)}`"

    def _get_default_error_message(
        self,
        errors: ValidationErrorList,
    ) -> str:
        bullet_points: list[str] = []
        errors_by_validator = _group_errors_by_validator(errors)
        if errs_enum := errors_by_validator.get("enum", None):
            bullet_points.extend(
                f"one of {val}" for val in _validator_values(errs_enum)
            )
        if errs_type := errors_by_validator.get("type", None):
            bullet_points.append(self._format_type_reprs(errs_type))

        # It should not matter which error is specifically used as they are all
        # about the same offending instance (i.e. invalid value), so we can just
        # take the first one
        error = errors[0]
        # Add a summary line when parameters are passed an invalid value
        # For example: "'asdf' is an invalid value for `stack`
        message = f"'{error.instance}' is an invalid value"
        if error.absolute_path:
            message += f" for `{error.absolute_path[-1]}`"

        # Add bullet points
        if len(bullet_points) == 0:
            message += ".\n\n"
        elif len(bullet_points) == 1:
            message += f". Valid values are {bullet_points[0]}.\n\n"
        else:
            # We don't use .capitalize below to make the first letter uppercase
            # as that makes the rest of the message lowercase
            bullet_points = [point[0].upper() + point[1:] for point in bullet_points]
            message += ". Valid values are:\n\n"
            message += "\n".join([f"- {point}" for point in bullet_points])
            message += "\n\n"

        # Add unformatted messages of any remaining errors which were not
        # considered so far. This is not expected to be used but more exists
        # as a fallback for cases which were not known during development.
        it = (
            "\n".join(e.message for e in errors)
            for validator, errors in errors_by_validator.items()
            if validator not in {"enum", "type"}
        )
        message += "".join(it)
        return message


_JSON_VT_co = TypeVar(
    "_JSON_VT_co",
    Literal["string"],
    Literal["object"],
    Literal["array"],
    covariant=True,
)
"""
One of a subset of JSON Schema `primitive types`_:

    ["string", "object", "array"]

.. _primitive types:
    https://json-schema.org/draft-07/json-schema-validation#rfc.section.6.1.1
"""

_TypeMap = TypeAliasType(
    "_TypeMap", Mapping[Literal["type"], _JSON_VT_co], type_params=(_JSON_VT_co,)
)
"""
A single item JSON Schema using the `type`_ keyword.

This may represent **one of**:

    {"type": "string"}
    {"type": "object"}
    {"type": "array"}

.. _type:
    https://json-schema.org/understanding-json-schema/reference/type
"""

# NOTE: Type checkers want opposing things:
# - `mypy`   : Covariant type variable "_JSON_VT_co" used in protocol where invariant one is expected  [misc]
# - `pyright`: Type variable "_JSON_VT_co" used in generic protocol "SchemaLike" should be covariant [reportInvalidTypeVarUse]
# Siding with `pyright` as this is consistent with https://github.com/python/typeshed/blob/9e506eb5e8fc2823db8c60ad561b1145ff114947/stdlib/typing.pyi#L690


@runtime_checkable
class SchemaLike(Generic[_JSON_VT_co], Protocol):  # type: ignore[misc]
    """
    Represents ``altair`` classes which *may* not derive ``SchemaBase``.

    Attributes
    ----------
    _schema
        A single item JSON Schema using the `type`_ keyword.

    Notes
    -----
    Should be kept tightly defined to the **minimum** requirements for:
        - Converting into a form that can be validated by `jsonschema`_.
        - Avoiding calling ``.to_dict()`` on a class external to ``altair``.
    - ``_schema`` is more accurately described as a ``ClassVar``
        - See `discussion`_ for blocking issue.

    .. _jsonschema:
        https://github.com/python-jsonschema/jsonschema
    .. _type:
        https://json-schema.org/understanding-json-schema/reference/type
    .. _discussion:
        https://github.com/python/typing/discussions/1424
    """

    _schema: _TypeMap[_JSON_VT_co]

    def to_dict(self, *args, **kwds) -> Any: ...


@runtime_checkable
class ConditionLike(SchemaLike[Literal["object"]], Protocol):
    """
    Represents the wrapped state of a conditional encoding or property.

    Attributes
    ----------
    condition
        One or more (predicate, statement) pairs which each form a condition.

    Notes
    -----
    - Can be extended with additional conditions.
    - *Does not* define a default value, but can be finalized with one.
    """

    condition: Any
    _schema: _TypeMap[Literal["object"]] = {"type": "object"}


class UndefinedType:
    """A singleton object for marking undefined parameters."""

    __instance = None

    def __new__(cls, *args, **kwargs) -> Self:
        if not isinstance(cls.__instance, cls):
            cls.__instance = object.__new__(cls, *args, **kwargs)
        return cls.__instance

    def __repr__(self) -> str:
        return "Undefined"


Undefined = UndefinedType()
T = TypeVar("T")
Optional: TypeAlias = Union[T, UndefinedType]
"""One of ``T`` specified type(s), or the ``Undefined`` singleton.

Examples
--------
The parameters ``short``, ``long`` accept the same range of types::

    # ruff: noqa: UP006, UP007
    from altair.typing import Optional

    def func_1(
        short: Optional[str | bool | float | dict[str, Any] | SchemaBase] = Undefined,
        long: Union[
            str, bool, float, Dict[str, Any], SchemaBase, UndefinedType
        ] = Undefined,
    ): ...

This is distinct from `typing.Optional <https://typing.readthedocs.io/en/latest/spec/historical.html#union-and-optional>`__.

``altair.typing.Optional`` treats ``None`` like any other type::

    # ruff: noqa: UP006, UP007
    from altair.typing import Optional

    def func_2(
        short: Optional[str | float | dict[str, Any] | None | SchemaBase] = Undefined,
        long: Union[
            str, float, Dict[str, Any], None, SchemaBase, UndefinedType
        ] = Undefined,
    ): ...
"""


def is_undefined(obj: Any) -> TypeIs[UndefinedType]:
    """
    Type-safe singleton check for `UndefinedType`.

    Notes
    -----
    - Using `obj is Undefined` does not narrow from `UndefinedType` in a union.
        - Due to the assumption that other `UndefinedType`'s could exist.
    - Current [typing spec advises](https://typing.readthedocs.io/en/latest/spec/concepts.html#support-for-singleton-types-in-unions) using an `Enum`.
        - Otherwise, requires an explicit guard to inform the type checker.
    """
    return obj is Undefined


@overload
def _shallow_copy(obj: _CopyImpl) -> _CopyImpl: ...
@overload
def _shallow_copy(obj: Any) -> Any: ...
def _shallow_copy(obj: _CopyImpl | Any) -> _CopyImpl | Any:
    if isinstance(obj, SchemaBase):
        return obj.copy(deep=False)
    elif isinstance(obj, (list, dict)):
        return obj.copy()
    else:
        return obj


@overload
def _deep_copy(obj: _CopyImpl, by_ref: set[str]) -> _CopyImpl: ...
@overload
def _deep_copy(obj: Any, by_ref: set[str]) -> Any: ...
def _deep_copy(obj: _CopyImpl | Any, by_ref: set[str]) -> _CopyImpl | Any:
    copy = partial(_deep_copy, by_ref=by_ref)
    if isinstance(obj, SchemaBase):
        if copier := getattr(obj, "__deepcopy__", None):
            with debug_mode(False):
                return copier(obj)
        args = (copy(arg) for arg in obj._args)
        kwds = {k: (copy(v) if k not in by_ref else v) for k, v in obj._kwds.items()}
        with debug_mode(False):
            return obj.__class__(*args, **kwds)
    elif isinstance(obj, list):
        return [copy(v) for v in obj]
    elif isinstance(obj, dict):
        return {k: (copy(v) if k not in by_ref else v) for k, v in obj.items()}
    else:
        return obj


class SchemaBase:
    """
    Base class for schema wrappers.

    Each derived class should set the _schema class attribute (and optionally
    the _rootschema class attribute) which is used for validation.
    """

    _schema: ClassVar[dict[str, Any] | Any] = None
    _rootschema: ClassVar[dict[str, Any] | None] = None
    _class_is_valid_at_instantiation: ClassVar[bool] = True

    def __init__(self, *args: Any, **kwds: Any) -> None:
        # Two valid options for initialization, which should be handled by
        # derived classes:
        # - a single arg with no kwds, for, e.g. {'type': 'string'}
        # - zero args with zero or more kwds for {'type': 'object'}
        if self._schema is None:
            msg = (
                f"Cannot instantiate object of type {self.__class__}: "
                "_schema class attribute is not defined."
                ""
            )
            raise ValueError(msg)

        if kwds:
            assert len(args) == 0
        else:
            assert len(args) in {0, 1}

        # use object.__setattr__ because we override setattr below.
        object.__setattr__(self, "_args", args)
        object.__setattr__(self, "_kwds", kwds)

        if DEBUG_MODE and self._class_is_valid_at_instantiation:
            self.to_dict(validate=True)

    def copy(
        self, deep: bool | Iterable[Any] = True, ignore: list[str] | None = None
    ) -> Self:
        """
        Return a copy of the object.

        Parameters
        ----------
        deep : boolean or list, optional
            If True (default) then return a deep copy of all dict, list, and
            SchemaBase objects within the object structure.
            If False, then only copy the top object.
            If a list or iterable, then only copy the listed attributes.
        ignore : list, optional
            A list of keys for which the contents should not be copied, but
            only stored by reference.
        """
        if deep is True:
            return cast("Self", _deep_copy(self, set(ignore) if ignore else set()))
        with debug_mode(False):
            copy = self.__class__(*self._args, **self._kwds)
        if _is_iterable(deep):
            for attr in deep:
                copy[attr] = _shallow_copy(copy._get(attr))
        return copy

    def _get(self, attr, default=Undefined):
        """Get an attribute, returning default if not present."""
        attr = self._kwds.get(attr, Undefined)
        if attr is Undefined:
            attr = default
        return attr

    def __getattr__(self, attr):
        # reminder: getattr is called after the normal lookups
        if attr == "_kwds":
            raise AttributeError()
        if attr in self._kwds:
            return self._kwds[attr]
        else:
            try:
                _getattr = super().__getattr__  # pyright: ignore[reportAttributeAccessIssue]
            except AttributeError:
                _getattr = super().__getattribute__
            return _getattr(attr)

    def __setattr__(self, item, val) -> None:
        self._kwds[item] = val

    def __getitem__(self, item):
        return self._kwds[item]

    def __setitem__(self, item, val) -> None:
        self._kwds[item] = val

    def __repr__(self) -> str:
        name = type(self).__name__
        if kwds := self._kwds:
            it = (f"{k}: {v!r}" for k, v in sorted(kwds.items()) if v is not Undefined)
            args = ",\n".join(it).replace("\n", "\n  ")
            LB, RB = "{", "}"
            return f"{name}({LB}\n  {args}\n{RB})"
        else:
            return f"{name}({self._args[0]!r})"

    def __eq__(self, other: Any) -> bool:
        return (
            type(self) is type(other)
            and self._args == other._args
            and self._kwds == other._kwds
        )

    def to_dict(
        self,
        validate: bool = True,
        *,
        ignore: list[str] | None = None,
        context: dict[str, Any] | None = None,
    ) -> dict[str, Any]:
        """
        Return a dictionary representation of the object.

        Parameters
        ----------
        validate : bool, optional
            If True (default), then validate the result against the schema.
        ignore : list[str], optional
            A list of keys to ignore.
        context : dict[str, Any], optional
            A context dictionary.

        Raises
        ------
        SchemaValidationError :
            If ``validate`` and the result does not conform to the schema.

        Notes
        -----
        - ``ignore``, ``context`` are usually not needed to be specified as a user.
        - *Technical*: ``ignore`` will **not** be passed to child :meth:`.to_dict()`.
        """
        context = context or {}
        ignore = ignore or []
        opts = _get_optional_modules(np_opt="numpy", pd_opt="pandas")

        if self._args and not self._kwds:
            kwds = self._args[0]
        elif not self._args:
            kwds = self._kwds.copy()
            exclude = {*ignore, "shorthand"}
            if parsed := context.pop("parsed_shorthand", None):
                kwds = _replace_parsed_shorthand(parsed, kwds)
            kwds = {k: v for k, v in kwds.items() if k not in exclude}
            if (mark := kwds.get("mark")) and isinstance(mark, str):
                kwds["mark"] = {"type": mark}
        else:
            msg = f"{type(self)} instance has both a value and properties : cannot serialize to dict"
            raise ValueError(msg)
        result = _todict(kwds, context=context, **opts)
        if validate:
            # NOTE: Don't raise `from err`, see `SchemaValidationError` doc
            try:
                self.validate(result)
            except jsonschema.ValidationError as err:
                raise SchemaValidationError(self, err) from None
        return result

    def to_json(
        self,
        validate: bool = True,
        indent: int | str | None = 2,
        sort_keys: bool = True,
        *,
        ignore: list[str] | None = None,
        context: dict[str, Any] | None = None,
        **kwargs,
    ) -> str:
        """
        Emit the JSON representation for this object as a string.

        Parameters
        ----------
        validate : bool, optional
            If True (default), then validate the result against the schema.
        indent : int, optional
            The number of spaces of indentation to use. The default is 2.
        sort_keys : bool, optional
            If True (default), sort keys in the output.
        ignore : list[str], optional
            A list of keys to ignore.
        context : dict[str, Any], optional
            A context dictionary.
        **kwargs
            Additional keyword arguments are passed to ``json.dumps()``

        Raises
        ------
        SchemaValidationError :
            If ``validate`` and the result does not conform to the schema.

        Notes
        -----
        - ``ignore``, ``context`` are usually not needed to be specified as a user.
        - *Technical*: ``ignore`` will **not** be passed to child :meth:`.to_dict()`.
        """
        if ignore is None:
            ignore = []
        if context is None:
            context = {}
        dct = self.to_dict(validate=validate, ignore=ignore, context=context)
        return json.dumps(dct, indent=indent, sort_keys=sort_keys, **kwargs)

    @classmethod
    def _default_wrapper_classes(cls) -> Iterator[type[SchemaBase]]:
        """Return the set of classes used within cls.from_dict()."""
        return _subclasses(SchemaBase)

    @classmethod
    def from_dict(
        cls: type[TSchemaBase], dct: dict[str, Any], validate: bool = True
    ) -> TSchemaBase:
        """
        Construct class from a dictionary representation.

        Parameters
        ----------
        dct : dictionary
            The dict from which to construct the class
        validate : boolean
            If True (default), then validate the input against the schema.

        Raises
        ------
        jsonschema.ValidationError :
            If ``validate`` and ``dct`` does not conform to the schema
        """
        if validate:
            cls.validate(dct)
        converter = _FromDict(cls._default_wrapper_classes())
        return converter.from_dict(dct, cls)

    @classmethod
    def from_json(
        cls,
        json_string: str,
        validate: bool = True,
        **kwargs: Any,
        # Type hints for this method would get rather complicated
        # if we want to provide a more specific return type
    ) -> ChartType:
        """
        Instantiate the object from a valid JSON string.

        Parameters
        ----------
        json_string : string
            The string containing a valid JSON chart specification.
        validate : boolean
            If True (default), then validate the input against the schema.
        **kwargs :
            Additional keyword arguments are passed to json.loads

        Returns
        -------
        chart : Chart object
            The altair Chart object built from the specification.
        """
        dct: dict[str, Any] = json.loads(json_string, **kwargs)
        return cls.from_dict(dct, validate=validate)  # type: ignore[return-value]

    @classmethod
    def validate(
        cls, instance: dict[str, Any], schema: dict[str, Any] | None = None
    ) -> None:
        """Validate the instance against the class schema in the context of the rootschema."""
        if schema is None:
            schema = cls._schema
        # For the benefit of mypy
        assert schema is not None
        validate_jsonschema(instance, schema, rootschema=cls._rootschema or cls._schema)

    @classmethod
    def resolve_references(cls, schema: dict[str, Any] | None = None) -> dict[str, Any]:
        """Resolve references in the context of this object's schema or root schema."""
        schema_to_pass = schema or cls._schema
        # For the benefit of mypy
        assert schema_to_pass is not None
        return _resolve_references(
            schema=schema_to_pass,
            rootschema=(cls._rootschema or cls._schema or schema),
        )

    @classmethod
    def validate_property(
        cls, name: str, value: Any, schema: dict[str, Any] | None = None
    ) -> None:
        """Validate a property against property schema in the context of the rootschema."""
        opts = _get_optional_modules(np_opt="numpy", pd_opt="pandas")
        value = _todict(value, context={}, **opts)
        props = cls.resolve_references(schema or cls._schema).get("properties", {})
        validate_jsonschema(
            value, props.get(name, {}), rootschema=cls._rootschema or cls._schema
        )

    def __dir__(self) -> list[str]:
        return sorted(chain(super().__dir__(), self._kwds))


def _get_optional_modules(**modules: str) -> dict[str, _OptionalModule]:
    """
    Returns packages only if they have already been imported - otherwise they return `None`.

    This is useful for `isinstance` checks.

    For example, if `pandas` has not been imported, then an object is
    definitely not a `pandas.Timestamp`.

    Parameters
    ----------
    **modules
        Keyword-only binding from `{alias: module_name}`.

    Examples
    --------
    >>> import pandas as pd  # doctest: +SKIP
    >>> import polars as pl  # doctest: +SKIP
    >>> from altair.utils.schemapi import _get_optional_modules  # doctest: +SKIP
    >>>
    >>> _get_optional_modules(pd="pandas", pl="polars", ibis="ibis")  # doctest: +SKIP
    {
        "pd": <module 'pandas' from '...'>,
        "pl": <module 'polars' from '...'>,
        "ibis": None,
    }

    If the user later imports ``ibis``, it would appear in subsequent calls.

    >>> import ibis  # doctest: +SKIP
    >>>
    >>> _get_optional_modules(ibis="ibis")  # doctest: +SKIP
    {
        "ibis": <module 'ibis' from '...'>,
    }
    """
    return {k: sys.modules.get(v) for k, v in modules.items()}


def _replace_parsed_shorthand(
    parsed_shorthand: dict[str, Any], kwds: dict[str, Any]
) -> dict[str, Any]:
    """
    `parsed_shorthand` is added by `FieldChannelMixin`.

    It's used below to replace shorthand with its long form equivalent
    `parsed_shorthand` is removed from `context` if it exists so that it is
    not passed to child `to_dict` function calls.
    """
    # Prevent that pandas categorical data is automatically sorted
    # when a non-ordinal data type is specifed manually
    # or if the encoding channel does not support sorting
    if "sort" in parsed_shorthand and (
        "sort" not in kwds or kwds["type"] not in {"ordinal", Undefined}
    ):
        parsed_shorthand.pop("sort")

    kwds.update(
        (k, v)
        for k, v in parsed_shorthand.items()
        if kwds.get(k, Undefined) is Undefined
    )
    return kwds


TSchemaBase = TypeVar("TSchemaBase", bound=SchemaBase)

_CopyImpl = TypeVar("_CopyImpl", SchemaBase, dict[Any, Any], list[Any])
"""
Types which have an implementation in ``SchemaBase.copy()``.

All other types are returned **by reference**.
"""


def _is_dict(obj: Any | dict[Any, Any]) -> TypeIs[dict[Any, Any]]:
    return isinstance(obj, dict)


def _is_list(obj: Any | list[Any]) -> TypeIs[list[Any]]:
    return isinstance(obj, list)


def _is_iterable(
    obj: Any, *, exclude: type | tuple[type, ...] = (str, bytes)
) -> TypeIs[Iterable[Any]]:
    return not isinstance(obj, exclude) and isinstance(obj, Iterable)


def _passthrough(*args: Any, **kwds: Any) -> Any | dict[str, Any]:
    return args[0] if args else kwds


class _FromDict:
    """
    Class used to construct SchemaBase class hierarchies from a dict.

    The primary purpose of using this class is to be able to build a hash table
    that maps schemas to their wrapper classes. The candidate classes are
    specified in the ``wrapper_classes`` positional-only argument to the constructor.
    """

    _hash_exclude_keys = ("definitions", "title", "description", "$schema", "id")

    def __init__(self, wrapper_classes: Iterable[type[SchemaBase]], /) -> None:
        # Create a mapping of a schema hash to a list of matching classes
        # This lets us quickly determine the correct class to construct
        self.class_dict: dict[int, list[type[SchemaBase]]] = defaultdict(list)
        for tp in wrapper_classes:
            if tp._schema is not None:
                self.class_dict[self.hash_schema(tp._schema)].append(tp)

    @classmethod
    def hash_schema(cls, schema: dict[str, Any], use_json: bool = True) -> int:
        """
        Compute a python hash for a nested dictionary which properly handles dicts, lists, sets, and tuples.

        At the top level, the function excludes from the hashed schema all keys
        listed in `exclude_keys`.

        This implements two methods: one based on conversion to JSON, and one based
        on recursive conversions of unhashable to hashable types; the former seems
        to be slightly faster in several benchmarks.
        """
        if cls._hash_exclude_keys and isinstance(schema, dict):
            schema = {
                key: val
                for key, val in schema.items()
                if key not in cls._hash_exclude_keys
            }
        if use_json:
            s = json.dumps(schema, sort_keys=True)
            return hash(s)
        else:

            def _freeze(val):
                if isinstance(val, dict):
                    return frozenset((k, _freeze(v)) for k, v in val.items())
                elif isinstance(val, set):
                    return frozenset(map(_freeze, val))
                elif isinstance(val, (list, tuple)):
                    return tuple(map(_freeze, val))
                else:
                    return val

            return hash(_freeze(schema))

    @overload
    def from_dict(
        self,
        dct: TSchemaBase,
        tp: None = ...,
        schema: None = ...,
        rootschema: None = ...,
        default_class: Any = ...,
    ) -> TSchemaBase: ...
    @overload
    def from_dict(
        self,
        dct: dict[str, Any] | list[dict[str, Any]],
        tp: Any = ...,
        schema: Any = ...,
        rootschema: Any = ...,
        default_class: type[TSchemaBase] = ...,  # pyright: ignore[reportInvalidTypeVarUse]
    ) -> TSchemaBase: ...
    @overload
    def from_dict(
        self,
        dct: dict[str, Any],
        tp: None = ...,
        schema: dict[str, Any] = ...,
        rootschema: None = ...,
        default_class: Any = ...,
    ) -> SchemaBase: ...
    @overload
    def from_dict(
        self,
        dct: dict[str, Any],
        tp: type[TSchemaBase],
        schema: None = ...,
        rootschema: None = ...,
        default_class: Any = ...,
    ) -> TSchemaBase: ...
    @overload
    def from_dict(
        self,
        dct: dict[str, Any] | list[dict[str, Any]],
        tp: type[TSchemaBase],
        schema: dict[str, Any],
        rootschema: dict[str, Any] | None = ...,
        default_class: Any = ...,
    ) -> Never: ...
    def from_dict(
        self,
        dct: dict[str, Any] | list[dict[str, Any]] | TSchemaBase,
        tp: type[TSchemaBase] | None = None,
        schema: dict[str, Any] | None = None,
        rootschema: dict[str, Any] | None = None,
        default_class: Any = _passthrough,
    ) -> TSchemaBase | SchemaBase:
        """Construct an object from a dict representation."""
        target_tp: Any
        current_schema: dict[str, Any]
        if isinstance(dct, SchemaBase):
            return dct
        elif tp is not None:
            current_schema = tp._schema
            root_schema: dict[str, Any] = rootschema or tp._rootschema or current_schema
            target_tp = tp
        elif schema is not None:
            # If there are multiple matches, we use the first one in the dict.
            # Our class dict is constructed breadth-first from top to bottom,
            # so the first class that matches is the most general match.
            current_schema = schema
            root_schema = rootschema or current_schema
            matches = self.class_dict[self.hash_schema(current_schema)]
            target_tp = matches[0] if matches else default_class
        else:
            msg = "Must provide either `tp` or `schema`, but not both."
            raise ValueError(msg)

        from_dict = partial(self.from_dict, rootschema=root_schema)
        # Can also return a list?
        resolved = _resolve_references(current_schema, root_schema)
        if "anyOf" in resolved or "oneOf" in resolved:
            schemas = resolved.get("anyOf", []) + resolved.get("oneOf", [])
            for possible in schemas:
                try:
                    validate_jsonschema(dct, possible, rootschema=root_schema)
                except jsonschema.ValidationError:
                    continue
                else:
                    return from_dict(dct, schema=possible, default_class=target_tp)

        if _is_dict(dct):
            # TODO: handle schemas for additionalProperties/patternProperties
            props: dict[str, Any] = resolved.get("properties", {})
            kwds = {
                k: (from_dict(v, schema=props[k]) if k in props else v)
                for k, v in dct.items()
            }
            return target_tp(**kwds)
        elif _is_list(dct):
            item_schema: dict[str, Any] = resolved.get("items", {})
            return target_tp([from_dict(k, schema=item_schema) for k in dct])
        else:
            # NOTE: Unsure what is valid here
            return target_tp(dct)


class _PropertySetter:
    def __init__(self, prop: str, schema: dict[str, Any]) -> None:
        self.prop = prop
        self.schema = schema

    def __get__(self, obj, cls):
        from altair import vegalite

        self.obj = obj
        self.cls = cls
        # The docs from the encoding class parameter (e.g. `bin` in X, Color,
        # etc); this provides a general description of the parameter.
        self.__doc__ = self.schema["description"].replace("__", "**")
        property_name = f"{self.prop}"[0].upper() + f"{self.prop}"[1:]
        if altair_prop := getattr(vegalite, property_name, None):
            # Add the docstring from the helper class (e.g. `BinParams`) so
            # that all the parameter names of the helper class are included in
            # the final docstring
            parameter_index = altair_prop.__doc__.find("Parameters\n")
            if parameter_index > -1:
                self.__doc__ = (
                    altair_prop.__doc__[:parameter_index].replace("    ", "")
                    + self.__doc__
                    + textwrap.dedent(
                        f"\n\n    {altair_prop.__doc__[parameter_index:]}"
                    )
                )
            # For short docstrings such as Aggregate, Stack, et
            else:
                self.__doc__ = (
                    altair_prop.__doc__.replace("    ", "") + "\n" + self.__doc__
                )
            # Add signatures and tab completion for the method and parameter names
            self.__signature__ = inspect.signature(altair_prop)
            self.__wrapped__ = inspect.getfullargspec(altair_prop)
            self.__name__ = altair_prop.__name__
        else:
            # It seems like bandPosition is the only parameter that doesn't
            # have a helper class.
            pass
        return self

    def __call__(self, *args: Any, **kwargs: Any):
        obj = self.obj.copy()
        # TODO: use schema to validate
        obj[self.prop] = args[0] if args else kwargs
        return obj


def with_property_setters(cls: type[TSchemaBase]) -> type[TSchemaBase]:
    """Decorator to add property setters to a Schema class."""
    schema = cls.resolve_references()
    for prop, propschema in schema.get("properties", {}).items():
        setattr(cls, prop, _PropertySetter(prop, propschema))
    return cls


VERSIONS: Mapping[
    Literal[
        "vega-datasets", "vega-embed", "vega-lite", "vegafusion", "vl-convert-python"
    ],
    str,
] = {
<<<<<<< HEAD
    "vega-datasets": "3.1.0",
    "vega-embed": "6",
=======
    "vega-datasets": "v2.11.0",
    "vega-embed": "7",
>>>>>>> ea3a6e20
    "vega-lite": "v5.21.0",
    "vegafusion": "1.6.6",
    "vl-convert-python": "1.7.0",
}
"""
Version pins for non-``python`` `vega projects`_.

Notes
-----
When cutting a new release, make sure to update ``[tool.altair.vega]`` in ``pyproject.toml``.

.. _vega projects:
    https://github.com/vega
"""<|MERGE_RESOLUTION|>--- conflicted
+++ resolved
@@ -1688,13 +1688,8 @@
     ],
     str,
 ] = {
-<<<<<<< HEAD
     "vega-datasets": "3.1.0",
-    "vega-embed": "6",
-=======
-    "vega-datasets": "v2.11.0",
     "vega-embed": "7",
->>>>>>> ea3a6e20
     "vega-lite": "v5.21.0",
     "vegafusion": "1.6.6",
     "vl-convert-python": "1.7.0",
