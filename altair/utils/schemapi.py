--- conflicted
+++ resolved
@@ -1692,15 +1692,9 @@
     ],
     str,
 ] = {
-<<<<<<< HEAD
-    "vega-datasets": "3.2.0",
-    "vega-embed": "7",
-    "vega-lite": "v5.21.0",
-=======
-    "vega-datasets": "v3",
+    "vega-datasets": "v3.2.0",
     "vega-embed": "v7",
     "vega-lite": "v6.1.0",
->>>>>>> f919f25f
     "vegafusion": "1.6.6",
     "vl-convert-python": "1.8.0",
 }
