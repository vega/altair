"""
Utility routines
"""

from __future__ import annotations

from collections.abc import Mapping, MutableMapping
from copy import deepcopy
import json
import itertools
import re
import sys
import traceback
import warnings
from typing import (
    Callable,
    TypeVar,
    Any,
    Iterator,
    cast,
    Literal,
<<<<<<< HEAD
    TYPE_CHECKING,
=======
    Protocol,
    TYPE_CHECKING,
    runtime_checkable,
>>>>>>> 54a68a31
)
from itertools import groupby
from operator import itemgetter

import jsonschema
import pandas as pd
import numpy as np
from pandas.api.types import infer_dtype

from altair.utils.schemapi import SchemaBase, Undefined
from altair.utils._dfi_types import Column, DtypeKind, DataFrame as DfiDataFrame

if sys.version_info >= (3, 12):
    from typing import runtime_checkable, Protocol
else:
    from typing_extensions import runtime_checkable, Protocol
if sys.version_info >= (3, 10):
    from typing import ParamSpec
else:
    from typing_extensions import ParamSpec


if TYPE_CHECKING:
    from types import ModuleType
    import typing as t
    from pandas.core.interchange.dataframe_protocol import Column as PandasColumn
    import pyarrow as pa

V = TypeVar("V")
P = ParamSpec("P")


@runtime_checkable
class DataFrameLike(Protocol):
    def __dataframe__(
        self, nan_as_null: bool = False, allow_copy: bool = True
    ) -> DfiDataFrame: ...


@runtime_checkable
class _ThenLike(Protocol):
    # Helper for extracting the intermediate representation,
    # whilst still allowing further clauses to be added.
    def otherwise(self, *args: Any, **kwargs: Any) -> Any: ...
    def to_dict(self, *args: Any, **kwargs: Any) -> Dict[str, Any]: ...
    def when(self, *args: Any, **kwargs: Any) -> Any: ...


TYPECODE_MAP = {
    "ordinal": "O",
    "nominal": "N",
    "quantitative": "Q",
    "temporal": "T",
    "geojson": "G",
}

INV_TYPECODE_MAP = {v: k for k, v in TYPECODE_MAP.items()}


# aggregates from vega-lite version 4.6.0
AGGREGATES = [
    "argmax",
    "argmin",
    "average",
    "count",
    "distinct",
    "max",
    "mean",
    "median",
    "min",
    "missing",
    "product",
    "q1",
    "q3",
    "ci0",
    "ci1",
    "stderr",
    "stdev",
    "stdevp",
    "sum",
    "valid",
    "values",
    "variance",
    "variancep",
    "exponential",
    "exponentialb",
]

# window aggregates from vega-lite version 4.6.0
WINDOW_AGGREGATES = [
    "row_number",
    "rank",
    "dense_rank",
    "percent_rank",
    "cume_dist",
    "ntile",
    "lag",
    "lead",
    "first_value",
    "last_value",
    "nth_value",
]

# timeUnits from vega-lite version 4.17.0
TIMEUNITS = [
    "year",
    "quarter",
    "month",
    "week",
    "day",
    "dayofyear",
    "date",
    "hours",
    "minutes",
    "seconds",
    "milliseconds",
    "yearquarter",
    "yearquartermonth",
    "yearmonth",
    "yearmonthdate",
    "yearmonthdatehours",
    "yearmonthdatehoursminutes",
    "yearmonthdatehoursminutesseconds",
    "yearweek",
    "yearweekday",
    "yearweekdayhours",
    "yearweekdayhoursminutes",
    "yearweekdayhoursminutesseconds",
    "yeardayofyear",
    "quartermonth",
    "monthdate",
    "monthdatehours",
    "monthdatehoursminutes",
    "monthdatehoursminutesseconds",
    "weekday",
    "weeksdayhours",
    "weekdayhours",
    "weekdayhoursminutes",
    "weekdayhoursminutesseconds",
    "dayhours",
    "dayhoursminutes",
    "dayhoursminutesseconds",
    "hoursminutes",
    "hoursminutesseconds",
    "minutesseconds",
    "secondsmilliseconds",
    "utcyear",
    "utcquarter",
    "utcmonth",
    "utcweek",
    "utcday",
    "utcdayofyear",
    "utcdate",
    "utchours",
    "utcminutes",
    "utcseconds",
    "utcmilliseconds",
    "utcyearquarter",
    "utcyearquartermonth",
    "utcyearmonth",
    "utcyearmonthdate",
    "utcyearmonthdatehours",
    "utcyearmonthdatehoursminutes",
    "utcyearmonthdatehoursminutesseconds",
    "utcyearweek",
    "utcyearweekday",
    "utcyearweekdayhours",
    "utcyearweekdayhoursminutes",
    "utcyearweekdayhoursminutesseconds",
    "utcyeardayofyear",
    "utcquartermonth",
    "utcmonthdate",
    "utcmonthdatehours",
    "utcmonthdatehoursminutes",
    "utcmonthdatehoursminutesseconds",
    "utcweekday",
    "utcweeksdayhours",
    "utcweekdayhoursminutes",
    "utcweekdayhoursminutesseconds",
    "utcdayhours",
    "utcdayhoursminutes",
    "utcdayhoursminutesseconds",
    "utchoursminutes",
    "utchoursminutesseconds",
    "utcminutesseconds",
    "utcsecondsmilliseconds",
]

VALID_TYPECODES = list(itertools.chain(iter(TYPECODE_MAP), iter(INV_TYPECODE_MAP)))

SHORTHAND_UNITS = {
    "field": "(?P<field>.*)",
    "type": "(?P<type>{})".format("|".join(VALID_TYPECODES)),
    "agg_count": "(?P<aggregate>count)",
    "op_count": "(?P<op>count)",
    "aggregate": "(?P<aggregate>{})".format("|".join(AGGREGATES)),
    "window_op": "(?P<op>{})".format("|".join(AGGREGATES + WINDOW_AGGREGATES)),
    "timeUnit": "(?P<timeUnit>{})".format("|".join(TIMEUNITS)),
}

InferredVegaLiteType = Literal["ordinal", "nominal", "quantitative", "temporal"]


def infer_vegalite_type(
    data: object,
) -> InferredVegaLiteType | tuple[InferredVegaLiteType, list[Any]]:
    """
    From an array-like input, infer the correct vega typecode
    ('ordinal', 'nominal', 'quantitative', or 'temporal')

    Parameters
    ----------
    data: object
    """
    typ = infer_dtype(data, skipna=False)

    if typ in {
        "floating",
        "mixed-integer-float",
        "integer",
        "mixed-integer",
        "complex",
    }:
        return "quantitative"
    elif typ == "categorical" and hasattr(data, "cat") and data.cat.ordered:
        return ("ordinal", data.cat.categories.tolist())
    elif typ in {"string", "bytes", "categorical", "boolean", "mixed", "unicode"}:
        return "nominal"
    elif typ in {
        "datetime",
        "datetime64",
        "timedelta",
        "timedelta64",
        "date",
        "time",
        "period",
    }:
        return "temporal"
    else:
        warnings.warn(
            f"I don't know how to infer vegalite type from '{typ}'.  "
            "Defaulting to nominal.",
            stacklevel=1,
        )
        return "nominal"


def merge_props_geom(feat: dict[str, Any]) -> dict[str, Any]:
    """
    Merge properties with geometry
    * Overwrites 'type' and 'geometry' entries if existing
    """

    geom = {k: feat[k] for k in ("type", "geometry")}
    try:
        feat["properties"].update(geom)
        props_geom = feat["properties"]
    except (AttributeError, KeyError):
        # AttributeError when 'properties' equals None
        # KeyError when 'properties' is non-existing
        props_geom = geom

    return props_geom


def sanitize_geo_interface(geo: t.MutableMapping[Any, Any]) -> dict[str, Any]:
    """Santize a geo_interface to prepare it for serialization.

    * Make a copy
    * Convert type array or _Array to list
    * Convert tuples to lists (using json.loads/dumps)
    * Merge properties with geometry
    """

    geo = deepcopy(geo)

    # convert type _Array or array to list
    for key in geo:
        if str(type(geo[key]).__name__).startswith(("_Array", "array")):
            geo[key] = geo[key].tolist()

    # convert (nested) tuples to lists
    geo_dct: dict = json.loads(json.dumps(geo))

    # sanitize features
    if geo_dct["type"] == "FeatureCollection":
        geo_dct = geo_dct["features"]
        if len(geo_dct) > 0:
            for idx, feat in enumerate(geo_dct):
                geo_dct[idx] = merge_props_geom(feat)
    elif geo_dct["type"] == "Feature":
        geo_dct = merge_props_geom(geo_dct)
    else:
        geo_dct = {"type": "Feature", "geometry": geo_dct}

    return geo_dct


def numpy_is_subtype(dtype: Any, subtype: Any) -> bool:
    try:
        return np.issubdtype(dtype, subtype)
    except (NotImplementedError, TypeError):
        return False


def sanitize_dataframe(df: pd.DataFrame) -> pd.DataFrame:
    """Sanitize a DataFrame to prepare it for serialization.

    * Make a copy
    * Convert RangeIndex columns to strings
    * Raise ValueError if column names are not strings
    * Raise ValueError if it has a hierarchical index.
    * Convert categoricals to strings.
    * Convert np.bool_ dtypes to Python bool objects
    * Convert np.int dtypes to Python int objects
    * Convert floats to objects and replace NaNs/infs with None.
    * Convert DateTime dtypes into appropriate string representations
    * Convert Nullable integers to objects and replace NaN with None
    * Convert Nullable boolean to objects and replace NaN with None
    * convert dedicated string column to objects and replace NaN with None
    * Raise a ValueError for TimeDelta dtypes
    """
    df = df.copy()

    if isinstance(df.columns, pd.RangeIndex):
        df.columns = df.columns.astype(str)

    for col_name in df.columns:
        if not isinstance(col_name, str):
            msg = (
                f"Dataframe contains invalid column name: {col_name!r}. "
                "Column names must be strings"
            )
            raise ValueError(msg)

    if isinstance(df.index, pd.MultiIndex):
        msg = "Hierarchical indices not supported"
        raise ValueError(msg)
    if isinstance(df.columns, pd.MultiIndex):
        msg = "Hierarchical indices not supported"
        raise ValueError(msg)

    def to_list_if_array(val):
        if isinstance(val, np.ndarray):
            return val.tolist()
        else:
            return val

    for dtype_item in df.dtypes.items():
        # We know that the column names are strings from the isinstance check
        # further above but mypy thinks it is of type Hashable and therefore does not
        # let us assign it to the col_name variable which is already of type str.
        col_name = cast(str, dtype_item[0])
        dtype = dtype_item[1]
        dtype_name = str(dtype)
        if dtype_name == "category":
            # Work around bug in to_json for categorical types in older versions
            # of pandas as they do not properly convert NaN values to null in to_json.
            # We can probably remove this part once we require pandas >= 1.0
            col = df[col_name].astype(object)
            df[col_name] = col.where(col.notnull(), None)
        elif dtype_name == "string":
            # dedicated string datatype (since 1.0)
            # https://pandas.pydata.org/pandas-docs/version/1.0.0/whatsnew/v1.0.0.html#dedicated-string-data-type
            col = df[col_name].astype(object)
            df[col_name] = col.where(col.notnull(), None)
        elif dtype_name == "bool":
            # convert numpy bools to objects; np.bool is not JSON serializable
            df[col_name] = df[col_name].astype(object)
        elif dtype_name == "boolean":
            # dedicated boolean datatype (since 1.0)
            # https://pandas.io/docs/user_guide/boolean.html
            col = df[col_name].astype(object)
            df[col_name] = col.where(col.notnull(), None)
        elif dtype_name.startswith(("datetime", "timestamp")):
            # Convert datetimes to strings. This needs to be a full ISO string
            # with time, which is why we cannot use ``col.astype(str)``.
            # This is because Javascript parses date-only times in UTC, but
            # parses full ISO-8601 dates as local time, and dates in Vega and
            # Vega-Lite are displayed in local time by default.
            # (see https://github.com/vega/altair/issues/1027)
            df[col_name] = (
                df[col_name].apply(lambda x: x.isoformat()).replace("NaT", "")
            )
        elif dtype_name.startswith("timedelta"):
            msg = (
                f'Field "{col_name}" has type "{dtype}" which is '
                "not supported by Altair. Please convert to "
                "either a timestamp or a numerical value."
                ""
            )
            raise ValueError(msg)
        elif dtype_name.startswith("geometry"):
            # geopandas >=0.6.1 uses the dtype geometry. Continue here
            # otherwise it will give an error on np.issubdtype(dtype, np.integer)
            continue
        elif (
            dtype_name
            in {
                "Int8",
                "Int16",
                "Int32",
                "Int64",
                "UInt8",
                "UInt16",
                "UInt32",
                "UInt64",
                "Float32",
                "Float64",
            }
        ):  # nullable integer datatypes (since 24.0) and nullable float datatypes (since 1.2.0)
            # https://pandas.pydata.org/pandas-docs/version/0.25/whatsnew/v0.24.0.html#optional-integer-na-support
            col = df[col_name].astype(object)
            df[col_name] = col.where(col.notnull(), None)
        elif numpy_is_subtype(dtype, np.integer):
            # convert integers to objects; np.int is not JSON serializable
            df[col_name] = df[col_name].astype(object)
        elif numpy_is_subtype(dtype, np.floating):
            # For floats, convert to Python float: np.float is not JSON serializable
            # Also convert NaN/inf values to null, as they are not JSON serializable
            col = df[col_name]
            bad_values = col.isnull() | np.isinf(col)
            df[col_name] = col.astype(object).where(~bad_values, None)
        elif dtype == object:  # noqa: E721
            # Convert numpy arrays saved as objects to lists
            # Arrays are not JSON serializable
            col = df[col_name].astype(object).apply(to_list_if_array)
            df[col_name] = col.where(col.notnull(), None)
    return df


def sanitize_arrow_table(pa_table: pa.Table) -> pa.Table:
    """Sanitize arrow table for JSON serialization"""
    import pyarrow as pa
    import pyarrow.compute as pc

    arrays = []
    schema = pa_table.schema
    for name in schema.names:
        array = pa_table[name]
        dtype_name = str(schema.field(name).type)
        if dtype_name.startswith(("timestamp", "date")):
            arrays.append(pc.strftime(array))
        elif dtype_name.startswith("duration"):
            msg = (
                f'Field "{name}" has type "{dtype_name}" which is '
                "not supported by Altair. Please convert to "
                "either a timestamp or a numerical value."
                ""
            )
            raise ValueError(msg)
        else:
            arrays.append(array)

    return pa.Table.from_arrays(arrays, names=schema.names)


def parse_shorthand(
    shorthand: dict[str, Any] | str,
    data: pd.DataFrame | DataFrameLike | None = None,
    parse_aggregates: bool = True,
    parse_window_ops: bool = False,
    parse_timeunits: bool = True,
    parse_types: bool = True,
) -> dict[str, Any]:
    """General tool to parse shorthand values

    These are of the form:

    - "col_name"
    - "col_name:O"
    - "average(col_name)"
    - "average(col_name):O"

    Optionally, a dataframe may be supplied, from which the type
    will be inferred if not specified in the shorthand.

    Parameters
    ----------
    shorthand : dict or string
        The shorthand representation to be parsed
    data : DataFrame, optional
        If specified and of type DataFrame, then use these values to infer the
        column type if not provided by the shorthand.
    parse_aggregates : boolean
        If True (default), then parse aggregate functions within the shorthand.
    parse_window_ops : boolean
        If True then parse window operations within the shorthand (default:False)
    parse_timeunits : boolean
        If True (default), then parse timeUnits from within the shorthand
    parse_types : boolean
        If True (default), then parse typecodes within the shorthand

    Returns
    -------
    attrs : dict
        a dictionary of attributes extracted from the shorthand

    Examples
    --------
    >>> data = pd.DataFrame({'foo': ['A', 'B', 'A', 'B'],
    ...                      'bar': [1, 2, 3, 4]})

    >>> parse_shorthand('name') == {'field': 'name'}
    True

    >>> parse_shorthand('name:Q') == {'field': 'name', 'type': 'quantitative'}
    True

    >>> parse_shorthand('average(col)') == {'aggregate': 'average', 'field': 'col'}
    True

    >>> parse_shorthand('foo:O') == {'field': 'foo', 'type': 'ordinal'}
    True

    >>> parse_shorthand('min(foo):Q') == {'aggregate': 'min', 'field': 'foo', 'type': 'quantitative'}
    True

    >>> parse_shorthand('month(col)') == {'field': 'col', 'timeUnit': 'month', 'type': 'temporal'}
    True

    >>> parse_shorthand('year(col):O') == {'field': 'col', 'timeUnit': 'year', 'type': 'ordinal'}
    True

    >>> parse_shorthand('foo', data) == {'field': 'foo', 'type': 'nominal'}
    True

    >>> parse_shorthand('bar', data) == {'field': 'bar', 'type': 'quantitative'}
    True

    >>> parse_shorthand('bar:O', data) == {'field': 'bar', 'type': 'ordinal'}
    True

    >>> parse_shorthand('sum(bar)', data) == {'aggregate': 'sum', 'field': 'bar', 'type': 'quantitative'}
    True

    >>> parse_shorthand('count()', data) == {'aggregate': 'count', 'type': 'quantitative'}
    True
    """
    from altair.utils._importers import pyarrow_available

    if not shorthand:
        return {}

    patterns = []

    if parse_aggregates:
        patterns.extend([r"{agg_count}\(\)"])
        patterns.extend([r"{aggregate}\({field}\)"])
    if parse_window_ops:
        patterns.extend([r"{op_count}\(\)"])
        patterns.extend([r"{window_op}\({field}\)"])
    if parse_timeunits:
        patterns.extend([r"{timeUnit}\({field}\)"])

    patterns.extend([r"{field}"])

    if parse_types:
        patterns = list(itertools.chain(*((p + ":{type}", p) for p in patterns)))

    regexps = (
        re.compile(r"\A" + p.format(**SHORTHAND_UNITS) + r"\Z", re.DOTALL)
        for p in patterns
    )

    # find matches depending on valid fields passed
    if isinstance(shorthand, dict):
        attrs = shorthand
    else:
        attrs = next(
            exp.match(shorthand).groupdict()  # type: ignore[union-attr]
            for exp in regexps
            if exp.match(shorthand) is not None
        )

    # Handle short form of the type expression
    if "type" in attrs:
        attrs["type"] = INV_TYPECODE_MAP.get(attrs["type"], attrs["type"])

    # counts are quantitative by default
    if attrs == {"aggregate": "count"}:
        attrs["type"] = "quantitative"

    # times are temporal by default
    if "timeUnit" in attrs and "type" not in attrs:
        attrs["type"] = "temporal"

    # if data is specified and type is not, infer type from data
    if "type" not in attrs:
        if pyarrow_available() and data is not None and isinstance(data, DataFrameLike):
            dfi = data.__dataframe__()
            if "field" in attrs:
                unescaped_field = attrs["field"].replace("\\", "")
                if unescaped_field in dfi.column_names():
                    column = dfi.get_column_by_name(unescaped_field)
                    try:
                        attrs["type"] = infer_vegalite_type_for_dfi_column(column)
                    except (NotImplementedError, AttributeError, ValueError):
                        # Fall back to pandas-based inference.
                        # Note: The AttributeError catch is a workaround for
                        # https://github.com/pandas-dev/pandas/issues/55332
                        if isinstance(data, pd.DataFrame):
                            attrs["type"] = infer_vegalite_type(data[unescaped_field])
                        else:
                            raise

                    if isinstance(attrs["type"], tuple):
                        attrs["sort"] = attrs["type"][1]
                        attrs["type"] = attrs["type"][0]
        elif isinstance(data, pd.DataFrame):
            # Fallback if pyarrow is not installed or if pandas is older than 1.5
            #
            # Remove escape sequences so that types can be inferred for columns with special characters
            if "field" in attrs and attrs["field"].replace("\\", "") in data.columns:
                attrs["type"] = infer_vegalite_type(
                    data[attrs["field"].replace("\\", "")]
                )
                # ordered categorical dataframe columns return the type and sort order as a tuple
                if isinstance(attrs["type"], tuple):
                    attrs["sort"] = attrs["type"][1]
                    attrs["type"] = attrs["type"][0]

    # If an unescaped colon is still present, it's often due to an incorrect data type specification
    # but could also be due to using a column name with ":" in it.
    if (
        "field" in attrs
        and ":" in attrs["field"]
        and attrs["field"][attrs["field"].rfind(":") - 1] != "\\"
    ):
        raise ValueError(
            '"{}" '.format(attrs["field"].split(":")[-1])
            + "is not one of the valid encoding data types: {}.".format(
                ", ".join(TYPECODE_MAP.values())
            )
            + "\nFor more details, see https://altair-viz.github.io/user_guide/encodings/index.html#encoding-data-types. "
            + "If you are trying to use a column name that contains a colon, "
            + 'prefix it with a backslash; for example "column\\:name" instead of "column:name".'
        )
    return attrs


def infer_vegalite_type_for_dfi_column(
    column: Column | PandasColumn,
) -> InferredVegaLiteType | tuple[InferredVegaLiteType, list[Any]]:
    from pyarrow.interchange.from_dataframe import column_to_array

    try:
        kind = column.dtype[0]
    except NotImplementedError as e:
        # Edge case hack:
        # dtype access fails for pandas column with datetime64[ns, UTC] type,
        # but all we need to know is that its temporal, so check the
        # error message for the presence of datetime64.
        #
        # See https://github.com/pandas-dev/pandas/issues/54239
        if "datetime64" in e.args[0] or "timestamp" in e.args[0]:
            return "temporal"
        raise e

    if (
        kind == DtypeKind.CATEGORICAL
        and column.describe_categorical["is_ordered"]
        and column.describe_categorical["categories"] is not None
    ):
        # Treat ordered categorical column as Vega-Lite ordinal
        categories_column = column.describe_categorical["categories"]
        categories_array = column_to_array(categories_column)
        return "ordinal", categories_array.to_pylist()
    if kind in {DtypeKind.STRING, DtypeKind.CATEGORICAL, DtypeKind.BOOL}:
        return "nominal"
    elif kind in {DtypeKind.INT, DtypeKind.UINT, DtypeKind.FLOAT}:
        return "quantitative"
    elif kind == DtypeKind.DATETIME:
        return "temporal"
    else:
        msg = f"Unexpected DtypeKind: {kind}"
        raise ValueError(msg)


def use_signature(Obj: Callable[P, Any]):  # -> Callable[..., Callable[P, V]]:
    """Apply call signature and documentation of Obj to the decorated method"""

    def decorate(f: Callable[..., V]) -> Callable[P, V]:
        # call-signature of f is exposed via __wrapped__.
        # we want it to mimic Obj.__init__
        f.__wrapped__ = Obj.__init__  # type: ignore
        f._uses_signature = Obj  # type: ignore

        # Supplement the docstring of f with information from Obj
        if Obj.__doc__:
            # Patch in a reference to the class this docstring is copied from,
            # to generate a hyperlink.
            doclines = Obj.__doc__.splitlines()
            doclines[0] = f"Refer to :class:`{Obj.__name__}`"

            if f.__doc__:
                doc = f.__doc__ + "\n".join(doclines[1:])
            else:
                doc = "\n".join(doclines)
            f.__doc__ = doc

        return f

    return decorate


def update_nested(
    original: t.MutableMapping[Any, Any],
    update: t.Mapping[Any, Any],
    copy: bool = False,
) -> t.MutableMapping[Any, Any]:
    """Update nested dictionaries

    Parameters
    ----------
    original : MutableMapping
        the original (nested) dictionary, which will be updated in-place
    update : Mapping
        the nested dictionary of updates
    copy : bool, default False
        if True, then copy the original dictionary rather than modifying it

    Returns
    -------
    original : MutableMapping
        a reference to the (modified) original dict

    Examples
    --------
    >>> original = {'x': {'b': 2, 'c': 4}}
    >>> update = {'x': {'b': 5, 'd': 6}, 'y': 40}
    >>> update_nested(original, update)  # doctest: +SKIP
    {'x': {'b': 5, 'c': 4, 'd': 6}, 'y': 40}
    >>> original  # doctest: +SKIP
    {'x': {'b': 5, 'c': 4, 'd': 6}, 'y': 40}
    """
    if copy:
        original = deepcopy(original)
    for key, val in update.items():
        if isinstance(val, Mapping):
            orig_val = original.get(key, {})
            if isinstance(orig_val, MutableMapping):
                original[key] = update_nested(orig_val, val)
            else:
                original[key] = val
        else:
            original[key] = val
    return original


def display_traceback(in_ipython: bool = True):
    exc_info = sys.exc_info()

    if in_ipython:
        from IPython.core.getipython import get_ipython

        ip = get_ipython()
    else:
        ip = None

    if ip is not None:
        ip.showtraceback(exc_info)
    else:
        traceback.print_exception(*exc_info)


_ChannelType = Literal["field", "datum", "value"]
_CHANNEL_CACHE: _ChannelCache
"""Singleton `_ChannelCache` instance.

Initialized on first use.
"""


class _ChannelCache:
    channel_to_name: dict[type[SchemaBase], str]
    name_to_channel: dict[str, dict[_ChannelType, type[SchemaBase]]]

    @classmethod
    def from_channels(cls, channels: ModuleType, /) -> _ChannelCache:
        # - This branch is only kept for tests that depend on mocking `channels`.
        # - No longer needs to pass around `channels` reference and rebuild every call.
        c_to_n = {
            c: c._encoding_name
            for c in channels.__dict__.values()
            if isinstance(c, type)
            and issubclass(c, SchemaBase)
            and hasattr(c, "_encoding_name")
        }
        self = cls.__new__(cls)
        self.channel_to_name = c_to_n
        self.name_to_channel = _invert_group_channels(c_to_n)
        return self

    @classmethod
    def from_cache(cls) -> _ChannelCache:
        global _CHANNEL_CACHE
        try:
            cached = _CHANNEL_CACHE
        except NameError:
            cached = cls.__new__(cls)
            cached.channel_to_name = _init_channel_to_name()
            cached.name_to_channel = _invert_group_channels(cached.channel_to_name)
            _CHANNEL_CACHE = cached
        return _CHANNEL_CACHE

    def get_encoding(self, tp: type[Any], /) -> str:
        if encoding := self.channel_to_name.get(tp):
            return encoding
        msg = f"positional of type {type(tp).__name__!r}"
        raise NotImplementedError(msg)

    def _wrap_in_channel(self, obj: Any, encoding: str, /):
        if isinstance(obj, SchemaBase):
            return obj
        elif isinstance(obj, str):
            obj = {"shorthand": obj}
        elif isinstance(obj, (list, tuple)):
            return [self._wrap_in_channel(el, encoding) for el in obj]
        if channel := self.name_to_channel.get(encoding):
            tp = channel["value" if "value" in obj else "field"]
            try:
                # Don't force validation here; some objects won't be valid until
                # they're created in the context of a chart.
                return tp.from_dict(obj, validate=False)
            except jsonschema.ValidationError:
                # our attempts at finding the correct class have failed
                return obj
        else:
            warnings.warn(f"Unrecognized encoding channel {encoding!r}", stacklevel=1)
            return obj

    def infer_encoding_types(self, kwargs: dict[str, Any], /):
        return {
            encoding: self._wrap_in_channel(obj, encoding)
            for encoding, obj in kwargs.items()
            if obj is not Undefined
        }


def _init_channel_to_name():
    """
    Construct a dictionary of channel type to encoding name.

    Note
    ----
    The return type is not expressible using annotations, but is used
    internally by `mypy`/`pyright` and avoids the need for type ignores.

    Returns
    -------
        mapping: dict[type[`<subclass of FieldChannelMixin and SchemaBase>`] | type[`<subclass of ValueChannelMixin and SchemaBase>`] | type[`<subclass of DatumChannelMixin and SchemaBase>`], str]
    """
    from altair.vegalite.v5.schema import channels as ch

    mixins = ch.FieldChannelMixin, ch.ValueChannelMixin, ch.DatumChannelMixin

    return {
        c: c._encoding_name
        for c in ch.__dict__.values()
        if isinstance(c, type) and issubclass(c, mixins) and issubclass(c, SchemaBase)
    }


def _invert_group_channels(
    m: dict[type[SchemaBase], str], /
) -> dict[str, dict[_ChannelType, type[SchemaBase]]]:
    """Grouped inverted index for `_ChannelCache.channel_to_name`."""

    def _reduce(it: Iterator[tuple[type[Any], str]]) -> Any:
        """Returns a 1-2 item dict, per channel.

        Never includes `datum`, as it is never utilized in `wrap_in_channel`.
        """
        item: dict[Any, type[SchemaBase]] = {}
        for tp, _ in it:
            name = tp.__name__
            if name.endswith("Datum"):
                continue
            elif name.endswith("Value"):
                sub_key = "value"
            else:
                sub_key = "field"
            item[sub_key] = tp
        return item

    grouper = groupby(m.items(), itemgetter(1))
    return {k: _reduce(chans) for k, chans in grouper}


def infer_encoding_types(
    args: tuple[Any, ...], kwargs: dict[str, Any], channels: ModuleType | None = None
):
    """Infer typed keyword arguments for args and kwargs

    Parameters
    ----------
    args : Sequence
        Sequence of function args
    kwargs : MutableMapping
        Dict of function kwargs
    channels : ModuleType
        The module containing all altair encoding channel classes.

    Returns
    -------
    kwargs : dict
        All args and kwargs in a single dict, with keys and types
        based on the channels mapping.
    """
    cache = (
        _ChannelCache.from_channels(channels)
        if channels
        else _ChannelCache.from_cache()
    )
    # First use the mapping to convert args to kwargs based on their types.
    for arg in args:
        el = next(iter(arg), None) if isinstance(arg, (list, tuple)) else arg
        encoding = cache.get_encoding(type(el))
        if encoding not in kwargs:
            kwargs[encoding] = arg
        else:
<<<<<<< HEAD
            type_ = type(arg)

        encoding = channel_to_name.get(type_, None)
        if encoding is None:
            raise NotImplementedError("positional of type {}" "".format(type_))
        if encoding in kwargs:
            raise ValueError("encoding {} specified twice.".format(encoding))
        kwargs[encoding] = arg

    def _wrap_in_channel_class(obj, encoding):
        if isinstance(obj, SchemaBase):
            return obj
        elif isinstance(obj, str):
            obj = {"shorthand": obj}
        elif isinstance(obj, (list, tuple)):
            return [_wrap_in_channel_class(subobj, encoding) for subobj in obj]
        elif isinstance(obj, _ThenLike):
            # NOTE: Temporary solution while `when-then-otherwise` is not
            # related to any other `altair` classes.
            obj = obj.to_dict()

        if encoding not in name_to_channel:
            warnings.warn(
                "Unrecognized encoding channel '{}'".format(encoding), stacklevel=1
            )
            return obj

        classes = name_to_channel[encoding]
        cls = classes["value"] if "value" in obj else classes["field"]

        try:
            # Don't force validation here; some objects won't be valid until
            # they're created in the context of a chart.
            return cls.from_dict(obj, validate=False)
        except jsonschema.ValidationError:
            # our attempts at finding the correct class have failed
            return obj

    return {
        encoding: _wrap_in_channel_class(obj, encoding)
        for encoding, obj in kwargs.items()
    }
=======
            msg = f"encoding {encoding!r} specified twice."
            raise ValueError(msg)

    return cache.infer_encoding_types(kwargs)
>>>>>>> 54a68a31
<|MERGE_RESOLUTION|>--- conflicted
+++ resolved
@@ -12,21 +12,7 @@
 import sys
 import traceback
 import warnings
-from typing import (
-    Callable,
-    TypeVar,
-    Any,
-    Iterator,
-    cast,
-    Literal,
-<<<<<<< HEAD
-    TYPE_CHECKING,
-=======
-    Protocol,
-    TYPE_CHECKING,
-    runtime_checkable,
->>>>>>> 54a68a31
-)
+from typing import Callable, TypeVar, Any, Iterator, cast, Literal, TYPE_CHECKING
 from itertools import groupby
 from operator import itemgetter
 
@@ -70,7 +56,7 @@
     # Helper for extracting the intermediate representation,
     # whilst still allowing further clauses to be added.
     def otherwise(self, *args: Any, **kwargs: Any) -> Any: ...
-    def to_dict(self, *args: Any, **kwargs: Any) -> Dict[str, Any]: ...
+    def to_dict(self, *args: Any, **kwargs: Any) -> dict[str, Any]: ...
     def when(self, *args: Any, **kwargs: Any) -> Any: ...
 
 
@@ -845,6 +831,10 @@
             obj = {"shorthand": obj}
         elif isinstance(obj, (list, tuple)):
             return [self._wrap_in_channel(el, encoding) for el in obj]
+        elif isinstance(obj, _ThenLike):
+            # NOTE: Temporary solution while `when-then-otherwise` is not
+            # related to any other `altair` classes.
+            obj = obj.to_dict()
         if channel := self.name_to_channel.get(encoding):
             tp = channel["value" if "value" in obj else "field"]
             try:
@@ -948,52 +938,7 @@
         if encoding not in kwargs:
             kwargs[encoding] = arg
         else:
-<<<<<<< HEAD
-            type_ = type(arg)
-
-        encoding = channel_to_name.get(type_, None)
-        if encoding is None:
-            raise NotImplementedError("positional of type {}" "".format(type_))
-        if encoding in kwargs:
-            raise ValueError("encoding {} specified twice.".format(encoding))
-        kwargs[encoding] = arg
-
-    def _wrap_in_channel_class(obj, encoding):
-        if isinstance(obj, SchemaBase):
-            return obj
-        elif isinstance(obj, str):
-            obj = {"shorthand": obj}
-        elif isinstance(obj, (list, tuple)):
-            return [_wrap_in_channel_class(subobj, encoding) for subobj in obj]
-        elif isinstance(obj, _ThenLike):
-            # NOTE: Temporary solution while `when-then-otherwise` is not
-            # related to any other `altair` classes.
-            obj = obj.to_dict()
-
-        if encoding not in name_to_channel:
-            warnings.warn(
-                "Unrecognized encoding channel '{}'".format(encoding), stacklevel=1
-            )
-            return obj
-
-        classes = name_to_channel[encoding]
-        cls = classes["value"] if "value" in obj else classes["field"]
-
-        try:
-            # Don't force validation here; some objects won't be valid until
-            # they're created in the context of a chart.
-            return cls.from_dict(obj, validate=False)
-        except jsonschema.ValidationError:
-            # our attempts at finding the correct class have failed
-            return obj
-
-    return {
-        encoding: _wrap_in_channel_class(obj, encoding)
-        for encoding, obj in kwargs.items()
-    }
-=======
             msg = f"encoding {encoding!r} specified twice."
             raise ValueError(msg)
 
-    return cache.infer_encoding_types(kwargs)
->>>>>>> 54a68a31
+    return cache.infer_encoding_types(kwargs)