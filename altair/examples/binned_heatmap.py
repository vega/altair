--- conflicted
+++ resolved
@@ -3,11 +3,7 @@
 --------------
 This example shows how to make a heatmap from binned quantitative data.
 """
-<<<<<<< HEAD
-# category: advanced calculations
-=======
 # category: tables
->>>>>>> 74f24b14
 import altair as alt
 from vega_datasets import data
 
