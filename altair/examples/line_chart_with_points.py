"""
Line Chart with Point Markers
-----------------------------
This chart shows a simple line chart with points marking each value.
"""
# category: line charts
import altair as alt
from vega_datasets import data

source = data.stocks()

<<<<<<< HEAD
alt.Chart(source).mark_line(
  point=True
).encode(
=======
alt.Chart(source).mark_line(point=True).encode(
>>>>>>> 74f24b14
    x='date:T',
    y='price:Q',
    color='symbol:N'
)<|MERGE_RESOLUTION|>--- conflicted
+++ resolved
@@ -9,13 +9,7 @@
 
 source = data.stocks()
 
-<<<<<<< HEAD
-alt.Chart(source).mark_line(
-  point=True
-).encode(
-=======
 alt.Chart(source).mark_line(point=True).encode(
->>>>>>> 74f24b14
     x='date:T',
     y='price:Q',
     color='symbol:N'
