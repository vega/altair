# flake8: noqa
<<<<<<< HEAD
__version__ = "4.2.0rc1"
=======
__version__ = "4.2.0"
>>>>>>> d44c1488

from .vegalite import *
from . import examples


def load_ipython_extension(ipython):
    from ._magics import vega, vegalite

    ipython.register_magic_function(vega, "cell")
    ipython.register_magic_function(vegalite, "cell")<|MERGE_RESOLUTION|>--- conflicted
+++ resolved
@@ -1,9 +1,5 @@
 # flake8: noqa
-<<<<<<< HEAD
-__version__ = "4.2.0rc1"
-=======
 __version__ = "4.2.0"
->>>>>>> d44c1488
 
 from .vegalite import *
 from . import examples
