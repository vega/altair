# ruff: noqa
__version__ = "5.4.0dev"


# The content of __all__ is automatically written by
# tools/update_init_file.py. Do not modify directly.
__all__ = [
    "Aggregate",
    "AggregateOp",
    "AggregateTransform",
    "AggregatedFieldDef",
    "Align",
    "AllSortString",
    "AltairDeprecationWarning",
    "Angle",
    "AngleDatum",
    "AngleValue",
    "AnyMark",
    "AnyMarkConfig",
    "AreaConfig",
    "ArgmaxDef",
    "ArgminDef",
    "AutoSizeParams",
    "AutosizeType",
    "Axis",
    "AxisConfig",
    "AxisOrient",
    "AxisResolveMap",
    "BBox",
    "BarConfig",
    "BaseTitleNoValueRefs",
    "Baseline",
    "Bin",
    "BinExtent",
    "BinParams",
    "BinTransform",
    "BindCheckbox",
    "BindDirect",
    "BindInput",
    "BindRadioSelect",
    "BindRange",
    "Binding",
    "BinnedTimeUnit",
    "Blend",
    "BoxPlot",
    "BoxPlotConfig",
    "BoxPlotDef",
    "BrushConfig",
    "CalculateTransform",
    "Categorical",
    "Chart",
    "ChartDataType",
    "ChartType",
    "Color",
    "ColorDatum",
    "ColorDef",
    "ColorName",
    "ColorScheme",
    "ColorValue",
    "Column",
    "CompositeMark",
    "CompositeMarkDef",
    "CompositionConfig",
    "ConcatChart",
    "ConcatSpecGenericSpec",
    "ConditionalAxisColor",
    "ConditionalAxisLabelAlign",
    "ConditionalAxisLabelBaseline",
    "ConditionalAxisLabelFontStyle",
    "ConditionalAxisLabelFontWeight",
    "ConditionalAxisNumber",
    "ConditionalAxisNumberArray",
    "ConditionalAxisPropertyAlignnull",
    "ConditionalAxisPropertyColornull",
    "ConditionalAxisPropertyFontStylenull",
    "ConditionalAxisPropertyFontWeightnull",
    "ConditionalAxisPropertyTextBaselinenull",
    "ConditionalAxisPropertynumberArraynull",
    "ConditionalAxisPropertynumbernull",
    "ConditionalAxisPropertystringnull",
    "ConditionalAxisString",
    "ConditionalMarkPropFieldOrDatumDef",
    "ConditionalMarkPropFieldOrDatumDefTypeForShape",
    "ConditionalParameterMarkPropFieldOrDatumDef",
    "ConditionalParameterMarkPropFieldOrDatumDefTypeForShape",
    "ConditionalParameterStringFieldDef",
    "ConditionalParameterValueDefGradientstringnullExprRef",
    "ConditionalParameterValueDefTextExprRef",
    "ConditionalParameterValueDefnumber",
    "ConditionalParameterValueDefnumberArrayExprRef",
    "ConditionalParameterValueDefnumberExprRef",
    "ConditionalParameterValueDefstringExprRef",
    "ConditionalParameterValueDefstringnullExprRef",
    "ConditionalPredicateMarkPropFieldOrDatumDef",
    "ConditionalPredicateMarkPropFieldOrDatumDefTypeForShape",
    "ConditionalPredicateStringFieldDef",
    "ConditionalPredicateValueDefAlignnullExprRef",
    "ConditionalPredicateValueDefColornullExprRef",
    "ConditionalPredicateValueDefFontStylenullExprRef",
    "ConditionalPredicateValueDefFontWeightnullExprRef",
    "ConditionalPredicateValueDefGradientstringnullExprRef",
    "ConditionalPredicateValueDefTextBaselinenullExprRef",
    "ConditionalPredicateValueDefTextExprRef",
    "ConditionalPredicateValueDefnumber",
    "ConditionalPredicateValueDefnumberArrayExprRef",
    "ConditionalPredicateValueDefnumberArraynullExprRef",
    "ConditionalPredicateValueDefnumberExprRef",
    "ConditionalPredicateValueDefnumbernullExprRef",
    "ConditionalPredicateValueDefstringExprRef",
    "ConditionalPredicateValueDefstringnullExprRef",
    "ConditionalStringFieldDef",
    "ConditionalValueDefGradientstringnullExprRef",
    "ConditionalValueDefTextExprRef",
    "ConditionalValueDefnumber",
    "ConditionalValueDefnumberArrayExprRef",
    "ConditionalValueDefnumberExprRef",
    "ConditionalValueDefstringExprRef",
    "ConditionalValueDefstringnullExprRef",
    "Config",
    "CsvDataFormat",
    "Cursor",
    "Cyclical",
    "Data",
    "DataFormat",
    "DataSource",
    "DataType",
    "Datasets",
    "DateTime",
    "DatumChannelMixin",
    "DatumDef",
    "Day",
    "DensityTransform",
    "DerivedStream",
    "Description",
    "DescriptionValue",
    "Detail",
    "Dict",
    "DictInlineDataset",
    "DictSelectionInit",
    "DictSelectionInitInterval",
    "Diverging",
    "DomainUnionWith",
    "DsvDataFormat",
    "Element",
    "Encoding",
    "EncodingSortField",
    "ErrorBand",
    "ErrorBandConfig",
    "ErrorBandDef",
    "ErrorBar",
    "ErrorBarConfig",
    "ErrorBarDef",
    "ErrorBarExtent",
    "EventStream",
    "EventType",
    "Expr",
    "ExprRef",
    "ExtentTransform",
    "Facet",
    "FacetChart",
    "FacetEncodingFieldDef",
    "FacetFieldDef",
    "FacetMapping",
    "FacetSpec",
    "FacetedEncoding",
    "FacetedUnitSpec",
    "Feature",
    "FeatureCollection",
    "FeatureGeometryGeoJsonProperties",
    "Field",
    "FieldChannelMixin",
    "FieldDefWithoutScale",
    "FieldEqualPredicate",
    "FieldGTEPredicate",
    "FieldGTPredicate",
    "FieldLTEPredicate",
    "FieldLTPredicate",
    "FieldName",
    "FieldOneOfPredicate",
    "FieldOrDatumDefWithConditionDatumDefGradientstringnull",
    "FieldOrDatumDefWithConditionDatumDefnumber",
    "FieldOrDatumDefWithConditionDatumDefnumberArray",
    "FieldOrDatumDefWithConditionDatumDefstringnull",
    "FieldOrDatumDefWithConditionMarkPropFieldDefGradientstringnull",
    "FieldOrDatumDefWithConditionMarkPropFieldDefTypeForShapestringnull",
    "FieldOrDatumDefWithConditionMarkPropFieldDefnumber",
    "FieldOrDatumDefWithConditionMarkPropFieldDefnumberArray",
    "FieldOrDatumDefWithConditionStringDatumDefText",
    "FieldOrDatumDefWithConditionStringFieldDefText",
    "FieldOrDatumDefWithConditionStringFieldDefstring",
    "FieldRange",
    "FieldRangePredicate",
    "FieldValidPredicate",
    "Fill",
    "FillDatum",
    "FillOpacity",
    "FillOpacityDatum",
    "FillOpacityValue",
    "FillValue",
    "FilterTransform",
    "Fit",
    "FlattenTransform",
    "FoldTransform",
    "FontStyle",
    "FontWeight",
    "FormatConfig",
    "Generator",
    "GenericUnitSpecEncodingAnyMark",
    "GeoJsonFeature",
    "GeoJsonFeatureCollection",
    "GeoJsonProperties",
    "Geometry",
    "GeometryCollection",
    "Gradient",
    "GradientStop",
    "GraticuleGenerator",
    "GraticuleParams",
    "HConcatChart",
    "HConcatSpecGenericSpec",
    "Header",
    "HeaderConfig",
    "HexColor",
    "Href",
    "HrefValue",
    "Impute",
    "ImputeMethod",
    "ImputeParams",
    "ImputeSequence",
    "ImputeTransform",
    "InlineData",
    "InlineDataset",
    "Interpolate",
    "IntervalSelectionConfig",
    "IntervalSelectionConfigWithoutType",
    "JoinAggregateFieldDef",
    "JoinAggregateTransform",
    "JsonDataFormat",
    "JupyterChart",
    "Key",
    "LabelOverlap",
    "LatLongDef",
    "LatLongFieldDef",
    "Latitude",
    "Latitude2",
    "Latitude2Datum",
    "Latitude2Value",
    "LatitudeDatum",
    "LayerChart",
    "LayerRepeatMapping",
    "LayerRepeatSpec",
    "LayerSpec",
    "LayoutAlign",
    "Legend",
    "LegendBinding",
    "LegendConfig",
    "LegendOrient",
    "LegendResolveMap",
    "LegendStreamBinding",
    "LineConfig",
    "LineString",
    "LinearGradient",
    "LocalMultiTimeUnit",
    "LocalSingleTimeUnit",
    "Locale",
    "LoessTransform",
    "LogicalAndPredicate",
    "LogicalNotPredicate",
    "LogicalOrPredicate",
    "Longitude",
    "Longitude2",
    "Longitude2Datum",
    "Longitude2Value",
    "LongitudeDatum",
    "LookupData",
    "LookupSelection",
    "LookupTransform",
    "Mark",
    "MarkConfig",
    "MarkDef",
    "MarkPropDefGradientstringnull",
    "MarkPropDefnumber",
    "MarkPropDefnumberArray",
    "MarkPropDefstringnullTypeForShape",
    "MarkType",
    "MaxRowsError",
    "MergedStream",
    "Month",
    "MultiLineString",
    "MultiPoint",
    "MultiPolygon",
    "MultiTimeUnit",
    "NamedData",
    "NonArgAggregateOp",
    "NonLayerRepeatSpec",
    "NonNormalizedSpec",
    "NumberLocale",
    "NumericArrayMarkPropDef",
    "NumericMarkPropDef",
    "OffsetDef",
    "Opacity",
    "OpacityDatum",
    "OpacityValue",
    "Optional",
    "Order",
    "OrderFieldDef",
    "OrderOnlyDef",
    "OrderValue",
    "OrderValueDef",
    "Orient",
    "Orientation",
    "OverlayMarkDef",
    "Padding",
    "Parameter",
    "ParameterExpression",
    "ParameterExtent",
    "ParameterName",
    "ParameterPredicate",
    "Parse",
    "ParseValue",
    "PivotTransform",
    "Point",
    "PointSelectionConfig",
    "PointSelectionConfigWithoutType",
    "PolarDef",
    "Polygon",
    "Position",
    "Position2Def",
    "PositionDatumDef",
    "PositionDatumDefBase",
    "PositionDef",
    "PositionFieldDef",
    "PositionFieldDefBase",
    "PositionValueDef",
    "Predicate",
    "PredicateComposition",
    "PrimitiveValue",
    "Projection",
    "ProjectionConfig",
    "ProjectionType",
    "QuantileTransform",
    "RadialGradient",
    "Radius",
    "Radius2",
    "Radius2Datum",
    "Radius2Value",
    "RadiusDatum",
    "RadiusValue",
    "RangeConfig",
    "RangeEnum",
    "RangeRaw",
    "RangeRawArray",
    "RangeScheme",
    "RectConfig",
    "RegressionTransform",
    "RelativeBandSize",
    "RepeatChart",
    "RepeatMapping",
    "RepeatRef",
    "RepeatSpec",
    "Resolve",
    "ResolveMode",
    "Root",
    "Row",
    "RowColLayoutAlign",
    "RowColboolean",
    "RowColnumber",
    "RowColumnEncodingFieldDef",
    "SCHEMA_URL",
    "SCHEMA_VERSION",
    "SampleTransform",
    "Scale",
    "ScaleBinParams",
    "ScaleBins",
    "ScaleConfig",
    "ScaleDatumDef",
    "ScaleFieldDef",
    "ScaleInterpolateEnum",
    "ScaleInterpolateParams",
    "ScaleResolveMap",
    "ScaleType",
    "SchemaBase",
    "SchemeParams",
    "SecondaryFieldDef",
    "SelectionConfig",
    "SelectionExpression",
    "SelectionInit",
    "SelectionInitInterval",
    "SelectionInitIntervalMapping",
    "SelectionInitMapping",
    "SelectionParameter",
    "SelectionPredicateComposition",
    "SelectionResolution",
    "SelectionType",
    "SequenceGenerator",
    "SequenceParams",
    "SequentialMultiHue",
    "SequentialSingleHue",
    "Shape",
    "ShapeDatum",
    "ShapeDef",
    "ShapeValue",
    "SharedEncoding",
    "SingleDefUnitChannel",
    "SingleTimeUnit",
    "Size",
    "SizeDatum",
    "SizeValue",
    "Sort",
    "SortArray",
    "SortByChannel",
    "SortByChannelDesc",
    "SortByEncoding",
    "SortField",
    "SortOrder",
    "Spec",
    "SphereGenerator",
    "StackOffset",
    "StackTransform",
    "StandardType",
    "Step",
    "StepFor",
    "Stream",
    "StringFieldDef",
    "StringFieldDefWithCondition",
    "StringValueDefWithCondition",
    "Stroke",
    "StrokeCap",
    "StrokeDash",
    "StrokeDashDatum",
    "StrokeDashValue",
    "StrokeDatum",
    "StrokeJoin",
    "StrokeOpacity",
    "StrokeOpacityDatum",
    "StrokeOpacityValue",
    "StrokeValue",
    "StrokeWidth",
    "StrokeWidthDatum",
    "StrokeWidthValue",
    "StyleConfigIndex",
    "SymbolShape",
    "TOPLEVEL_ONLY_KEYS",
    "Text",
    "TextBaseline",
    "TextDatum",
    "TextDef",
    "TextDirection",
    "TextValue",
    "Theta",
    "Theta2",
    "Theta2Datum",
    "Theta2Value",
    "ThetaDatum",
    "ThetaValue",
    "TickConfig",
    "TickCount",
    "TimeInterval",
    "TimeIntervalStep",
    "TimeLocale",
    "TimeUnit",
    "TimeUnitParams",
    "TimeUnitTransform",
    "TimeUnitTransformParams",
    "Title",
    "TitleAnchor",
    "TitleConfig",
    "TitleFrame",
    "TitleOrient",
    "TitleParams",
    "Tooltip",
    "TooltipContent",
    "TooltipValue",
    "TopLevelConcatSpec",
    "TopLevelFacetSpec",
    "TopLevelHConcatSpec",
    "TopLevelLayerSpec",
    "TopLevelMixin",
    "TopLevelParameter",
    "TopLevelRepeatSpec",
    "TopLevelSelectionParameter",
    "TopLevelSpec",
    "TopLevelUnitSpec",
    "TopLevelVConcatSpec",
    "TopoDataFormat",
    "Transform",
    "Type",
    "TypeForShape",
    "TypedFieldDef",
    "URI",
    "Undefined",
    "UnitSpec",
    "UnitSpecWithFrame",
    "Url",
    "UrlData",
    "UrlValue",
    "UtcMultiTimeUnit",
    "UtcSingleTimeUnit",
    "VConcatChart",
    "VConcatSpecGenericSpec",
    "VEGAEMBED_VERSION",
    "VEGALITE_VERSION",
    "VEGA_VERSION",
    "ValueChannelMixin",
    "ValueDefWithConditionMarkPropFieldOrDatumDefGradientstringnull",
    "ValueDefWithConditionMarkPropFieldOrDatumDefTypeForShapestringnull",
    "ValueDefWithConditionMarkPropFieldOrDatumDefnumber",
    "ValueDefWithConditionMarkPropFieldOrDatumDefnumberArray",
    "ValueDefWithConditionMarkPropFieldOrDatumDefstringnull",
    "ValueDefWithConditionStringFieldDefText",
    "ValueDefnumber",
    "ValueDefnumberwidthheightExprRef",
    "VariableParameter",
    "Vector10string",
    "Vector12string",
    "Vector2DateTime",
    "Vector2Vector2number",
    "Vector2boolean",
    "Vector2number",
    "Vector2string",
    "Vector3number",
    "Vector7string",
    "VegaLite",
    "VegaLiteSchema",
    "ViewBackground",
    "ViewConfig",
    "WindowEventType",
    "WindowFieldDef",
    "WindowOnlyOp",
    "WindowTransform",
    "X",
    "X2",
    "X2Datum",
    "X2Value",
    "XDatum",
    "XError",
    "XError2",
    "XError2Value",
    "XErrorValue",
    "XOffset",
    "XOffsetDatum",
    "XOffsetValue",
    "XValue",
    "Y",
    "Y2",
    "Y2Datum",
    "Y2Value",
    "YDatum",
    "YError",
    "YError2",
    "YError2Value",
    "YErrorValue",
    "YOffset",
    "YOffsetDatum",
    "YOffsetValue",
    "YValue",
    "api",
    "binding",
    "binding_checkbox",
    "binding_radio",
    "binding_range",
    "binding_select",
    "channels",
    "check_fields_and_encodings",
    "compiler",
    "concat",
    "condition",
    "core",
    "data",
    "data_transformers",
    "datum",
    "default_data_transformer",
    "display",
    "expr",
    "graticule",
    "hconcat",
    "is_chart_type",
    "jupyter",
    "layer",
    "limit_rows",
    "load_ipython_extension",
    "load_schema",
    "mixins",
    "overload",
    "param",
    "parse_shorthand",
    "renderers",
    "repeat",
    "sample",
    "schema",
    "selection_interval",
    "selection_point",
    "sequence",
    "sphere",
    "theme",
    "themes",
    "to_csv",
    "to_json",
    "to_values",
    "topo_feature",
    "utils",
    "v5",
    "value",
    "vconcat",
    "vegalite",
    "vegalite_compilers",
    "with_property_setters",
]


def __dir__():
    return __all__


from altair.vegalite import *
from altair.jupyter import JupyterChart
<<<<<<< HEAD
from altair.expr import expr
=======
from altair.utils import AltairDeprecationWarning
>>>>>>> 9afd374a


def load_ipython_extension(ipython):
    from altair._magics import vegalite

    ipython.register_magic_function(vegalite, "cell")<|MERGE_RESOLUTION|>--- conflicted
+++ resolved
@@ -613,11 +613,8 @@
 
 from altair.vegalite import *
 from altair.jupyter import JupyterChart
-<<<<<<< HEAD
 from altair.expr import expr
-=======
 from altair.utils import AltairDeprecationWarning
->>>>>>> 9afd374a
 
 
 def load_ipython_extension(ipython):
