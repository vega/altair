--- conflicted
+++ resolved
@@ -2,12 +2,7 @@
 from .schema import *
 from .api import *
 
-<<<<<<< HEAD
 from altair.expr.core import datum
-=======
-from ...expr import datum, expr
-
->>>>>>> 54a68a31
 from .display import VegaLite, renderers
 from .compiler import vegalite_compilers
 
