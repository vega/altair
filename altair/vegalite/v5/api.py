--- conflicted
+++ resolved
@@ -94,15 +94,12 @@
         SelectionResolution_T,
         SingleDefUnitChannel_T,
         StackOffset_T,
-<<<<<<< HEAD
+        ResolveMode_T,
         ProjectionType_T,
         AggregateOp_T,
         MultiTimeUnit_T,
         SingleTimeUnit_T,
         Map,
-=======
-        ResolveMode_T,
->>>>>>> f8c9776a
     )
 
 ChartDataType: TypeAlias = Optional[Union[DataType, core.Data, str, core.Generator]]
