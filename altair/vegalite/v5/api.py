--- conflicted
+++ resolved
@@ -3867,14 +3867,8 @@
             raise TypeError(msg)
 
 
-<<<<<<< HEAD
 def _check_if_can_be_layered(spec: LayerType) -> None:
     """Raise a `TypeError` if `spec` cannot be layered."""
-=======
-# C901 fixed in https://github.com/vega/altair/pull/3520
-def _check_if_can_be_layered(spec: LayerType | dict[str, Any]) -> None:  # noqa: C901
-    """Check if the spec can be layered."""
->>>>>>> e402b3c8
 
     def _get_any(spec: LayerType, *attrs: str) -> bool:
         return any(spec._get(attr) is not Undefined for attr in attrs)
