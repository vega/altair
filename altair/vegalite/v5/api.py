--- conflicted
+++ resolved
@@ -38,7 +38,9 @@
     compile_with_vegafusion as _compile_with_vegafusion,
 )
 from ...utils.data import DataType, is_data_type as _is_data_type
-<<<<<<< HEAD
+from altair.utils.core import (
+    to_eager_narwhals_dataframe as _to_eager_narwhals_dataframe,
+)
 from .schema._typing import Map
 
 if sys.version_info >= (3, 13):
@@ -46,10 +48,6 @@
 else:
     from typing_extensions import TypedDict
 
-=======
-from ...utils.deprecation import AltairDeprecationWarning
-from ...utils.core import to_eager_narwhals_dataframe as _to_eager_narwhals_dataframe
->>>>>>> 2036b994
 
 if TYPE_CHECKING:
     from ...utils.core import DataFrameLike
