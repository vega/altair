--- conflicted
+++ resolved
@@ -23,14 +23,11 @@
     using_vegafusion as _using_vegafusion,
     compile_with_vegafusion as _compile_with_vegafusion,
 )
-<<<<<<< HEAD
 from altair.utils.data import DataType, is_data_type as _is_data_type
 from altair.utils.deprecation import AltairDeprecationWarning  # noqa: F401
-=======
-from ...utils.data import DataType, is_data_type as _is_data_type
-from ...utils.deprecation import AltairDeprecationWarning
-from ...utils.core import to_eager_narwhals_dataframe as _to_eager_narwhals_dataframe
->>>>>>> 2036b994
+from altair.utils.core import (
+    to_eager_narwhals_dataframe as _to_eager_narwhals_dataframe,
+)
 
 if TYPE_CHECKING:
     from ...utils.core import DataFrameLike
