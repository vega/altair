from __future__ import annotations

import sys
import warnings
import hashlib
import io
import json
import jsonschema
import itertools
from typing import (
    Any,
    cast,
    overload,
    Literal,
    Union,
    TYPE_CHECKING,
    TypeVar,
    Sequence,
    Protocol,
)
from typing_extensions import TypeAlias
import typing as t
import functools
import operator
from copy import deepcopy as _deepcopy

from .schema import core, channels, mixins, Undefined, SCHEMA_URL

from altair.utils import Optional, AltairDeprecationWarning
from .data import data_transformers
from ... import utils
from ...expr import core as _expr_core
from .display import renderers, VEGALITE_VERSION, VEGAEMBED_VERSION, VEGA_VERSION
from .theme import themes
from .compiler import vegalite_compilers
from ...utils._vegafusion_data import (
    using_vegafusion as _using_vegafusion,
    compile_with_vegafusion as _compile_with_vegafusion,
)
<<<<<<< HEAD
from ...utils.data import DataType, is_data_type as _is_data_type
from altair.utils.core import (
    to_eager_narwhals_dataframe as _to_eager_narwhals_dataframe,
)
from .schema._typing import Map

if sys.version_info >= (3, 13):
    from typing import TypedDict
else:
    from typing_extensions import TypedDict

=======
from altair.utils.data import DataType, is_data_type as _is_data_type
from altair.utils.core import (
    to_eager_narwhals_dataframe as _to_eager_narwhals_dataframe,
)
>>>>>>> 9afd374a

if TYPE_CHECKING:
    from ...utils.core import DataFrameLike
    from pathlib import Path
    from typing import Iterable, IO, Iterator

    if sys.version_info >= (3, 13):
        from typing import TypeIs, Required
    else:
        from typing_extensions import TypeIs, Required
    if sys.version_info >= (3, 11):
        from typing import Self, Never
    else:
        from typing_extensions import Self, Never

    from .schema.channels import Facet, Row, Column
    from .schema.core import (
        SchemaBase,
        Expr,
        PredicateComposition,
        Binding,
        IntervalSelectionConfig,
        PointSelectionConfig,
        Mark,
        LayerRepeatMapping,
        RepeatMapping,
        ProjectionType,
        ExprRef,
        Vector2number,
        Vector2Vector2number,
        Vector3number,
        Transform,
        AggregatedFieldDef,
        FieldName,
        BinParams,
        ImputeSequence,
        ImputeMethod,
        JoinAggregateFieldDef,
        ParameterName,
        Predicate,
        LookupSelection,
        AggregateOp,
        SortField,
        TimeUnit,
        WindowFieldDef,
        FacetFieldDef,
        FacetedEncoding,
        AnyMark,
        Step,
        RepeatRef,
        NonNormalizedSpec,
        UrlData,
        SequenceGenerator,
        GraticuleGenerator,
        SphereGenerator,
        VariableParameter,
        TopLevelSelectionParameter,
        SelectionParameter,
        InlineDataset,
        UndefinedType,
    )
    from altair.expr.core import (
        BinaryExpression,
        Expression,
        GetAttrExpression,
        GetItemExpression,
    )
    from .schema._typing import (
        ImputeMethod_T,
        SelectionType_T,
        SelectionResolution_T,
        SingleDefUnitChannel_T,
        StackOffset_T,
    )


ChartDataType: TypeAlias = Optional[Union[DataType, core.Data, str, core.Generator]]
_TSchemaBase = TypeVar("_TSchemaBase", bound=core.SchemaBase)

_LiteralNumeric: TypeAlias = Union[bool, float, int]
"""Non-string primitive python value types.

Special-cases `str`, for use in `parse_shorthand`.
"""

_LiteralValue: TypeAlias = Union[str, _LiteralNumeric]
"""Primitive python value types."""

_OneOrSeqLiteralValue: TypeAlias = Union[_LiteralValue, Sequence[_LiteralValue]]
"""Primitive python value types, or a `Sequence` of such.

For restricting inputs passed to `alt.value`.
"""

_StrAsType: TypeAlias = Literal["shorthand", "value"]


# ------------------------------------------------------------------------
# Data Utilities
def _dataset_name(values: dict | list | InlineDataset) -> str:
    """Generate a unique hash of the data

    Parameters
    ----------
    values : list, dict, core.InlineDataset
        A representation of data values.

    Returns
    -------
    name : string
        A unique name generated from the hash of the values.
    """
    if isinstance(values, core.InlineDataset):
        values = values.to_dict()
    if values == [{}]:
        return "empty"
    values_json = json.dumps(values, sort_keys=True, default=str)
    hsh = hashlib.sha256(values_json.encode()).hexdigest()[:32]
    return "data-" + hsh


def _consolidate_data(data, context):
    """If data is specified inline, then move it to context['datasets']

    This function will modify context in-place, and return a new version of data
    """
    values = Undefined
    kwds = {}

    if isinstance(data, core.InlineData):
        if data.name is Undefined and data.values is not Undefined:
            if isinstance(data.values, core.InlineDataset):
                values = data.to_dict()["values"]
            else:
                values = data.values
            kwds = {"format": data.format}

    elif isinstance(data, dict) and "name" not in data and "values" in data:
        values = data["values"]
        kwds = {k: v for k, v in data.items() if k != "values"}

    if values is not Undefined:
        name = _dataset_name(values)
        data = core.NamedData(name=name, **kwds)
        context.setdefault("datasets", {})[name] = values

    return data


def _prepare_data(data, context=None):
    """Convert input data to data for use within schema

    Parameters
    ----------
    data :
        The input dataset in the form of a DataFrame, dictionary, altair data
        object, or other type that is recognized by the data transformers.
    context : dict (optional)
        The to_dict context in which the data is being prepared. This is used
        to keep track of information that needs to be passed up and down the
        recursive serialization routine, such as global named datasets.
    """
    if data is Undefined:
        return data

    # convert dataframes  or objects with __geo_interface__ to dict
    elif not isinstance(data, dict) and _is_data_type(data):
        if func := data_transformers.get():
            data = func(data)

    # convert string input to a URLData
    elif isinstance(data, str):
        data = core.UrlData(data)

    # consolidate inline data to top-level datasets
    if context is not None and data_transformers.consolidate_datasets:
        data = _consolidate_data(data, context)

    # if data is still not a recognized type, then return
    if not isinstance(data, (dict, core.Data)):
        warnings.warn(f"data of type {type(data)} not recognized", stacklevel=1)

    return data


# ------------------------------------------------------------------------
# Aliases & specializations
Bin = core.BinParams
Impute = core.ImputeParams
Title = core.TitleParams


class LookupData(core.LookupData):
    @utils.use_signature(core.LookupData)
    def __init__(self, *args, **kwargs):
        super().__init__(*args, **kwargs)

    def to_dict(self, *args, **kwargs) -> dict:
        """Convert the chart to a dictionary suitable for JSON export."""
        copy = self.copy(deep=False)
        copy.data = _prepare_data(copy.data, kwargs.get("context"))
        return super(LookupData, copy).to_dict(*args, **kwargs)


class FacetMapping(core.FacetMapping):
    _class_is_valid_at_instantiation = False

    @utils.use_signature(core.FacetMapping)
    def __init__(self, *args, **kwargs):
        super().__init__(*args, **kwargs)

    def to_dict(self, *args, **kwargs) -> dict:
        copy = self.copy(deep=False)
        context = kwargs.get("context", {})
        data = context.get("data", None)
        if isinstance(self.row, str):
            copy.row = core.FacetFieldDef(**utils.parse_shorthand(self.row, data))
        if isinstance(self.column, str):
            copy.column = core.FacetFieldDef(**utils.parse_shorthand(self.column, data))
        return super(FacetMapping, copy).to_dict(*args, **kwargs)


# ------------------------------------------------------------------------
# Encoding will contain channel objects that aren't valid at instantiation
core.FacetedEncoding._class_is_valid_at_instantiation = False

# ------------------------------------------------------------------------
# These are parameters that are valid at the top level, but are not valid
# for specs that are within a composite chart
# (layer, hconcat, vconcat, facet, repeat)
TOPLEVEL_ONLY_KEYS = {"background", "config", "autosize", "padding", "$schema"}


# -------------------------------------------------------------------------
# Tools for working with parameters
class Parameter(_expr_core.OperatorMixin):
    """A Parameter object"""

    _counter: int = 0

    @classmethod
    def _get_name(cls) -> str:
        cls._counter += 1
        return f"param_{cls._counter}"

    def __init__(
        self,
        name: str | None = None,
        empty: Optional[bool] = Undefined,
        param: Optional[
            VariableParameter | TopLevelSelectionParameter | SelectionParameter
        ] = Undefined,
        param_type: Optional[Literal["variable", "selection"]] = Undefined,
    ) -> None:
        if name is None:
            name = self._get_name()
        self.name = name
        self.empty = empty
        self.param = param
        self.param_type = param_type

    @utils.deprecated(version="5.0.0", alternative="to_dict")
    def ref(self) -> dict:
        "'ref' is deprecated. No need to call '.ref()' anymore."
        return self.to_dict()

    def to_dict(self) -> dict[str, str | dict]:
        if self.param_type == "variable":
            return {"expr": self.name}
        elif self.param_type == "selection":
            return {
                "param": (
                    self.name.to_dict() if hasattr(self.name, "to_dict") else self.name
                )
            }
        else:
            msg = f"Unrecognized parameter type: {self.param_type}"
            raise ValueError(msg)

    def __invert__(self):
        if self.param_type == "selection":
            return SelectionPredicateComposition({"not": {"param": self.name}})
        else:
            return _expr_core.OperatorMixin.__invert__(self)

    def __and__(self, other):
        if self.param_type == "selection":
            if isinstance(other, Parameter):
                other = {"param": other.name}
            return SelectionPredicateComposition({"and": [{"param": self.name}, other]})
        else:
            return _expr_core.OperatorMixin.__and__(self, other)

    def __or__(self, other):
        if self.param_type == "selection":
            if isinstance(other, Parameter):
                other = {"param": other.name}
            return SelectionPredicateComposition({"or": [{"param": self.name}, other]})
        else:
            return _expr_core.OperatorMixin.__or__(self, other)

    def __repr__(self) -> str:
        return f"Parameter({self.name!r}, {self.param})"

    def _to_expr(self) -> str:
        return self.name

    def _from_expr(self, expr) -> ParameterExpression:
        return ParameterExpression(expr=expr)

    def __getattr__(self, field_name: str) -> GetAttrExpression | SelectionExpression:
        if field_name.startswith("__") and field_name.endswith("__"):
            raise AttributeError(field_name)
        _attrexpr = _expr_core.GetAttrExpression(self.name, field_name)
        # If self is a SelectionParameter and field_name is in its
        # fields or encodings list, then we want to return an expression.
        if check_fields_and_encodings(self, field_name):
            return SelectionExpression(_attrexpr)
        return _expr_core.GetAttrExpression(self.name, field_name)

    # TODO: Are there any special cases to consider for __getitem__?
    # This was copied from v4.
    def __getitem__(self, field_name: str) -> GetItemExpression:
        return _expr_core.GetItemExpression(self.name, field_name)


# Enables use of ~, &, | with compositions of selection objects.
class SelectionPredicateComposition(core.PredicateComposition):
    def __invert__(self):
        return SelectionPredicateComposition({"not": self.to_dict()})

    def __and__(self, other):
        return SelectionPredicateComposition({"and": [self.to_dict(), other.to_dict()]})

    def __or__(self, other):
        return SelectionPredicateComposition({"or": [self.to_dict(), other.to_dict()]})


class ParameterExpression(_expr_core.OperatorMixin):
    def __init__(self, expr) -> None:
        self.expr = expr

    def to_dict(self) -> dict[str, str]:
        return {"expr": repr(self.expr)}

    def _to_expr(self) -> str:
        return repr(self.expr)

    def _from_expr(self, expr) -> ParameterExpression:
        return ParameterExpression(expr=expr)


class SelectionExpression(_expr_core.OperatorMixin):
    def __init__(self, expr) -> None:
        self.expr = expr

    def to_dict(self) -> dict[str, str]:
        return {"expr": repr(self.expr)}

    def _to_expr(self) -> str:
        return repr(self.expr)

    def _from_expr(self, expr) -> SelectionExpression:
        return SelectionExpression(expr=expr)


def check_fields_and_encodings(parameter: Parameter, field_name: str) -> bool:
    for prop in ["fields", "encodings"]:
        try:
            if field_name in getattr(parameter.param.select, prop):  # type: ignore[union-attr]
                return True
        except (AttributeError, TypeError):
            pass

    return False


# -------------------------------------------------------------------------
# Tools for working with conditions
_TestPredicateType: TypeAlias = Union[
    str, _expr_core.Expression, core.PredicateComposition
]
"""TODO

Item [(2)](https://vega.github.io/vega-lite/docs/condition.html) Specifying a `test` predicate: ...
"""

_PredicateType: TypeAlias = Union[
    Parameter,
    core.Expr,
    Map,
    _TestPredicateType,
    _expr_core.OperatorMixin,
]
"""Permitted types for `predicate`."""

_ComposablePredicateType: TypeAlias = Union[
    _expr_core.OperatorMixin, SelectionPredicateComposition
]
"""Permitted types for `AND` reduced predicates."""

_StatementType: TypeAlias = Union[core.SchemaBase, Map, str]
"""Permitted types for `if_true`/`if_false`.

In python terms:
```py
if _PredicateType:
    return _StatementType
elif _PredicateType:
    return _StatementType
else:
    return _StatementType
```
"""

_StatementOrLiteralType: TypeAlias = Union[_StatementType, _OneOrSeqLiteralValue]
"""Extended types when allowing input to be wrapped in `alt.value`."""

_ConditionType: TypeAlias = t.Dict[str, Union[_TestPredicateType, Any]]
"""Intermediate type representing a converted `_PredicateType`.

Prior to parsing any `_StatementType`.
"""

_FieldEqualType: TypeAlias = Union[_LiteralValue, Map, Parameter, core.SchemaBase]
"""Permitted types for equality checks on field values:

- `datum.field == ...`
- `FieldEqualPredicate(equal=...)`
- `when(**constraints=...)`
"""


def _is_test_predicate(obj: Any) -> TypeIs[_TestPredicateType]:
    return isinstance(obj, (str, _expr_core.Expression, core.PredicateComposition))


def _is_composable_type(obj: Any) -> TypeIs[_ComposablePredicateType]:
    return isinstance(obj, (_expr_core.OperatorMixin, SelectionPredicateComposition))


def _is_literal_value(obj: Any) -> TypeIs[_LiteralValue]:
    return isinstance(obj, (str, bool, float, int))


def _is_one_or_seq_literal_value(obj: Any) -> TypeIs[_OneOrSeqLiteralValue]:
    return _is_literal_value(obj) or (
        isinstance(obj, Sequence) and all(_is_literal_value(el) for el in obj)
    )


def _is_undefined(obj: Any) -> TypeIs[UndefinedType]:
    """Type-safe singleton check for `UndefinedType`.

    Notes
    -----
    - Using `obj is Undefined` does not narrow from `UndefinedType` in a union.
        - Due to the assumption that other `UndefinedType`'s could exist.
    - Current [typing spec advises](https://typing.readthedocs.io/en/latest/spec/concepts.html#support-for-singleton-types-in-unions) using an `Enum`.
        - Otherwise, requires an explicit guard to inform the type checker.
    """
    return obj is Undefined


def _get_predicate_expr(p: Parameter) -> Optional[str | SchemaBase]:
    # https://vega.github.io/vega-lite/docs/predicate.html
    return getattr(p.param, "expr", Undefined)


def _predicate_to_condition(
    predicate: _PredicateType, *, empty: Optional[bool] = Undefined
) -> _ConditionType:
    condition: _ConditionType
    if isinstance(predicate, Parameter):
        predicate_expr = _get_predicate_expr(predicate)
        if predicate.param_type == "selection" or _is_undefined(predicate_expr):
            condition = {"param": predicate.name}
            if isinstance(empty, bool):
                condition["empty"] = empty
            elif isinstance(predicate.empty, bool):
                condition["empty"] = predicate.empty
        else:
            condition = {"test": predicate_expr}
    elif _is_test_predicate(predicate):
        condition = {"test": predicate}
    elif isinstance(predicate, dict):
        condition = predicate
    elif isinstance(predicate, _expr_core.OperatorMixin):
        condition = {"test": predicate._to_expr()}
    else:
        msg = f"condition predicate of type {type(predicate).__name__!r}"
        raise NotImplementedError(msg)
    return condition


def _condition_to_selection(
    condition: _ConditionType,
    if_true: _StatementType,
    if_false: _StatementType,
    **kwargs: Any,
) -> SchemaBase | dict[str, _ConditionType | Any]:
    selection: SchemaBase | dict[str, _ConditionType | Any]
    if isinstance(if_true, core.SchemaBase):
        if_true = if_true.to_dict()
    elif isinstance(if_true, str):
        if isinstance(if_false, str):
            msg = (
                "A field cannot be used for both the `if_true` and `if_false` "
                "values of a condition. "
                "One of them has to specify a `value` or `datum` definition."
            )
            raise ValueError(msg)
        else:
            if_true = utils.parse_shorthand(if_true)
            if_true.update(kwargs)
    condition.update(if_true)
    if isinstance(if_false, core.SchemaBase):
        # For the selection, the channel definitions all allow selections
        # already. So use this SchemaBase wrapper if possible.
        selection = if_false.copy()
        selection.condition = condition
    elif isinstance(if_false, (str, dict)):
        if isinstance(if_false, str):
            if_false = utils.parse_shorthand(if_false)
            if_false.update(kwargs)
        selection = dict(condition=condition, **if_false)
    else:
        raise TypeError(if_false)
    return selection


class _ConditionClosed(TypedDict, closed=True, total=False):  # type: ignore[call-arg]
    # https://peps.python.org/pep-0728/
    # Parameter {"param", "value", "empty"}
    # Predicate {"test", "value"}
    empty: Optional[bool]
    param: Parameter | str
    test: _TestPredicateType
    value: Any


class _ConditionExtra(TypedDict, closed=True, total=False):  # type: ignore[call-arg]
    # https://peps.python.org/pep-0728/
    # Likely a Field predicate
    empty: Optional[bool]
    param: Parameter | str
    test: _TestPredicateType
    value: Any
    __extra_items__: _StatementOrLiteralType


_Condition: TypeAlias = _ConditionExtra
"""A singular, non-chainable condition produced by ``.when()``."""

_Conditions: TypeAlias = t.List[_ConditionClosed]
"""Chainable conditions produced by ``.when()`` and ``Then.when()``."""

_C = TypeVar("_C", _Conditions, _Condition)


class _Conditional(TypedDict, t.Generic[_C], total=False):
    condition: Required[_C]
    value: Any


class _Value(TypedDict, closed=True, total=False):  # type: ignore[call-arg]
    # https://peps.python.org/pep-0728/
    value: Required[Any]
    __extra_items__: Any


def _reveal_parsed_shorthand(obj: Map, /) -> dict[str, Any]:
    # Helper for producing a useful error message
    short = {"field", "aggregate", "type", "timeUnit"}
    return {k: v for k, v in obj.items() if k in short}


def _is_extra(*objs: Any, kwds: Map) -> Iterator[bool]:
    extra_keys = {"field", "aggregate", "type", "timeUnit"}
    for el in objs:
        if isinstance(el, (core.SchemaBase, t.Mapping)):
            item = el.to_dict(validate=False) if isinstance(el, core.SchemaBase) else el
            yield not (item.keys() - kwds.keys()).isdisjoint(extra_keys)
        else:
            continue


def _is_condition_extra(
    obj: Any, *objs: Any, kwds: Map, str_as: _StrAsType
) -> TypeIs[_Condition]:
    # NOTE: Short circuits on the first conflict.
    # 1 - Originated from parse_shorthand
    # 2 - Used a wrapper or `dict` directly, including `extra_keys`
    if isinstance(obj, str):
        return str_as == "shorthand"
    else:
        return any(_is_extra(obj, *objs, kwds=kwds))


def _parse_when_constraints(
    constraints: dict[str, _FieldEqualType], /
) -> Iterator[BinaryExpression]:
    """Wrap kwargs with `alt.datum`.

    ```py
    # before
    alt.when(alt.datum.Origin == "Europe")

    # after
    alt.when(Origin = "Europe")
    ```
    """
    for name, value in constraints.items():
        yield _expr_core.GetAttrExpression("datum", name) == value


def _validate_composables(
    predicates: Iterable[Any], /
) -> Iterator[_ComposablePredicateType]:
    for p in predicates:
        if _is_composable_type(p):
            yield p
        else:
            msg = (
                f"Predicate composition is not permitted for "
                f"{type(p).__name__!r}.\n"
                f"Try wrapping {p!r} in a `Parameter` first."
            )
            raise TypeError(msg)


def _parse_when_compose(
    predicates: tuple[Any, ...],
    constraints: dict[str, _FieldEqualType],
    /,
) -> BinaryExpression:
    """Compose an `AND` reduction predicate.

    Parameters
    ----------
    predicates
        Collected positional arguments.
    constraints
        Collected keyword arguments.

    Raises
    ------
    TypeError
        On the first non ``_ComposablePredicateType`` of `predicates`
    """
    iters = []
    if predicates:
        iters.append(_validate_composables(predicates))
    if constraints:
        iters.append(_parse_when_constraints(constraints))
    r = functools.reduce(operator.and_, itertools.chain.from_iterable(iters))
    return cast(_expr_core.BinaryExpression, r)


def _parse_when(
    predicate: Optional[_PredicateType],
    *more_predicates: _ComposablePredicateType,
    empty: Optional[bool],
    **constraints: _FieldEqualType,
) -> _ConditionType:
    composed: _PredicateType
    if _is_undefined(predicate):
        if more_predicates or constraints:
            composed = _parse_when_compose(more_predicates, constraints)
        else:
            msg = (
                f"At least one predicate or constraint must be provided, "
                f"but got: {predicate=}"
            )
            raise TypeError(msg)
    elif more_predicates or constraints:
        predicates = predicate, *more_predicates
        composed = _parse_when_compose(predicates, constraints)
    else:
        composed = predicate
    return _predicate_to_condition(composed, empty=empty)


def _parse_literal(val: Any, str_as: _StrAsType, /) -> dict[str, Any]:
    if isinstance(val, str):
        if str_as in {"value", "shorthand"}:
            r = value(val) if str_as == "value" else utils.parse_shorthand(val)
        else:
            msg = f"Expected one of ['shorthand', 'value'], but got: {str_as!r}"
            raise TypeError(msg)
    elif _is_one_or_seq_literal_value(val):
        r = value(val)
    else:
        msg = f"Expected one or more literal values, but got: {type(val).__name__!r}"
        raise TypeError(msg)
    # FIXME: Once `mypy` supports https://peps.python.org/pep-0728/
    return cast(t.Dict[str, Any], r)


def _parse_then(
    statement: _StatementOrLiteralType, kwds: dict[str, Any], str_as: _StrAsType
) -> dict[str, Any]:
    if isinstance(statement, core.SchemaBase):
        statement = statement.to_dict()
    elif not isinstance(statement, dict):
        statement = _parse_literal(statement, str_as)
    statement.update(kwds)
    return statement


def _parse_otherwise(
    statement: _StatementOrLiteralType,
    conditions: _Conditional[Any],
    kwds: dict[str, Any],
    str_as: _StrAsType,
) -> SchemaBase | _Conditional[Any]:
    selection: SchemaBase | _Conditional[Any]
    if isinstance(statement, core.SchemaBase):
        selection = statement.copy()
        conditions.update(**kwds)  # type: ignore[call-arg]
        selection.condition = conditions["condition"]
    else:
        if not isinstance(statement, t.Mapping):
            statement = _parse_literal(statement, str_as)
        selection = conditions
        selection.update(**statement, **kwds)  # type: ignore[call-arg]
    return selection


class _BaseWhen(Protocol):
    # NOTE: Temporary solution to non-SchemaBase copy
    _condition: _ConditionType

    def _when_then(
        self,
        statement: _StatementOrLiteralType,
        kwds: dict[str, Any],
        str_as: _StrAsType,
    ) -> _ConditionClosed | _Condition:
        condition: Any = _deepcopy(self._condition)
        then = _parse_then(statement, kwds, str_as)
        condition.update(then)
        return condition


class When(_BaseWhen):
    """Utility class for ``when-then-otherwise`` conditions.

    Represents the state after calling :func:`.when()`.

    This partial state requires calling :meth:`When.then()` to finish the condition.

    References
    ----------
    `polars.expr.whenthen <https://github.com/pola-rs/polars/blob/b85c5e0502ca99c77742ee25ba177e6cd11cf100/py-polars/polars/expr/whenthen.py>`__
    """

    def __init__(self, condition: _ConditionType, /) -> None:
        self._condition = condition

    @overload
    def then(
        self, statement: str, *, str_as: Literal["value"] = ..., **kwds: Any
    ) -> Then[_Conditions]: ...
    @overload
    def then(
        self, statement: str, *, str_as: Literal["shorthand"], **kwds: Any
    ) -> Then[_Condition]: ...
    @overload
    def then(
        self,
        statement: _Value | _LiteralNumeric | Sequence[_LiteralNumeric],
        **kwds: Any,
    ) -> Then[_Conditions]: ...
    @overload
    def then(
        self, statement: dict[str, Any] | SchemaBase, **kwds: Any
    ) -> Then[Any]: ...
    def then(
        self,
        statement: _StatementOrLiteralType,
        *,
        str_as: _StrAsType = "value",
        **kwds: Any,
    ) -> Then[Any]:
        """Attach a statement to this predicate.

        Parameters
        ----------
        statement
            A spec or value to use when the preceding :func:`.when()` clause is true.
        str_as
            Wrap strings in :func:`.value()` or encode as `shorthand<https://altair-viz.github.io/user_guide/encodings/index.html#encoding-shorthands>`__.

            .. note::
                ``str_as="shorthand"`` is the behavior used in :func:`.condition()`.
        **kwds
            Additional keyword args are added to the resulting ``dict``.

        Returns
        -------
        :class:`Then`
        """
        condition = self._when_then(statement, kwds, str_as)
        if _is_condition_extra(condition, statement, kwds=kwds, str_as=str_as):
            return Then(_Conditional(condition=condition))
        else:
            return Then(_Conditional(condition=[condition]))


class Then(core.SchemaBase, t.Generic[_C]):
    """Utility class for ``when-then-otherwise`` conditions.

    Represents the state after calling :func:`.when().then()`.

    This state is a valid condition on its own.

    It can be further specified, via multiple chained `when-then` calls,
    or finalized with :meth:`Then.otherwise()`.

    References
    ----------
    `polars.expr.whenthen <https://github.com/pola-rs/polars/blob/b85c5e0502ca99c77742ee25ba177e6cd11cf100/py-polars/polars/expr/whenthen.py>`__
    """

    _schema = {"type": "object"}

    def __init__(self, conditions: _Conditional[_C], /) -> None:
        super().__init__(**conditions)
        self.condition: _C

    @overload
    def otherwise(
        self, statement: _TSchemaBase, *, str_as: _StrAsType = ..., **kwds: Any
    ) -> _TSchemaBase: ...
    @overload
    def otherwise(
        self,
        statement: _Value | _LiteralNumeric | Sequence[_LiteralNumeric],
        **kwds: Any,
    ) -> _Conditional[_Conditions]: ...
    @overload
    def otherwise(
        self,
        statement: Map | _OneOrSeqLiteralValue,
        *,
        str_as: _StrAsType = ...,
        **kwds: Any,
    ) -> _Conditional[Any]: ...
    def otherwise(
        self,
        statement: _StatementOrLiteralType,
        *,
        str_as: _StrAsType = "value",
        **kwds: Any,
    ) -> SchemaBase | _Conditional[Any]:
        """Finalize the condition with a default value.

        Parameters
        ----------
        statement
            A spec or value to use when no predicates were met.

            .. note::
                Roughly equivalent to an ``else`` clause.
        str_as
            Wrap strings in :func:`.value()` or encode as `shorthand<https://altair-viz.github.io/user_guide/encodings/index.html#encoding-shorthands>`__.

            .. note::
                ``str_as="shorthand"`` is the behavior used in :func:`.condition()`.
        **kwds
            Additional keyword args are added to the resulting ``dict``.
        """
        conditions: _Conditional[Any]
        is_extra = functools.partial(_is_condition_extra, kwds=kwds, str_as=str_as)
        if is_extra(self.condition, statement):
            current = self.condition
            if isinstance(current, list) and len(current) == 1:
                # This case is guaranteed to have come from `When` and not `ChainedWhen`
                # The `list` isn't needed if we complete the condition here
                conditions = _Conditional(condition=current[0])
            elif isinstance(current, dict):
                if not is_extra(statement):
                    conditions = self.to_dict()
                else:
                    cond = _reveal_parsed_shorthand(current)
                    msg = (
                        f"Only one field may be used within a condition.\n"
                        f"Shorthand {statement!r} would conflict with {cond!r}\n\n"
                        f"Pass `str_as='value'` if {statement!r} is not shorthand."
                    )
                    raise TypeError(msg)
            else:
                # Generic message to cover less trivial cases
                msg = (
                    f"Chained conditions cannot be mixed with field conditions.\n"
                    f"{self!r}\n\n{statement!r}"
                )
                raise TypeError(msg)
        else:
            conditions = self.to_dict()
        return _parse_otherwise(statement, conditions, kwds, str_as)

    def when(
        self,
        predicate: Optional[_PredicateType] = Undefined,
        *more_predicates: _ComposablePredicateType,
        empty: Optional[bool] = Undefined,
        **constraints: _FieldEqualType,
    ) -> ChainedWhen:
        """Attach another predicate to the condition.

        The resulting predicate is an ``&`` reduction over ``predicate`` and optional ``*``, ``**``, arguments.

        Parameters
        ----------
        predicate
            A selection or test predicate. ``str`` input will be treated as a test operand.

            .. note::
                accepts the same range of inputs as in :func:`.condition()`.
        *more_predicates
            Additional predicates, restricted to types supporting ``&``.
        empty
            For selection parameters, the predicate of empty selections returns ``True`` by default.
            Override this behavior, with ``empty=False``.
        **constraints
            Specify `Field Equal Predicate <https://vega.github.io/vega-lite/docs/predicate.html#equal-predicate>`__'s.
            Shortcut for ``alt.datum.field_name == value``, see examples for usage.

        Returns
        -------
        :class:`ChainedWhen`
            A partial state which requires calling :meth:`ChainedWhen.then()` to finish the condition.
        """
        condition = _parse_when(predicate, *more_predicates, empty=empty, **constraints)
        conditions = self.to_dict()
        current = conditions["condition"]
        if isinstance(current, list):
            conditions = t.cast(_Conditional[_Conditions], conditions)
            return ChainedWhen(condition, conditions)
        elif isinstance(current, dict):
            cond = _reveal_parsed_shorthand(current)
            msg = (
                f"Chained conditions cannot be mixed with field conditions.\n"
                f"Additional conditions would conflict with {cond!r}\n\n"
                f"Must finalize by calling `.otherwise()`."
            )
            raise TypeError(msg)
        else:
            msg = (
                f"The internal structure has been modified.\n"
                f"{type(current).__name__!r} found, but only `dict | list` are valid."
            )
            raise NotImplementedError(msg)

    def to_dict(self, *args, **kwds) -> _Conditional[_C]:  # type: ignore[override]
        m = super().to_dict(*args, **kwds)
        return _Conditional(condition=m["condition"])


class ChainedWhen(_BaseWhen):
    """
    Utility class for ``when-then-otherwise`` conditions.

    Represents the state after calling :func:`.when().then().when()`.

    This partial state requires calling :meth:`ChainedWhen.then()` to finish the condition.

    References
    ----------
    `polars.expr.whenthen <https://github.com/pola-rs/polars/blob/b85c5e0502ca99c77742ee25ba177e6cd11cf100/py-polars/polars/expr/whenthen.py>`__
    """

    def __init__(
        self,
        condition: _ConditionType,
        conditions: _Conditional[_Conditions],
        /,
    ) -> None:
        self._condition = condition
        self._conditions = conditions

    def then(
        self,
        statement: _StatementOrLiteralType,
        *,
        str_as: _StrAsType = "value",
        **kwds: Any,
    ) -> Then[_Conditions]:
        """Attach a statement to this predicate.

        Parameters
        ----------
        statement
            A spec or value to use when the preceding :meth:`Then.when()` clause is true.
        str_as
            Wrap strings in :func:`.value()` or encode as `shorthand<https://altair-viz.github.io/user_guide/encodings/index.html#encoding-shorthands>`__.

            .. note::
                ``str_as="shorthand"`` is the behavior used in :func:`.condition()`.
        **kwds
            Additional keyword args are added to the resulting ``dict``.

        Returns
        -------
        :class:`Then`
        """
        condition = self._when_then(statement, kwds, str_as)
        conditions = self._conditions.copy()
        conditions["condition"].append(condition)
        return Then(conditions)


def when(
    predicate: Optional[_PredicateType] = Undefined,
    *more_predicates: _ComposablePredicateType,
    empty: Optional[bool] = Undefined,
    **constraints: _FieldEqualType,
) -> When:
    """Start a ``when-then-otherwise`` condition.

    The resulting predicate is an ``&`` reduction over ``predicate`` and optional ``*``, ``**``, arguments.

    Parameters
    ----------
    predicate
        A selection or test predicate. ``str`` input will be treated as a test operand.

        .. note::
            accepts the same range of inputs as in :func:`.condition()`.
    *more_predicates
        Additional predicates, restricted to types supporting ``&``.
    empty
        For selection parameters, the predicate of empty selections returns ``True`` by default.
        Override this behavior, with ``empty=False``.
    **constraints
        Specify `Field Equal Predicate <https://vega.github.io/vega-lite/docs/predicate.html#equal-predicate>`__'s.
        Shortcut for ``alt.datum.field_name == value``, see examples for usage.

    Returns
    -------
    :class:`When`
        A partial state which requires calling :meth:`When.then()` to finish the condition.

    Notes
    -----
    - Directly inspired by the ``when-then-otherwise`` syntax used in ``polars.when``.

    References
    ----------
    `polars.when <https://docs.pola.rs/py-polars/html/reference/expressions/api/polars.when.html>`__

    Examples
    --------
    Using keyword-argument ``constraints`` can simplify compositions like::

        import altair as alt
        verbose_composition = (
            (alt.datum.Name == "Name_1")
            & (alt.datum.Color == "Green")
            & (alt.datum.Age == 25)
            & (alt.datum.StartDate == "2000-10-01")
        )
        when_verbose = alt.when(verbose_composition)
        when_concise = alt.when(Name="Name_1", Color="Green", Age=25, StartDate="2000-10-01")
    """
    # TODO
    # ----
    # - Previously a note in the docstring
    # - but probably a better fit in user guide
    #
    # Similar to `alt.condition` but:
    # Allows specifiying a predicate, without a default
    # ```py
    # condition = (predicate, if_true)
    # ```
    # Allows multiple precise predicates, optionally ending with a default:
    # ```py
    # conditions = [
    #     (predicate_1, if_true_1),
    #     (predicate_2, if_true_2),
    #     (predicate_3, if_true_3),
    #     ...,
    #     if_false,
    # ]
    # ```
    condition = _parse_when(predicate, *more_predicates, empty=empty, **constraints)
    return When(condition)


# ------------------------------------------------------------------------
# Top-Level Functions


def value(value, **kwargs) -> _Value:
    """Specify a value for use in an encoding"""
    return _Value(value=value, **kwargs)  # type: ignore[typeddict-item]


def param(
    name: str | None = None,
    value: Optional[Any] = Undefined,
    bind: Optional[Binding] = Undefined,
    empty: Optional[bool] = Undefined,
    expr: Optional[str | Expr | Expression] = Undefined,
    **kwds,
) -> Parameter:
    """Create a named parameter.
    See https://altair-viz.github.io/user_guide/interactions.html for examples.
    Although both variable parameters and selection parameters can be created using
    this 'param' function, to create a selection parameter, it is recommended to use
    either 'selection_point' or 'selection_interval' instead.

    Parameters
    ----------
    name : string (optional)
        The name of the parameter. If not specified, a unique name will be
        created.
    value : any (optional)
        The default value of the parameter. If not specified, the parameter
        will be created without a default value.
    bind : :class:`Binding` (optional)
        Binds the parameter to an external input element such as a slider,
        selection list or radio button group.
    empty : boolean (optional)
        For selection parameters, the predicate of empty selections returns
        True by default. Override this behavior, by setting this property
        'empty=False'.
    expr : str, Expression (optional)
        An expression for the value of the parameter. This expression may
        include other parameters, in which case the parameter will
        automatically update in response to upstream parameter changes.
    **kwds :
        additional keywords will be used to construct a parameter.  If 'select'
        is among the keywords, then a selection parameter will be created.
        Otherwise, a variable parameter will be created.

    Returns
    -------
    parameter: Parameter
        The parameter object that can be used in chart creation.
    """
    warn_msg = "The value of `empty` should be True or False."
    empty_remap = {"none": False, "all": True}
    parameter = Parameter(name)

    if empty is not Undefined:
<<<<<<< HEAD
        parameter.empty = empty
        if parameter.empty == "none":
            warnings.warn(
                """The value of 'empty' should be True or False.""",
                AltairDeprecationWarning,
                stacklevel=1,
            )
            parameter.empty = False
        elif parameter.empty == "all":
            warnings.warn(
                """The value of 'empty' should be True or False.""",
                AltairDeprecationWarning,
                stacklevel=1,
            )
            parameter.empty = True
        elif (parameter.empty is False) or (parameter.empty is True):
            pass
=======
        if isinstance(empty, bool) and not isinstance(empty, str):
            parameter.empty = empty
        elif empty in empty_remap:
            utils.deprecated_warn(warn_msg, version="5.0.0")
            parameter.empty = empty_remap[empty]  # type: ignore[index]
>>>>>>> 9afd374a
        else:
            raise ValueError(warn_msg)

<<<<<<< HEAD
    if "init" in kwds:
        warnings.warn(
            """Use 'value' instead of 'init'.""",
            AltairDeprecationWarning,
            stacklevel=1,
        )
=======
    if _init := kwds.pop("init", None):
        utils.deprecated_warn("Use `value` instead of `init`.", version="5.0.0")
        # If both 'value' and 'init' are set, we ignore 'init'.
>>>>>>> 9afd374a
        if value is Undefined:
            kwds["value"] = _init

    # ignore[arg-type] comment is needed because we can also pass _expr_core.Expression
    if "select" not in kwds:
        parameter.param = core.VariableParameter(
            name=parameter.name,
            bind=bind,
            value=value,
            expr=expr,
            **kwds,
        )
        parameter.param_type = "variable"
    elif "views" in kwds:
        parameter.param = core.TopLevelSelectionParameter(
            name=parameter.name, bind=bind, value=value, expr=expr, **kwds
        )
        parameter.param_type = "selection"
    else:
        parameter.param = core.SelectionParameter(
            name=parameter.name, bind=bind, value=value, expr=expr, **kwds
        )
        parameter.param_type = "selection"

    return parameter


def _selection(type: Optional[SelectionType_T] = Undefined, **kwds) -> Parameter:
    # We separate out the parameter keywords from the selection keywords

    select_kwds = {"name", "bind", "value", "empty", "init", "views"}
    param_kwds = {key: kwds.pop(key) for key in select_kwds & kwds.keys()}

    select: IntervalSelectionConfig | PointSelectionConfig
    if type == "interval":
        select = core.IntervalSelectionConfig(type=type, **kwds)
    elif type == "point":
        select = core.PointSelectionConfig(type=type, **kwds)
    elif type in {"single", "multi"}:
        select = core.PointSelectionConfig(type="point", **kwds)
<<<<<<< HEAD
        warnings.warn(
            """The types 'single' and 'multi' are now
        combined and should be specified using "selection_point()".""",
            AltairDeprecationWarning,
            stacklevel=1,
=======
        utils.deprecated_warn(
            "The types `single` and `multi` are now combined.",
            version="5.0.0",
            alternative="selection_point()",
>>>>>>> 9afd374a
        )
    else:
        msg = """'type' must be 'point' or 'interval'"""
        raise ValueError(msg)

    return param(select=select, **param_kwds)


@utils.deprecated(
    version="5.0.0",
    alternative="'selection_point()' or 'selection_interval()'",
    message="These functions also include more helpful docstrings.",
)
def selection(type: Optional[SelectionType_T] = Undefined, **kwds) -> Parameter:
    """
    Users are recommended to use either 'selection_point' or 'selection_interval' instead, depending on the type of parameter they want to create.

    Create a selection parameter.

    Parameters
    ----------
    type : enum('point', 'interval') (required)
        Determines the default event processing and data query for the
        selection. Vega-Lite currently supports two selection types:
        * "point" - to select multiple discrete data values; the first
        value is selected on click and additional values toggled on
        shift-click.
        * "interval" - to select a continuous range of data values on
        drag.
    **kwds :
        additional keywords to control the selection.
    """

    return _selection(type=type, **kwds)


def selection_interval(
    name: str | None = None,
    value: Optional[Any] = Undefined,
    bind: Optional[Binding | str] = Undefined,
    empty: Optional[bool] = Undefined,
    expr: Optional[str | Expr | Expression] = Undefined,
    encodings: Optional[list[SingleDefUnitChannel_T]] = Undefined,
    on: Optional[str] = Undefined,
    clear: Optional[str | bool] = Undefined,
    resolve: Optional[SelectionResolution_T] = Undefined,
    mark: Optional[Mark] = Undefined,
    translate: Optional[str | bool] = Undefined,
    zoom: Optional[str | bool] = Undefined,
    **kwds,
) -> Parameter:
    """Create an interval selection parameter. Selection parameters define data queries that are driven by direct manipulation from user input (e.g., mouse clicks or drags). Interval selection parameters are used to select a continuous range of data values on drag, whereas point selection parameters (`selection_point`) are used to select multiple discrete data values.)

    Parameters
    ----------
    name : string (optional)
        The name of the parameter. If not specified, a unique name will be
        created.
    value : any (optional)
        The default value of the parameter. If not specified, the parameter
        will be created without a default value.
    bind : :class:`Binding`, str (optional)
        Binds the parameter to an external input element such as a slider,
        selection list or radio button group.
    empty : boolean (optional)
        For selection parameters, the predicate of empty selections returns
        True by default. Override this behavior, by setting this property
        'empty=False'.
    expr : :class:`Expr` (optional)
        An expression for the value of the parameter. This expression may
        include other parameters, in which case the parameter will
        automatically update in response to upstream parameter changes.
    encodings : List[str] (optional)
        A list of encoding channels. The corresponding data field values
        must match for a data tuple to fall within the selection.
    on : string (optional)
        A Vega event stream (object or selector) that triggers the selection.
        For interval selections, the event stream must specify a start and end.
    clear : string or boolean (optional)
        Clears the selection, emptying it of all values. This property can
        be an Event Stream or False to disable clear.  Default is 'dblclick'.
    resolve : enum('global', 'union', 'intersect') (optional)
        With layered and multi-view displays, a strategy that determines
        how selections' data queries are resolved when applied in a filter
        transform, conditional encoding rule, or scale domain.
        One of:

        * 'global': only one brush exists for the entire SPLOM. When the
          user begins to drag, any previous brushes are cleared, and a
          new one is constructed.
        * 'union': each cell contains its own brush, and points are
          highlighted if they lie within any of these individual brushes.
        * 'intersect': each cell contains its own brush, and points are
          highlighted only if they fall within all of these individual
          brushes.

        The default is 'global'.
    mark : :class:`Mark` (optional)
        An interval selection also adds a rectangle mark to depict the
        extents of the interval. The mark property can be used to
        customize the appearance of the mark.
    translate : string or boolean (optional)
        When truthy, allows a user to interactively move an interval
        selection back-and-forth. Can be True, False (to disable panning),
        or a Vega event stream definition which must include a start and
        end event to trigger continuous panning. Discrete panning (e.g.,
        pressing the left/right arrow keys) will be supported in future
        versions.
        The default value is True, which corresponds to
        [pointerdown, window:pointerup] > window:pointermove!
        This default allows users to click and drag within an interval
        selection to reposition it.
    zoom : string or boolean (optional)
        When truthy, allows a user to interactively resize an interval
        selection. Can be True, False (to disable zooming), or a Vega
        event stream definition. Currently, only wheel events are supported,
        but custom event streams can still be used to specify filters,
        debouncing, and throttling. Future versions will expand the set of
        events that can trigger this transformation.
        The default value is True, which corresponds to wheel!. This
        default allows users to use the mouse wheel to resize an interval
        selection.
    **kwds :
        Additional keywords to control the selection.

    Returns
    -------
    parameter: Parameter
        The parameter object that can be used in chart creation.
    """
    return _selection(
        type="interval",
        name=name,
        value=value,
        bind=bind,
        empty=empty,
        expr=expr,
        encodings=encodings,
        on=on,
        clear=clear,
        resolve=resolve,
        mark=mark,
        translate=translate,
        zoom=zoom,
        **kwds,
    )


def selection_point(
    name: str | None = None,
    value: Optional[Any] = Undefined,
    bind: Optional[Binding | str] = Undefined,
    empty: Optional[bool] = Undefined,
    expr: Optional[Expr] = Undefined,
    encodings: Optional[list[SingleDefUnitChannel_T]] = Undefined,
    fields: Optional[list[str]] = Undefined,
    on: Optional[str] = Undefined,
    clear: Optional[str | bool] = Undefined,
    resolve: Optional[SelectionResolution_T] = Undefined,
    toggle: Optional[str | bool] = Undefined,
    nearest: Optional[bool] = Undefined,
    **kwds,
) -> Parameter:
    """Create a point selection parameter. Selection parameters define data queries that are driven by direct manipulation from user input (e.g., mouse clicks or drags). Point selection parameters are used to select multiple discrete data values; the first value is selected on click and additional values toggled on shift-click. To select a continuous range of data values on drag interval selection parameters (`selection_interval`) can be used instead.

    Parameters
    ----------
    name : string (optional)
        The name of the parameter. If not specified, a unique name will be
        created.
    value : any (optional)
        The default value of the parameter. If not specified, the parameter
        will be created without a default value.
    bind : :class:`Binding`, str (optional)
        Binds the parameter to an external input element such as a slider,
        selection list or radio button group.
    empty : boolean (optional)
        For selection parameters, the predicate of empty selections returns
        True by default. Override this behavior, by setting this property
        'empty=False'.
    expr : :class:`Expr` (optional)
        An expression for the value of the parameter. This expression may
        include other parameters, in which case the parameter will
        automatically update in response to upstream parameter changes.
    encodings : List[str] (optional)
        A list of encoding channels. The corresponding data field values
        must match for a data tuple to fall within the selection.
    fields : List[str] (optional)
        A list of field names whose values must match for a data tuple to
        fall within the selection.
    on : string (optional)
        A Vega event stream (object or selector) that triggers the selection.
        For interval selections, the event stream must specify a start and end.
    clear : string or boolean (optional)
        Clears the selection, emptying it of all values. This property can
        be an Event Stream or False to disable clear.  Default is 'dblclick'.
    resolve : enum('global', 'union', 'intersect') (optional)
        With layered and multi-view displays, a strategy that determines
        how selections' data queries are resolved when applied in a filter
        transform, conditional encoding rule, or scale domain.
        One of:

        * 'global': only one brush exists for the entire SPLOM. When the
          user begins to drag, any previous brushes are cleared, and a
          new one is constructed.
        * 'union': each cell contains its own brush, and points are
          highlighted if they lie within any of these individual brushes.
        * 'intersect': each cell contains its own brush, and points are
          highlighted only if they fall within all of these individual
          brushes.

        The default is 'global'.
    toggle : string or boolean (optional)
        Controls whether data values should be toggled (inserted or
        removed from a point selection) or only ever inserted into
        point selections.
        One of:

        * True (default): the toggle behavior, which corresponds to
          "event.shiftKey". As a result, data values are toggled
          when the user interacts with the shift-key pressed.
        * False: disables toggling behaviour; the selection will
          only ever contain a single data value corresponding
          to the most recent interaction.
        * A Vega expression which is re-evaluated as the user interacts.
          If the expression evaluates to True, the data value is
          toggled into or out of the point selection. If the expression
          evaluates to False, the point selection is first cleared, and
          the data value is then inserted. For example, setting the
          value to the Vega expression True will toggle data values
          without the user pressing the shift-key.

    nearest : boolean (optional)
        When true, an invisible voronoi diagram is computed to accelerate
        discrete selection. The data value nearest the mouse cursor is
        added to the selection.  The default is False, which means that
        data values must be interacted with directly (e.g., clicked on)
        to be added to the selection.
    **kwds :
        Additional keywords to control the selection.

    Returns
    -------
    parameter: Parameter
        The parameter object that can be used in chart creation.
    """
    return _selection(
        type="point",
        name=name,
        value=value,
        bind=bind,
        empty=empty,
        expr=expr,
        encodings=encodings,
        fields=fields,
        on=on,
        clear=clear,
        resolve=resolve,
        toggle=toggle,
        nearest=nearest,
        **kwds,
    )


@utils.deprecated(version="5.0.0", alternative="selection_point")
def selection_multi(**kwargs):
    """'selection_multi' is deprecated.  Use 'selection_point'"""
    return _selection(type="point", **kwargs)


@utils.deprecated(version="5.0.0", alternative="selection_point")
def selection_single(**kwargs):
    """'selection_single' is deprecated.  Use 'selection_point'"""
    return _selection(type="point", **kwargs)


@utils.use_signature(core.Binding)
def binding(input, **kwargs):
    """A generic binding"""
    return core.Binding(input=input, **kwargs)


@utils.use_signature(core.BindCheckbox)
def binding_checkbox(**kwargs):
    """A checkbox binding"""
    return core.BindCheckbox(input="checkbox", **kwargs)


@utils.use_signature(core.BindRadioSelect)
def binding_radio(**kwargs):
    """A radio button binding"""
    return core.BindRadioSelect(input="radio", **kwargs)


@utils.use_signature(core.BindRadioSelect)
def binding_select(**kwargs):
    """A select binding"""
    return core.BindRadioSelect(input="select", **kwargs)


@utils.use_signature(core.BindRange)
def binding_range(**kwargs):
    """A range binding"""
    return core.BindRange(input="range", **kwargs)


@overload
def condition(
    predicate: _PredicateType, if_true: _StatementType, if_false: _TSchemaBase, **kwargs
) -> _TSchemaBase: ...
@overload
def condition(
    predicate: _PredicateType, if_true: str, if_false: str, **kwargs
) -> Never: ...
@overload
def condition(
    predicate: _PredicateType, if_true: Map | SchemaBase, if_false: Map | str, **kwargs
) -> dict[str, _ConditionType | Any]: ...
@overload
def condition(
    predicate: _PredicateType,
    if_true: Map | str,
    if_false: Map,
    **kwargs,
) -> dict[str, _ConditionType | Any]: ...
# TODO: update the docstring
def condition(
    predicate: _PredicateType,
    if_true: _StatementType,
    if_false: _StatementType,
    **kwargs,
) -> SchemaBase | dict[str, _ConditionType | Any]:
    """A conditional attribute or encoding

    Parameters
    ----------
    predicate: Parameter, PredicateComposition, expr.Expression, dict, or string
        the selection predicate or test predicate for the condition.
        if a string is passed, it will be treated as a test operand.
    if_true:
        the spec or object to use if the selection predicate is true
    if_false:
        the spec or object to use if the selection predicate is false
    **kwargs:
        additional keyword args are added to the resulting dict

    Returns
    -------
    spec: dict or VegaLiteSchema
        the spec that describes the condition
    """
    empty = kwargs.pop("empty", Undefined)
    condition = _predicate_to_condition(predicate, empty=empty)
    return _condition_to_selection(condition, if_true, if_false, **kwargs)


# --------------------------------------------------------------------
# Top-level objects


class TopLevelMixin(mixins.ConfigMethodMixin):
    """Mixin for top-level chart objects such as Chart, LayeredChart, etc."""

    _class_is_valid_at_instantiation: bool = False

    def to_dict(
        self,
        validate: bool = True,
        *,
        format: str = "vega-lite",
        ignore: list[str] | None = None,
        context: dict[str, Any] | None = None,
    ) -> dict:
        """Convert the chart to a dictionary suitable for JSON export

        Parameters
        ----------
        validate : bool, optional
            If True (default), then validate the output dictionary
            against the schema.
        format : str, optional
            Chart specification format, one of "vega-lite" (default) or "vega"
        ignore : list[str], optional
            A list of keys to ignore. It is usually not needed
            to specify this argument as a user.
        context : dict[str, Any], optional
            A context dictionary. It is usually not needed
            to specify this argument as a user.

        Notes
        -----
        Technical: The ignore parameter will *not* be passed to child to_dict
        function calls.

        Returns
        -------
        dict
            The dictionary representation of this chart

        Raises
        ------
        SchemaValidationError
            if validate=True and the dict does not conform to the schema
        """

        # Validate format
        if format not in {"vega-lite", "vega"}:
            msg = f'The format argument must be either "vega-lite" or "vega". Received {format!r}'
            raise ValueError(msg)

        # We make use of three context markers:
        # - 'data' points to the data that should be referenced for column type
        #   inference.
        # - 'top_level' is a boolean flag that is assumed to be true; if it's
        #   true then a "$schema" arg is added to the dict.
        # - 'datasets' is a dict of named datasets that should be inserted
        #   in the top-level object
        # - 'pre_transform' whether data transformations should be pre-evaluated
        #   if the current data transformer supports it (currently only used when
        #   the "vegafusion" transformer is enabled)

        # note: not a deep copy because we want datasets and data arguments to
        # be passed by reference
        context = context.copy() if context else {}
        context.setdefault("datasets", {})
        is_top_level = context.get("top_level", True)

        # TopLevelMixin instance does not necessarily have copy defined but due to how
        # Altair is set up this should hold. Too complex to type hint right now
        copy = self.copy(deep=False)  # type: ignore[attr-defined]
        original_data = getattr(copy, "data", Undefined)
        try:
            data: Any = _to_eager_narwhals_dataframe(original_data)  # type: ignore[arg-type]
        except TypeError:
            # Non-narwhalifiable type supported by Altair, such as dict
            data = original_data
        copy.data = _prepare_data(data, context)

        if original_data is not Undefined:
            context["data"] = data

        # remaining to_dict calls are not at top level
        context["top_level"] = False

        # TopLevelMixin instance does not necessarily have to_dict defined
        # but due to how Altair is set up this should hold.
        # Too complex to type hint right now
        vegalite_spec = super(TopLevelMixin, copy).to_dict(  # type: ignore[misc]
            validate=validate, ignore=ignore, context=dict(context, pre_transform=False)
        )

        # TODO: following entries are added after validation. Should they be validated?
        if is_top_level:
            # since this is top-level we add $schema if it's missing
            if "$schema" not in vegalite_spec:
                vegalite_spec["$schema"] = SCHEMA_URL

            # apply theme from theme registry
            the_theme = themes.get()
            # Use assert to tell type checkers that it is not None. Holds true
            # as there is always a default theme set when importing Altair
            assert the_theme is not None
            vegalite_spec = utils.update_nested(the_theme(), vegalite_spec, copy=True)

            # update datasets
            if context["datasets"]:
                vegalite_spec.setdefault("datasets", {}).update(context["datasets"])

        if context.get("pre_transform", True) and _using_vegafusion():
            if format == "vega-lite":
                msg = (
                    'When the "vegafusion" data transformer is enabled, the \n'
                    "to_dict() and to_json() chart methods must be called with "
                    'format="vega". \n'
                    "For example: \n"
                    '    >>> chart.to_dict(format="vega")\n'
                    '    >>> chart.to_json(format="vega")'
                )
                raise ValueError(msg)
            else:
                return _compile_with_vegafusion(vegalite_spec)
        elif format == "vega":
            plugin = vegalite_compilers.get()
            if plugin is None:
                msg = "No active vega-lite compiler plugin found"
                raise ValueError(msg)
            return plugin(vegalite_spec)
        else:
            return vegalite_spec

    def to_json(
        self,
        validate: bool = True,
        indent: int | str | None = 2,
        sort_keys: bool = True,
        *,
        format: str = "vega-lite",
        ignore: list[str] | None = None,
        context: dict[str, Any] | None = None,
        **kwargs,
    ) -> str:
        """Convert a chart to a JSON string

        Parameters
        ----------
        validate : bool, optional
            If True (default), then validate the output dictionary
            against the schema.
        indent : int, optional
            The number of spaces of indentation to use. The default is 2.
        sort_keys : bool, optional
            If True (default), sort keys in the output.
        format : str, optional
            The chart specification format. One of "vega-lite" (default) or "vega".
            The "vega" format relies on the active Vega-Lite compiler plugin, which
            by default requires the vl-convert-python package.
        ignore : list[str], optional
            A list of keys to ignore. It is usually not needed
            to specify this argument as a user.
        context : dict[str, Any], optional
            A context dictionary. It is usually not needed
            to specify this argument as a user.
        **kwargs
            Additional keyword arguments are passed to ``json.dumps()``
        """
        if ignore is None:
            ignore = []
        if context is None:
            context = {}
        spec = self.to_dict(
            validate=validate, format=format, ignore=ignore, context=context
        )
        return json.dumps(spec, indent=indent, sort_keys=sort_keys, **kwargs)

    def to_html(
        self,
        base_url: str = "https://cdn.jsdelivr.net/npm",
        output_div: str = "vis",
        embed_options: dict | None = None,
        json_kwds: dict | None = None,
        fullhtml: bool = True,
        requirejs: bool = False,
        inline: bool = False,
        **kwargs,
    ) -> str:
        """Embed a Vega/Vega-Lite spec into an HTML page

        Parameters
        ----------
        base_url : string (optional)
            The base url from which to load the javascript libraries.
        output_div : string (optional)
            The id of the div element where the plot will be shown.
        embed_options : dict (optional)
            Dictionary of options to pass to the vega-embed script. Default
            entry is {'mode': mode}.
        json_kwds : dict (optional)
            Dictionary of keywords to pass to json.dumps().
        fullhtml : boolean (optional)
            If True (default) then return a full html page. If False, then return
            an HTML snippet that can be embedded into an HTML page.
        requirejs : boolean (optional)
            If False (default) then load libraries from base_url using <script>
            tags. If True, then load libraries using requirejs
        inline: bool (optional)
            If False (default), the required JavaScript libraries are loaded
            from a CDN location in the resulting html file.
            If True, the required JavaScript libraries are inlined into the resulting
            html file so that it will work without an internet connection.
            The vl-convert-python package is required if True.
        **kwargs :
            additional kwargs passed to spec_to_html.
        Returns
        -------
        output : string
            an HTML string for rendering the chart.
        """
        if inline:
            kwargs["template"] = "inline"
        return utils.spec_to_html(
            self.to_dict(),
            mode="vega-lite",
            vegalite_version=VEGALITE_VERSION,
            vegaembed_version=VEGAEMBED_VERSION,
            vega_version=VEGA_VERSION,
            base_url=base_url,
            output_div=output_div,
            embed_options=embed_options,
            json_kwds=json_kwds,
            fullhtml=fullhtml,
            requirejs=requirejs,
            **kwargs,
        )

    def to_url(self, *, fullscreen: bool = False) -> str:
        """Convert a chart to a URL that opens the chart specification in the Vega chart editor
        The chart specification (including any inline data) is encoded in the URL.

        This method requires that the vl-convert-python package is installed.

        Parameters
        ----------
        fullscreen : bool
            If True, editor will open chart in fullscreen mode. Default False
        """
        from ...utils._importers import import_vl_convert

        vlc = import_vl_convert()
        if _using_vegafusion():
            return vlc.vega_to_url(self.to_dict(format="vega"), fullscreen=fullscreen)
        else:
            return vlc.vegalite_to_url(self.to_dict(), fullscreen=fullscreen)

    def open_editor(self, *, fullscreen: bool = False) -> None:
        """Opens the chart specification in the Vega chart editor using the default browser.

        Parameters
        ----------
        fullscreen : bool
            If True, editor will open chart in fullscreen mode. Default False
        """
        import webbrowser

        webbrowser.open(self.to_url(fullscreen=fullscreen))

    def save(
        self,
        fp: str | Path | IO,
        format: Literal["json", "html", "png", "svg", "pdf"] | None = None,
        override_data_transformer: bool = True,
        scale_factor: float = 1.0,
        mode: str | None = None,
        vegalite_version: str = VEGALITE_VERSION,
        vega_version: str = VEGA_VERSION,
        vegaembed_version: str = VEGAEMBED_VERSION,
        embed_options: dict | None = None,
        json_kwds: dict | None = None,
        webdriver: str | None = None,
        engine: str | None = None,
        inline=False,
        **kwargs,
    ) -> None:
        """Save a chart to file in a variety of formats

        Supported formats are json, html, png, svg, pdf; the last three require
        the vl-convert-python package to be installed.

        Parameters
        ----------
        fp : string filename or file-like object
            file in which to write the chart.
        format : string (optional)
            the format to write: one of ['json', 'html', 'png', 'svg', 'pdf'].
            If not specified, the format will be determined from the filename.
        override_data_transformer : `boolean` (optional)
            If True (default), then the save action will be done with
            the MaxRowsError disabled. If False, then do not change the data
            transformer.
        scale_factor : float (optional)
            scale_factor to use to change size/resolution of png or svg output
        mode : string (optional)
            Must be 'vega-lite'. If not specified, then infer the mode from
            the '$schema' property of the spec, or the ``opt`` dictionary.
            If it's not specified in either of those places, then use 'vega-lite'.
        vegalite_version : string (optional)
            For html output, the version of vegalite.js to use
        vega_version : string (optional)
            For html output, the version of vega.js to use
        vegaembed_version : string (optional)
            For html output, the version of vegaembed.js to use
        embed_options : dict (optional)
            The vegaEmbed options dictionary. Default is {}
            (See https://github.com/vega/vega-embed for details)
        json_kwds : dict (optional)
            Additional keyword arguments are passed to the output method
            associated with the specified format.
        webdriver : string {'chrome' | 'firefox'} (optional)
            This argument is deprecated as it's not relevant for the new vl-convert engine.
        engine: string {'vl-convert', 'altair_saver'}
            the conversion engine to use for 'png', 'svg', and 'pdf' formats
        inline: bool (optional)
            If False (default), the required JavaScript libraries are loaded
            from a CDN location in the resulting html file.
            If True, the required JavaScript libraries are inlined into the resulting
            html file so that it will work without an internet connection.
            The vl-convert-python package is required if True.
        **kwargs :
            additional kwargs passed to spec_to_mimebundle.
        """
        if webdriver is not None:
            utils.deprecated_warn(
                "The webdriver argument is not relevant for the new vl-convert engine which replaced altair_saver. "
                "The argument will be removed in a future release.",
                version="5.0.0",
            )

        from ...utils.save import save

        kwds = dict(
            chart=self,
            fp=fp,
            format=format,
            scale_factor=scale_factor,
            mode=mode,
            vegalite_version=vegalite_version,
            vega_version=vega_version,
            vegaembed_version=vegaembed_version,
            embed_options=embed_options,
            json_kwds=json_kwds,
            engine=engine,
            inline=inline,
            **kwargs,
        )

        # By default we override the data transformer. This makes it so
        # that save() will succeed even for large datasets that would
        # normally trigger a MaxRowsError
        if override_data_transformer:
            with data_transformers.disable_max_rows():
                save(**kwds)
        else:
            save(**kwds)

    # Fallback for when rendering fails; the full repr is too long to be
    # useful in nearly all cases.
    def __repr__(self) -> str:
        return f"alt.{self.__class__.__name__}(...)"

    # Layering and stacking
    def __add__(self, other) -> LayerChart:
        if not isinstance(other, TopLevelMixin):
            msg = "Only Chart objects can be layered."
            raise ValueError(msg)
        return layer(self, other)

    def __and__(self, other) -> VConcatChart:
        if not isinstance(other, TopLevelMixin):
            msg = "Only Chart objects can be concatenated."
            raise ValueError(msg)
        # Too difficult to type check this
        return vconcat(self, other)

    def __or__(self, other) -> HConcatChart:
        if not isinstance(other, TopLevelMixin):
            msg = "Only Chart objects can be concatenated."
            raise ValueError(msg)
        return hconcat(self, other)

    def repeat(
        self,
        repeat: Optional[list[str]] = Undefined,
        row: Optional[list[str]] = Undefined,
        column: Optional[list[str]] = Undefined,
        layer: Optional[list[str]] = Undefined,
        columns: Optional[int] = Undefined,
        **kwargs,
    ) -> RepeatChart:
        """Return a RepeatChart built from the chart

        Fields within the chart can be set to correspond to the row or
        column using `alt.repeat('row')` and `alt.repeat('column')`.

        Parameters
        ----------
        repeat : list
            a list of data column names to be repeated. This cannot be
            used along with the ``row``, ``column`` or ``layer`` argument.
        row : list
            a list of data column names to be mapped to the row facet
        column : list
            a list of data column names to be mapped to the column facet
        layer : list
            a list of data column names to be layered. This cannot be
            used along with the ``row``, ``column`` or ``repeat`` argument.
        columns : int
            the maximum number of columns before wrapping. Only referenced
            if ``repeat`` is specified.
        **kwargs :
            additional keywords passed to RepeatChart.

        Returns
        -------
        chart : RepeatChart
            a repeated chart.
        """
        repeat_specified = repeat is not Undefined
        rowcol_specified = row is not Undefined or column is not Undefined
        layer_specified = layer is not Undefined

        if repeat_specified and rowcol_specified:
            msg = "repeat argument cannot be combined with row/column argument."
            raise ValueError(msg)
        elif repeat_specified and layer_specified:
            msg = "repeat argument cannot be combined with layer argument."
            raise ValueError(msg)

        repeat_arg: list[str] | LayerRepeatMapping | RepeatMapping
        if repeat_specified:
            assert isinstance(repeat, list)
            repeat_arg = repeat
        elif layer_specified:
            repeat_arg = core.LayerRepeatMapping(layer=layer, row=row, column=column)
        else:
            repeat_arg = core.RepeatMapping(row=row, column=column)

        return RepeatChart(spec=self, repeat=repeat_arg, columns=columns, **kwargs)

    def properties(self, **kwargs) -> Self:
        """Set top-level properties of the Chart.

        Argument names and types are the same as class initialization.
        """
        # ignore type as copy comes from another class for subclasses of TopLevelMixin
        copy = self.copy(deep=False)  # type: ignore[attr-defined]
        for key, val in kwargs.items():
            if key == "selection" and isinstance(val, Parameter):
                # TODO: Can this be removed
                # For backward compatibility with old selection interface.
                setattr(copy, key, {val.name: val.selection})
            else:
                # Don't validate data, because it hasn't been processed.
                if key != "data":
                    # ignore type as validate_property comes from SchemaBase,
                    # not from TopLevelMixin
                    self.validate_property(key, val)  # type: ignore[attr-defined]
                setattr(copy, key, val)
        return copy

    def project(
        self,
        type: Optional[str | ProjectionType | ExprRef | Parameter] = Undefined,
        center: Optional[list[float] | Vector2number | ExprRef | Parameter] = Undefined,
        clipAngle: Optional[float | ExprRef | Parameter] = Undefined,
        clipExtent: Optional[
            list[list[float]] | Vector2Vector2number | ExprRef | Parameter
        ] = Undefined,
        coefficient: Optional[float | ExprRef | Parameter] = Undefined,
        distance: Optional[float | ExprRef | Parameter] = Undefined,
        fraction: Optional[float | ExprRef | Parameter] = Undefined,
        lobes: Optional[float | ExprRef | Parameter] = Undefined,
        parallel: Optional[float | ExprRef | Parameter] = Undefined,
        precision: Optional[float | ExprRef | Parameter] = Undefined,
        radius: Optional[float | ExprRef | Parameter] = Undefined,
        ratio: Optional[float | ExprRef | Parameter] = Undefined,
        reflectX: Optional[bool | ExprRef | Parameter] = Undefined,
        reflectY: Optional[bool | ExprRef | Parameter] = Undefined,
        rotate: Optional[
            list[float] | Vector2number | Vector3number | ExprRef | Parameter
        ] = Undefined,
        scale: Optional[float | ExprRef | Parameter] = Undefined,
        spacing: Optional[float | Vector2number | ExprRef | Parameter] = Undefined,
        tilt: Optional[float | ExprRef | Parameter] = Undefined,
        translate: Optional[
            list[float] | Vector2number | ExprRef | Parameter
        ] = Undefined,
        **kwds,
    ) -> Self:
        """Add a geographic projection to the chart.

        This is generally used either with ``mark_geoshape`` or with the
        ``latitude``/``longitude`` encodings.

        Available projection types are
        ['albers', 'albersUsa', 'azimuthalEqualArea', 'azimuthalEquidistant',
        'conicConformal', 'conicEqualArea', 'conicEquidistant', 'equalEarth', 'equirectangular',
        'gnomonic', 'identity', 'mercator', 'orthographic', 'stereographic', 'transverseMercator']

        Parameters
        ----------
        type : str
            The cartographic projection to use. This value is case-insensitive, for example
            `"albers"` and `"Albers"` indicate the same projection type. You can find all valid
            projection types [in the
            documentation](https://vega.github.io/vega-lite/docs/projection.html#projection-types).

            **Default value:** `equalEarth`
        center : List(float)
            Sets the projection's center to the specified center, a two-element array of
            longitude and latitude in degrees.

            **Default value:** `[0, 0]`
        clipAngle : float
            Sets the projection's clipping circle radius to the specified angle in degrees. If
            `null`, switches to [antimeridian](http://bl.ocks.org/mbostock/3788999) cutting
            rather than small-circle clipping.
        clipExtent : List(List(float))
            Sets the projection's viewport clip extent to the specified bounds in pixels. The
            extent bounds are specified as an array `[[x0, y0], [x1, y1]]`, where `x0` is the
            left-side of the viewport, `y0` is the top, `x1` is the right and `y1` is the
            bottom. If `null`, no viewport clipping is performed.
        coefficient : float
            The coefficient parameter for the ``hammer`` projection.

            **Default value:** ``2``
        distance : float
            For the ``satellite`` projection, the distance from the center of the sphere to the
            point of view, as a proportion of the sphere's radius. The recommended maximum clip
            angle for a given ``distance`` is acos(1 / distance) converted to degrees. If tilt
            is also applied, then more conservative clipping may be necessary.

            **Default value:** ``2.0``
        fraction : float
            The fraction parameter for the ``bottomley`` projection.

            **Default value:** ``0.5``, corresponding to a sin(ψ) where ψ = π/6.
        lobes : float
            The number of lobes in projections that support multi-lobe views: ``berghaus``,
            ``gingery``, or ``healpix``. The default value varies based on the projection type.
        parallel : float
            For conic projections, the `two standard parallels
            <https://en.wikipedia.org/wiki/Map_projection#Conic>`__ that define the map layout.
            The default depends on the specific conic projection used.
        precision : float
            Sets the threshold for the projection's [adaptive
            resampling](http://bl.ocks.org/mbostock/3795544) to the specified value in pixels.
            This value corresponds to the [Douglas-Peucker
            distance](http://en.wikipedia.org/wiki/Ramer%E2%80%93Douglas%E2%80%93Peucker_algorithm).
             If precision is not specified, returns the projection's current resampling
            precision which defaults to `√0.5 ≅ 0.70710…`.
        radius : float
            The radius parameter for the ``airy`` or ``gingery`` projection. The default value
            varies based on the projection type.
        ratio : float
            The ratio parameter for the ``hill``, ``hufnagel``, or ``wagner`` projections. The
            default value varies based on the projection type.
        reflectX : boolean
            Sets whether or not the x-dimension is reflected (negated) in the output.
        reflectY : boolean
            Sets whether or not the y-dimension is reflected (negated) in the output.
        rotate : List(float)
            Sets the projection's three-axis rotation to the specified angles, which must be a
            two- or three-element array of numbers [`lambda`, `phi`, `gamma`] specifying the
            rotation angles in degrees about each spherical axis. (These correspond to yaw,
            pitch and roll.)

            **Default value:** `[0, 0, 0]`
        scale : float
            The projection's scale (zoom) factor, overriding automatic fitting. The default
            scale is projection-specific. The scale factor corresponds linearly to the distance
            between projected points; however, scale factor values are not equivalent across
            projections.
        spacing : float
            The spacing parameter for the ``lagrange`` projection.

            **Default value:** ``0.5``
        tilt : float
            The tilt angle (in degrees) for the ``satellite`` projection.

            **Default value:** ``0``.
        translate : List(float)
            The projection's translation offset as a two-element array ``[tx, ty]``,
            overriding automatic fitting.

        """
        projection = core.Projection(
            center=center,
            clipAngle=clipAngle,
            clipExtent=clipExtent,
            coefficient=coefficient,
            distance=distance,
            fraction=fraction,
            lobes=lobes,
            parallel=parallel,
            precision=precision,
            radius=radius,
            ratio=ratio,
            reflectX=reflectX,
            reflectY=reflectY,
            rotate=rotate,
            scale=scale,
            spacing=spacing,
            tilt=tilt,
            translate=translate,
            # Ignore as we type here `type` as a str but in core.Projection
            # it's a Literal with all options
            type=type,  # type: ignore[arg-type]
            **kwds,
        )
        return self.properties(projection=projection)

    def _add_transform(self, *transforms: Transform) -> Self:
        """Copy the chart and add specified transforms to chart.transform"""
        copy = self.copy(deep=["transform"])  # type: ignore[attr-defined]
        if copy.transform is Undefined:
            copy.transform = []
        copy.transform.extend(transforms)
        return copy

    def transform_aggregate(
        self,
        aggregate: Optional[list[AggregatedFieldDef]] = Undefined,
        groupby: Optional[list[str | FieldName]] = Undefined,
        **kwds: dict[str, Any] | str,
    ) -> Self:
        """
        Add an :class:`AggregateTransform` to the schema.

        Parameters
        ----------
        aggregate : List(:class:`AggregatedFieldDef`)
            Array of objects that define fields to aggregate.
        groupby : List(string)
            The data fields to group by. If not specified, a single group containing all data
            objects will be used.
        **kwds : Union[TypingDict[str, Any], str]
            additional keywords are converted to aggregates using standard
            shorthand parsing.

        Returns
        -------
        self : Chart object
            returns chart to allow for chaining

        Examples
        --------
        The aggregate transform allows you to specify transforms directly using
        the same shorthand syntax as used in encodings:

        >>> import altair as alt
        >>> chart1 = alt.Chart().transform_aggregate(
        ...     mean_acc='mean(Acceleration)',
        ...     groupby=['Origin']
        ... )
        >>> print(chart1.transform[0].to_json())  # doctest: +NORMALIZE_WHITESPACE
        {
          "aggregate": [
            {
              "as": "mean_acc",
              "field": "Acceleration",
              "op": "mean"
            }
          ],
          "groupby": [
            "Origin"
          ]
        }

        It also supports including AggregatedFieldDef instances or dicts directly,
        so you can create the above transform like this:

        >>> chart2 = alt.Chart().transform_aggregate(
        ...     [alt.AggregatedFieldDef(field='Acceleration', op='mean',
        ...                             **{'as': 'mean_acc'})],
        ...     groupby=['Origin']
        ... )
        >>> chart2.transform == chart1.transform
        True

        See Also
        --------
        alt.AggregateTransform : underlying transform object

        """
        if aggregate is Undefined:
            aggregate = []
        for key, val in kwds.items():
            parsed = utils.parse_shorthand(val)
            dct = {
                "as": key,
                "field": parsed.get("field", Undefined),
                "op": parsed.get("aggregate", Undefined),
            }
            assert isinstance(aggregate, list)
            aggregate.append(core.AggregatedFieldDef(**dct))
        return self._add_transform(
            core.AggregateTransform(aggregate=aggregate, groupby=groupby)
        )

    def transform_bin(
        self,
        as_: Optional[str | FieldName | list[str | FieldName]] = Undefined,
        field: Optional[str | FieldName] = Undefined,
        bin: Literal[True] | BinParams = True,
        **kwargs,
    ) -> Self:
        """
        Add a :class:`BinTransform` to the schema.

        Parameters
        ----------
        as_ : anyOf(string, List(string))
            The output fields at which to write the start and end bin values.
        bin : anyOf(boolean, :class:`BinParams`)
            An object indicating bin properties, or simply ``true`` for using default bin
            parameters.
        field : string
            The data field to bin.

        Returns
        -------
        self : Chart object
            returns chart to allow for chaining

        Examples
        --------
        >>> import altair as alt
        >>> chart = alt.Chart().transform_bin("x_binned", "x")
        >>> chart.transform[0]
        BinTransform({
          as: 'x_binned',
          bin: True,
          field: 'x'
        })

        >>> chart = alt.Chart().transform_bin("x_binned", "x",
        ...                                   bin=alt.Bin(maxbins=10))
        >>> chart.transform[0]
        BinTransform({
          as: 'x_binned',
          bin: BinParams({
            maxbins: 10
          }),
          field: 'x'
        })

        See Also
        --------
        alt.BinTransform : underlying transform object

        """
        if as_ is not Undefined:
            if "as" in kwargs:
                msg = "transform_bin: both 'as_' and 'as' passed as arguments."
                raise ValueError(msg)
            kwargs["as"] = as_
        kwargs["bin"] = bin
        kwargs["field"] = field
        return self._add_transform(core.BinTransform(**kwargs))

    def transform_calculate(
        self,
        as_: Optional[str | FieldName] = Undefined,
        calculate: Optional[str | Expr | Expression] = Undefined,
        **kwargs: str | Expr | Expression,
    ) -> Self:
        """
        Add a :class:`CalculateTransform` to the schema.

        Parameters
        ----------
        as_ : string
            The field for storing the computed formula value.
        calculate : string or alt.expr.Expression
            An `expression <https://vega.github.io/vega-lite/docs/types.html#expression>`__
            string. Use the variable ``datum`` to refer to the current data object.
        **kwargs
            transforms can also be passed by keyword argument; see Examples

        Returns
        -------
        self : Chart object
            returns chart to allow for chaining

        Examples
        --------
        >>> import altair as alt
        >>> from altair import datum, expr

        >>> chart = alt.Chart().transform_calculate(y = 2 * expr.sin(datum.x))
        >>> chart.transform[0]
        CalculateTransform({
          as: 'y',
          calculate: (2 * sin(datum.x))
        })

        It's also possible to pass the ``CalculateTransform`` arguments directly:

        >>> kwds = {'as_': 'y', 'calculate': '2 * sin(datum.x)'}
        >>> chart = alt.Chart().transform_calculate(**kwds)
        >>> chart.transform[0]
        CalculateTransform({
          as: 'y',
          calculate: '2 * sin(datum.x)'
        })

        As the first form is easier to write and understand, that is the
        recommended method.

        See Also
        --------
        alt.CalculateTransform : underlying transform object
        """
        if as_ is Undefined:
            # Ignoring assignment error as passing 'as' as a keyword argument is
            # an edge case and it's not worth changing the type annotation
            # in this function to account for it as it could be confusing to
            # users.
            as_ = kwargs.pop("as", Undefined)  # type: ignore[assignment]
        elif "as" in kwargs:
            msg = "transform_calculate: both 'as_' and 'as' passed as arguments."
            raise ValueError(msg)
        if as_ is not Undefined or calculate is not Undefined:
            dct = {"as": as_, "calculate": calculate}
            self = self._add_transform(core.CalculateTransform(**dct))  # type: ignore[arg-type]
        for as_, calculate in kwargs.items():
            dct = {"as": as_, "calculate": calculate}
            self = self._add_transform(core.CalculateTransform(**dct))  # type: ignore[arg-type]
        return self

    def transform_density(
        self,
        density: str | FieldName,
        as_: Optional[list[str | FieldName]] = Undefined,
        bandwidth: Optional[float] = Undefined,
        counts: Optional[bool] = Undefined,
        cumulative: Optional[bool] = Undefined,
        extent: Optional[list[float]] = Undefined,
        groupby: Optional[list[str | FieldName]] = Undefined,
        maxsteps: Optional[int] = Undefined,
        minsteps: Optional[int] = Undefined,
        steps: Optional[int] = Undefined,
    ) -> Self:
        """Add a :class:`DensityTransform` to the spec.

        Parameters
        ----------
        density : str
            The data field for which to perform density estimation.
        as_ : [str, str]
            The output fields for the sample value and corresponding density estimate.
            **Default value:** ``["value", "density"]``
        bandwidth : float
            The bandwidth (standard deviation) of the Gaussian kernel. If unspecified or set to
            zero, the bandwidth value is automatically estimated from the input data using
            Scott's rule.
        counts : boolean
            A boolean flag indicating if the output values should be probability estimates
            (false) or smoothed counts (true).
            **Default value:** ``false``
        cumulative : boolean
            A boolean flag indicating whether to produce density estimates (false) or cumulative
            density estimates (true).
            **Default value:** ``false``
        extent : List([float, float])
            A [min, max] domain from which to sample the distribution. If unspecified, the
            extent will be determined by the observed minimum and maximum values of the density
            value field.
        groupby : List(str)
            The data fields to group by. If not specified, a single group containing all data
            objects will be used.
        maxsteps : int
            The maximum number of samples to take along the extent domain for plotting the
            density. **Default value:** ``200``
        minsteps : int
            The minimum number of samples to take along the extent domain for plotting the
            density. **Default value:** ``25``
        steps : int
            The exact number of samples to take along the extent domain for plotting the
            density. If specified, overrides both minsteps and maxsteps to set an exact number
            of uniform samples. Potentially useful in conjunction with a fixed extent to ensure
            consistent sample points for stacked densities.
        """
        return self._add_transform(
            core.DensityTransform(
                density=density,
                bandwidth=bandwidth,
                counts=counts,
                cumulative=cumulative,
                extent=extent,
                groupby=groupby,
                maxsteps=maxsteps,
                minsteps=minsteps,
                steps=steps,
                **{"as": as_},
            )
        )

    def transform_impute(
        self,
        impute: str | FieldName,
        key: str | FieldName,
        frame: Optional[list[int | None]] = Undefined,
        groupby: Optional[list[str | FieldName]] = Undefined,
        keyvals: Optional[list[Any] | ImputeSequence] = Undefined,
        method: Optional[ImputeMethod_T | ImputeMethod] = Undefined,
        value=Undefined,
    ) -> Self:
        """
        Add an :class:`ImputeTransform` to the schema.

        Parameters
        ----------
        impute : string
            The data field for which the missing values should be imputed.
        key : string
            A key field that uniquely identifies data objects within a group.
            Missing key values (those occurring in the data but not in the current group) will
            be imputed.
        frame : List(anyOf(None, int))
            A frame specification as a two-element array used to control the window over which
            the specified method is applied. The array entries should either be a number
            indicating the offset from the current data object, or null to indicate unbounded
            rows preceding or following the current data object.  For example, the value ``[-5,
            5]`` indicates that the window should include five objects preceding and five
            objects following the current object.
            **Default value:** :  ``[null, null]`` indicating that the window includes all
            objects.
        groupby : List(string)
            An optional array of fields by which to group the values.
            Imputation will then be performed on a per-group basis.
        keyvals : anyOf(List(Mapping(required=[])), :class:`ImputeSequence`)
            Defines the key values that should be considered for imputation.
            An array of key values or an object defining a `number sequence
            <https://vega.github.io/vega-lite/docs/impute.html#sequence-def>`__.
            If provided, this will be used in addition to the key values observed within the
            input data.  If not provided, the values will be derived from all unique values of
            the ``key`` field. For ``impute`` in ``encoding``, the key field is the x-field if
            the y-field is imputed, or vice versa.
            If there is no impute grouping, this property *must* be specified.
        method : :class:`ImputeMethod`
            The imputation method to use for the field value of imputed data objects.
            One of ``value``, ``mean``, ``median``, ``max`` or ``min``.
            **Default value:**  ``"value"``
        value : Mapping(required=[])
            The field value to use when the imputation ``method`` is ``"value"``.

        Returns
        -------
        self : Chart object
            returns chart to allow for chaining

        See Also
        --------
        alt.ImputeTransform : underlying transform object
        """
        return self._add_transform(
            core.ImputeTransform(
                impute=impute,
                key=key,
                frame=frame,
                groupby=groupby,
                keyvals=keyvals,
                method=method,
                value=value,
            )
        )

    def transform_joinaggregate(
        self,
        joinaggregate: Optional[list[JoinAggregateFieldDef]] = Undefined,
        groupby: Optional[list[str | FieldName]] = Undefined,
        **kwargs: str,
    ) -> Self:
        """
        Add a :class:`JoinAggregateTransform` to the schema.

        Parameters
        ----------
        joinaggregate : List(:class:`JoinAggregateFieldDef`)
            The definition of the fields in the join aggregate, and what calculations to use.
        groupby : List(string)
            The data fields for partitioning the data objects into separate groups. If
            unspecified, all data points will be in a single group.
        **kwargs
            joinaggregates can also be passed by keyword argument; see Examples.

        Returns
        -------
        self : Chart object
            returns chart to allow for chaining

        Examples
        --------
        >>> import altair as alt
        >>> chart = alt.Chart().transform_joinaggregate(x='sum(y)')
        >>> chart.transform[0]
        JoinAggregateTransform({
          joinaggregate: [JoinAggregateFieldDef({
            as: 'x',
            field: 'y',
            op: 'sum'
          })]
        })

        See Also
        --------
        alt.JoinAggregateTransform : underlying transform object
        """
        if joinaggregate is Undefined:
            joinaggregate = []
        for key, val in kwargs.items():
            parsed = utils.parse_shorthand(val)
            dct = {
                "as": key,
                "field": parsed.get("field", Undefined),
                "op": parsed.get("aggregate", Undefined),
            }
            assert isinstance(joinaggregate, list)
            joinaggregate.append(core.JoinAggregateFieldDef(**dct))
        return self._add_transform(
            core.JoinAggregateTransform(joinaggregate=joinaggregate, groupby=groupby)
        )

    def transform_extent(
        self, extent: str | FieldName, param: str | ParameterName
    ) -> Self:
        """Add a :class:`ExtentTransform` to the spec.

        Parameters
        ----------
        extent : str
            The field of which to get the extent.
        param : str
            The name of the output parameter which will be created by
            the extent transform.

        Returns
        -------
        self : Chart object
            returns chart to allow for chaining
        """
        return self._add_transform(core.ExtentTransform(extent=extent, param=param))

    # TODO: Update docstring
    # # E.g. {'not': alt.FieldRangePredicate(field='year', range=[1950, 1960])}
    def transform_filter(
        self,
        filter: str
        | Expr
        | Expression
        | Predicate
        | Parameter
        | PredicateComposition
        | dict[str, Predicate | str | list | bool],
        **kwargs,
    ) -> Self:
        """
        Add a :class:`FilterTransform` to the schema.

        Parameters
        ----------
        filter : a filter expression or :class:`PredicateComposition`
            The `filter` property must be one of the predicate definitions:
            (1) a string or alt.expr expression
            (2) a range predicate
            (3) a selection predicate
            (4) a logical operand combining (1)-(3)
            (5) a Selection object

        Returns
        -------
        self : Chart object
            returns chart to allow for chaining
        """
        if isinstance(filter, Parameter):
            new_filter: dict[str, bool | str] = {"param": filter.name}
            if "empty" in kwargs:
                new_filter["empty"] = kwargs.pop("empty")
            elif isinstance(filter.empty, bool):
                new_filter["empty"] = filter.empty
            filter = new_filter  # type: ignore[assignment]
        return self._add_transform(core.FilterTransform(filter=filter, **kwargs))  # type: ignore[arg-type]

    def transform_flatten(
        self,
        flatten: list[str | FieldName],
        as_: Optional[list[str | FieldName]] = Undefined,
    ) -> Self:
        """Add a :class:`FlattenTransform` to the schema.

        Parameters
        ----------
        flatten : List(string)
            An array of one or more data fields containing arrays to flatten.
            If multiple fields are specified, their array values should have a parallel
            structure, ideally with the same length.
            If the lengths of parallel arrays do not match,
            the longest array will be used with ``null`` values added for missing entries.
        as : List(string)
            The output field names for extracted array values.
            **Default value:** The field name of the corresponding array field

        Returns
        -------
        self : Chart object
            returns chart to allow for chaining

        See Also
        --------
        alt.FlattenTransform : underlying transform object
        """
        return self._add_transform(
            core.FlattenTransform(flatten=flatten, **{"as": as_})
        )

    def transform_fold(
        self,
        fold: list[str | FieldName],
        as_: Optional[list[str | FieldName]] = Undefined,
    ) -> Self:
        """Add a :class:`FoldTransform` to the spec.

        Parameters
        ----------
        fold : List(string)
            An array of data fields indicating the properties to fold.
        as : [string, string]
            The output field names for the key and value properties produced by the fold
            transform. Default: ``["key", "value"]``

        Returns
        -------
        self : Chart object
            returns chart to allow for chaining

        See Also
        --------
        Chart.transform_pivot : pivot transform - opposite of fold.
        alt.FoldTransform : underlying transform object
        """
        return self._add_transform(core.FoldTransform(fold=fold, **{"as": as_}))

    def transform_loess(
        self,
        on: str | FieldName,
        loess: str | FieldName,
        as_: Optional[list[str | FieldName]] = Undefined,
        bandwidth: Optional[float] = Undefined,
        groupby: Optional[list[str | FieldName]] = Undefined,
    ) -> Self:
        """Add a :class:`LoessTransform` to the spec.

        Parameters
        ----------
        on : str
            The data field of the independent variable to use a predictor.
        loess : str
            The data field of the dependent variable to smooth.
        as_ : [str, str]
            The output field names for the smoothed points generated by the loess transform.
            **Default value:** The field names of the input x and y values.
        bandwidth : float
            A bandwidth parameter in the range ``[0, 1]`` that determines the amount of
            smoothing. **Default value:** ``0.3``
        groupby : List(str)
            The data fields to group by. If not specified, a single group containing all data
            objects will be used.

        Returns
        -------
        self : Chart object
            returns chart to allow for chaining

        See Also
        --------
        Chart.transform_regression: regression transform
        alt.LoessTransform : underlying transform object
        """
        return self._add_transform(
            core.LoessTransform(
                loess=loess, on=on, bandwidth=bandwidth, groupby=groupby, **{"as": as_}
            )
        )

    def transform_lookup(
        self,
        lookup: Optional[str] = Undefined,
        from_: Optional[LookupData | LookupSelection] = Undefined,
        as_: Optional[str | FieldName | list[str | FieldName]] = Undefined,
        default: Optional[str] = Undefined,
        **kwargs,
    ) -> Self:
        """Add a :class:`DataLookupTransform` or :class:`SelectionLookupTransform` to the chart

        Parameters
        ----------
        lookup : string
            Key in primary data source.
        from_ : anyOf(:class:`LookupData`, :class:`LookupSelection`)
            Secondary data reference.
        as_ : anyOf(string, List(string))
            The output fields on which to store the looked up data values.

            For data lookups, this property may be left blank if ``from_.fields``
            has been specified (those field names will be used); if ``from_.fields``
            has not been specified, ``as_`` must be a string.

            For selection lookups, this property is optional: if unspecified,
            looked up values will be stored under a property named for the selection;
            and if specified, it must correspond to ``from_.fields``.
        default : string
            The default value to use if lookup fails. **Default value:** ``null``

        Returns
        -------
        self : Chart object
            returns chart to allow for chaining

        See Also
        --------
        alt.DataLookupTransform : underlying transform object
        alt.SelectionLookupTransform : underlying transform object
        """
        if as_ is not Undefined:
            if "as" in kwargs:
                msg = "transform_lookup: both 'as_' and 'as' passed as arguments."
                raise ValueError(msg)
            kwargs["as"] = as_
        if from_ is not Undefined:
            if "from" in kwargs:
                msg = "transform_lookup: both 'from_' and 'from' passed as arguments."
                raise ValueError(msg)
            kwargs["from"] = from_
        kwargs["lookup"] = lookup
        kwargs["default"] = default
        return self._add_transform(core.LookupTransform(**kwargs))

    def transform_pivot(
        self,
        pivot: str | FieldName,
        value: str | FieldName,
        groupby: Optional[list[str | FieldName]] = Undefined,
        limit: Optional[int] = Undefined,
        op: Optional[str | AggregateOp] = Undefined,
    ) -> Self:
        """Add a :class:`PivotTransform` to the chart.

        Parameters
        ----------
        pivot : str
            The data field to pivot on. The unique values of this field become new field names
            in the output stream.
        value : str
            The data field to populate pivoted fields. The aggregate values of this field become
            the values of the new pivoted fields.
        groupby : List(str)
            The optional data fields to group by. If not specified, a single group containing
            all data objects will be used.
        limit : int
            An optional parameter indicating the maximum number of pivoted fields to generate.
            The default ( ``0`` ) applies no limit. The pivoted ``pivot`` names are sorted in
            ascending order prior to enforcing the limit.
            **Default value:** ``0``
        op : string
            The aggregation operation to apply to grouped ``value`` field values.
            **Default value:** ``sum``

        Returns
        -------
        self : Chart object
            returns chart to allow for chaining

        See Also
        --------
        Chart.transform_fold : fold transform - opposite of pivot.
        alt.PivotTransform : underlying transform object
        """
        return self._add_transform(
            core.PivotTransform(
                # Ignore as we type here `op` as a str but in core.PivotTransform
                # it's a Literal with all options
                pivot=pivot,
                value=value,
                groupby=groupby,
                limit=limit,
                op=op,  # type: ignore[arg-type]
            )
        )

    def transform_quantile(
        self,
        quantile: str | FieldName,
        as_: Optional[list[str | FieldName]] = Undefined,
        groupby: Optional[list[str | FieldName]] = Undefined,
        probs: Optional[list[float]] = Undefined,
        step: Optional[float] = Undefined,
    ) -> Self:
        """Add a :class:`QuantileTransform` to the chart

        Parameters
        ----------
        quantile : str
            The data field for which to perform quantile estimation.
        as : [str, str]
            The output field names for the probability and quantile values.
        groupby : List(str)
            The data fields to group by. If not specified, a single group containing all data
            objects will be used.
        probs : List(float)
            An array of probabilities in the range (0, 1) for which to compute quantile values.
            If not specified, the *step* parameter will be used.
        step : float
            A probability step size (default 0.01) for sampling quantile values. All values from
            one-half the step size up to 1 (exclusive) will be sampled. This parameter is only
            used if the *probs* parameter is not provided. **Default value:** ``["prob", "value"]``

        Returns
        -------
        self : Chart object
            returns chart to allow for chaining

        See Also
        --------
        alt.QuantileTransform : underlying transform object
        """
        return self._add_transform(
            core.QuantileTransform(
                quantile=quantile,
                groupby=groupby,
                probs=probs,
                step=step,
                **{"as": as_},
            )
        )

    def transform_regression(
        self,
        on: str | FieldName,
        regression: str | FieldName,
        as_: Optional[list[str | FieldName]] = Undefined,
        extent: Optional[list[float]] = Undefined,
        groupby: Optional[list[str | FieldName]] = Undefined,
        method: Optional[
            Literal["linear", "log", "exp", "pow", "quad", "poly"]
        ] = Undefined,
        order: Optional[int] = Undefined,
        params: Optional[bool] = Undefined,
    ) -> Self:
        """Add a :class:`RegressionTransform` to the chart.

        Parameters
        ----------
        on : str
            The data field of the independent variable to use a predictor.
        regression : str
            The data field of the dependent variable to predict.
        as_ : [str, str]
            The output field names for the smoothed points generated by the regression
            transform. **Default value:** The field names of the input x and y values.
        extent : [float, float]
            A [min, max] domain over the independent (x) field for the starting and ending
            points of the generated trend line.
        groupby : List(str)
            The data fields to group by. If not specified, a single group containing all data
            objects will be used.
        method : enum('linear', 'log', 'exp', 'pow', 'quad', 'poly')
            The functional form of the regression model. One of ``"linear"``, ``"log"``,
            ``"exp"``, ``"pow"``, ``"quad"``, or ``"poly"``.  **Default value:** ``"linear"``
        order : int
            The polynomial order (number of coefficients) for the 'poly' method.
            **Default value:** ``3``
        params : boolean
            A boolean flag indicating if the transform should return the regression model
            parameters (one object per group), rather than trend line points.
            The resulting objects include a ``coef`` array of fitted coefficient values
            (starting with the intercept term and then including terms of increasing order)
            and an ``rSquared`` value (indicating the total variance explained by the model).
            **Default value:** ``false``

        Returns
        -------
        self : Chart object
            returns chart to allow for chaining

        See Also
        --------
        Chart.transform_loess : LOESS transform
        alt.RegressionTransform : underlying transform object
        """
        return self._add_transform(
            core.RegressionTransform(
                regression=regression,
                on=on,
                extent=extent,
                groupby=groupby,
                method=method,
                order=order,
                params=params,
                **{"as": as_},
            )
        )

    def transform_sample(self, sample: int = 1000) -> Self:
        """
        Add a :class:`SampleTransform` to the schema.

        Parameters
        ----------
        sample : int
            The maximum number of data objects to include in the sample. Default: 1000.

        Returns
        -------
        self : Chart object
            returns chart to allow for chaining

        See Also
        --------
        alt.SampleTransform : underlying transform object
        """
        return self._add_transform(core.SampleTransform(sample))

    def transform_stack(
        self,
        as_: str | FieldName | list[str],
        stack: str | FieldName,
        groupby: list[str | FieldName],
        offset: Optional[StackOffset_T] = Undefined,
        sort: Optional[list[SortField]] = Undefined,
    ) -> Self:
        """
        Add a :class:`StackTransform` to the schema.

        Parameters
        ----------
        as_ : anyOf(string, List(string))
            Output field names. This can be either a string or an array of strings with
            two elements denoting the name for the fields for stack start and stack end
            respectively.
            If a single string(eg."val") is provided, the end field will be "val_end".
        stack : string
            The field which is stacked.
        groupby : List(string)
            The data fields to group by.
        offset : enum('zero', 'center', 'normalize')
            Mode for stacking marks. Default: 'zero'.
        sort : List(:class:`SortField`)
            Field that determines the order of leaves in the stacked charts.

        Returns
        -------
        self : Chart object
            returns chart to allow for chaining

        See Also
        --------
        alt.StackTransform : underlying transform object
        """
        return self._add_transform(
            core.StackTransform(
                stack=stack, groupby=groupby, offset=offset, sort=sort, **{"as": as_}
            )
        )

    def transform_timeunit(
        self,
        as_: Optional[str | FieldName] = Undefined,
        field: Optional[str | FieldName] = Undefined,
        timeUnit: Optional[str | TimeUnit] = Undefined,
        **kwargs: str,
    ) -> Self:
        """
        Add a :class:`TimeUnitTransform` to the schema.

        Parameters
        ----------
        as_ : string
            The output field to write the timeUnit value.
        field : string
            The data field to apply time unit.
        timeUnit : str or :class:`TimeUnit`
            The timeUnit.
        **kwargs
            transforms can also be passed by keyword argument; see Examples

        Returns
        -------
        self : Chart object
            returns chart to allow for chaining

        Examples
        --------
        >>> import altair as alt
        >>> from altair import datum, expr

        >>> chart = alt.Chart().transform_timeunit(month='month(date)')
        >>> chart.transform[0]
        TimeUnitTransform({
          as: 'month',
          field: 'date',
          timeUnit: 'month'
        })

        It's also possible to pass the ``TimeUnitTransform`` arguments directly;
        this is most useful in cases where the desired field name is not a
        valid python identifier:

        >>> kwds = {'as': 'month', 'timeUnit': 'month', 'field': 'The Month'}
        >>> chart = alt.Chart().transform_timeunit(**kwds)
        >>> chart.transform[0]
        TimeUnitTransform({
          as: 'month',
          field: 'The Month',
          timeUnit: 'month'
        })

        As the first form is easier to write and understand, that is the
        recommended method.

        See Also
        --------
        alt.TimeUnitTransform : underlying transform object

        """
        if as_ is Undefined:
            as_ = kwargs.pop("as", Undefined)
        elif "as" in kwargs:
            msg = "transform_timeunit: both 'as_' and 'as' passed as arguments."
            raise ValueError(msg)
        if as_ is not Undefined:
            dct = {"as": as_, "timeUnit": timeUnit, "field": field}
            self = self._add_transform(core.TimeUnitTransform(**dct))  # type: ignore[arg-type]
        for as_, shorthand in kwargs.items():
            dct = utils.parse_shorthand(
                shorthand,
                parse_timeunits=True,
                parse_aggregates=False,
                parse_types=False,
            )
            dct.pop("type", None)
            dct["as"] = as_
            if "timeUnit" not in dct:
                msg = f"'{shorthand}' must include a valid timeUnit"
                raise ValueError(msg)
            self = self._add_transform(core.TimeUnitTransform(**dct))  # type: ignore[arg-type]
        return self

    def transform_window(
        self,
        window: Optional[list[WindowFieldDef]] = Undefined,
        frame: Optional[list[int | None]] = Undefined,
        groupby: Optional[list[str]] = Undefined,
        ignorePeers: Optional[bool] = Undefined,
        sort: Optional[list[SortField | dict[str, str]]] = Undefined,
        **kwargs: str,
    ) -> Self:
        """Add a :class:`WindowTransform` to the schema

        Parameters
        ----------
        window : List(:class:`WindowFieldDef`)
            The definition of the fields in the window, and what calculations to use.
        frame : List(anyOf(None, int))
            A frame specification as a two-element array indicating how the sliding window
            should proceed. The array entries should either be a number indicating the offset
            from the current data object, or null to indicate unbounded rows preceding or
            following the current data object. The default value is ``[null, 0]``, indicating
            that the sliding window includes the current object and all preceding objects. The
            value ``[-5, 5]`` indicates that the window should include five objects preceding
            and five objects following the current object. Finally, ``[null, null]`` indicates
            that the window frame should always include all data objects. The only operators
            affected are the aggregation operations and the ``first_value``, ``last_value``, and
            ``nth_value`` window operations. The other window operations are not affected by
            this.

            **Default value:** :  ``[null, 0]`` (includes the current object and all preceding
            objects)
        groupby : List(string)
            The data fields for partitioning the data objects into separate windows. If
            unspecified, all data points will be in a single group.
        ignorePeers : boolean
            Indicates if the sliding window frame should ignore peer values. (Peer values are
            those considered identical by the sort criteria). The default is false, causing the
            window frame to expand to include all peer values. If set to true, the window frame
            will be defined by offset values only. This setting only affects those operations
            that depend on the window frame, namely aggregation operations and the first_value,
            last_value, and nth_value window operations.

            **Default value:** ``false``
        sort : List(:class:`SortField`)
            A sort field definition for sorting data objects within a window. If two data
            objects are considered equal by the comparator, they are considered “peer” values of
            equal rank. If sort is not specified, the order is undefined: data objects are
            processed in the order they are observed and none are considered peers (the
            ignorePeers parameter is ignored and treated as if set to ``true`` ).
        **kwargs
            transforms can also be passed by keyword argument; see Examples

        Examples
        --------
        A cumulative line chart

        >>> import altair as alt
        >>> import numpy as np
        >>> import pandas as pd
        >>> data = pd.DataFrame({'x': np.arange(100),
        ...                      'y': np.random.randn(100)})
        >>> chart = alt.Chart(data).mark_line().encode(
        ...     x='x:Q',
        ...     y='ycuml:Q'
        ... ).transform_window(
        ...     ycuml='sum(y)'
        ... )
        >>> chart.transform[0]
        WindowTransform({
          window: [WindowFieldDef({
            as: 'ycuml',
            field: 'y',
            op: 'sum'
          })]
        })

        """
        if kwargs:
            if window is Undefined:
                window = []
            for as_, shorthand in kwargs.items():
                kwds = {"as": as_}
                kwds.update(
                    utils.parse_shorthand(
                        shorthand,
                        parse_aggregates=False,
                        parse_window_ops=True,
                        parse_timeunits=False,
                        parse_types=False,
                    )
                )
                assert isinstance(window, list)
                # Ignore as core.WindowFieldDef has a Literal type hint with all options
                window.append(core.WindowFieldDef(**kwds))  # type: ignore[arg-type]

        return self._add_transform(
            core.WindowTransform(
                window=window,
                frame=frame,
                groupby=groupby,
                ignorePeers=ignorePeers,
                sort=sort,
            )
        )

    # Display-related methods

    def _repr_mimebundle_(self, include=None, exclude=None):
        """Return a MIME bundle for display in Jupyter frontends."""
        # Catch errors explicitly to get around issues in Jupyter frontend
        # see https://github.com/ipython/ipython/issues/11038
        try:
            dct = self.to_dict(context={"pre_transform": False})
        except Exception:
            utils.display_traceback(in_ipython=True)
            return {}
        else:
            return renderers.get()(dct)

    def display(
        self,
        renderer: Optional[Literal["canvas", "svg"]] = Undefined,
        theme: Optional[str] = Undefined,
        actions: Optional[bool | dict] = Undefined,
        **kwargs,
    ) -> None:
        """Display chart in Jupyter notebook or JupyterLab

        Parameters are passed as options to vega-embed within supported frontends.
        See https://github.com/vega/vega-embed#options for details.

        Parameters
        ----------
        renderer : string ('canvas' or 'svg')
            The renderer to use
        theme : string
            The Vega theme name to use; see https://github.com/vega/vega-themes
        actions : bool or dict
            Specify whether action links ("Open In Vega Editor", etc.) are
            included in the view.
        **kwargs :
            Additional parameters are also passed to vega-embed as options.

        """
        from IPython.display import display

        if renderer is not Undefined:
            kwargs["renderer"] = renderer
        if theme is not Undefined:
            kwargs["theme"] = theme
        if actions is not Undefined:
            kwargs["actions"] = actions

        if kwargs:
            options = renderers.options.copy()
            options["embed_options"] = options.get("embed_options", {}).copy()
            options["embed_options"].update(kwargs)
            with renderers.enable(**options):
                display(self)
        else:
            display(self)

    @utils.deprecated(version="4.1.0", alternative="show")
    def serve(
        self,
        ip="127.0.0.1",
        port=8888,
        n_retries=50,
        files=None,
        jupyter_warning=True,
        open_browser=True,
        http_server=None,
        **kwargs,
    ):
        """
        'serve' is deprecated. Use 'show' instead.

        Open a browser window and display a rendering of the chart

        Parameters
        ----------
        html : string
            HTML to serve
        ip : string (default = '127.0.0.1')
            ip address at which the HTML will be served.
        port : int (default = 8888)
            the port at which to serve the HTML
        n_retries : int (default = 50)
            the number of nearby ports to search if the specified port
            is already in use.
        files : dictionary (optional)
            dictionary of extra content to serve
        jupyter_warning : bool (optional)
            if True (default), then print a warning if this is used
            within the Jupyter notebook
        open_browser : bool (optional)
            if True (default), then open a web browser to the given HTML
        http_server : class (optional)
            optionally specify an HTTPServer class to use for showing the
            figure. The default is Python's basic HTTPServer.
        **kwargs :
            additional keyword arguments passed to the save() method

        """
        from ...utils.server import serve

        html = io.StringIO()
        self.save(html, format="html", **kwargs)
        html.seek(0)

        serve(
            html.read(),
            ip=ip,
            port=port,
            n_retries=n_retries,
            files=files,
            jupyter_warning=jupyter_warning,
            open_browser=open_browser,
            http_server=http_server,
        )

    def show(self) -> None:
        """Display the chart using the active renderer"""
        if renderers.active == "browser":
            # Opens browser window as side-effect.
            # We use a special case here so that IPython is not required
            self._repr_mimebundle_()
        else:
            # Mime-bundle based renderer, requires running in an IPython session
            from IPython.display import display

            display(self)

    @utils.use_signature(core.Resolve)
    def _set_resolve(self, **kwargs):
        """Copy the chart and update the resolve property with kwargs"""
        if not hasattr(self, "resolve"):
            msg = f"{self.__class__} object has no attribute " "'resolve'"
            raise ValueError(msg)
        copy = self.copy(deep=["resolve"])
        if copy.resolve is Undefined:
            copy.resolve = core.Resolve()
        for key, val in kwargs.items():
            copy.resolve[key] = val
        return copy

    @utils.use_signature(core.AxisResolveMap)
    def resolve_axis(self, *args, **kwargs) -> Self:
        return self._set_resolve(axis=core.AxisResolveMap(*args, **kwargs))

    @utils.use_signature(core.LegendResolveMap)
    def resolve_legend(self, *args, **kwargs) -> Self:
        return self._set_resolve(legend=core.LegendResolveMap(*args, **kwargs))

    @utils.use_signature(core.ScaleResolveMap)
    def resolve_scale(self, *args, **kwargs) -> Self:
        return self._set_resolve(scale=core.ScaleResolveMap(*args, **kwargs))


class _EncodingMixin(channels._EncodingMixin):
    def facet(
        self,
        facet: Optional[str | Facet] = Undefined,
        row: Optional[str | FacetFieldDef | Row] = Undefined,
        column: Optional[str | FacetFieldDef | Column] = Undefined,
        data: Optional[ChartDataType] = Undefined,
        columns: Optional[int] = Undefined,
        **kwargs,
    ) -> FacetChart:
        """Create a facet chart from the current chart.

        Faceted charts require data to be specified at the top level; if data
        is not specified, the data from the current chart will be used at the
        top level.

        Parameters
        ----------
        facet : string, Facet (optional)
            The data column to use as an encoding for a wrapped facet.
            If specified, then neither row nor column may be specified.
        column : string, Column, FacetFieldDef (optional)
            The data column to use as an encoding for a column facet.
            May be combined with row argument, but not with facet argument.
        row : string or Row, FacetFieldDef (optional)
            The data column to use as an encoding for a row facet.
            May be combined with column argument, but not with facet argument.
        data : string or dataframe (optional)
            The dataset to use for faceting. If not supplied, then data must
            be specified in the top-level chart that calls this method.
        columns : integer
            the maximum number of columns for a wrapped facet.

        Returns
        -------
        self :
            for chaining
        """
        facet_specified = facet is not Undefined
        rowcol_specified = row is not Undefined or column is not Undefined

        if facet_specified and rowcol_specified:
            msg = "facet argument cannot be combined with row/column argument."
            raise ValueError(msg)

        if data is Undefined:
            if self.data is Undefined:  # type: ignore[has-type]
                msg = (
                    "Facet charts require data to be specified at the top level. "
                    "If you are trying to facet layered or concatenated charts, "
                    "ensure that the same data variable is passed to each chart "
                    "or specify the data inside the facet method instead."
                )
                raise ValueError(msg)
            # ignore type as copy comes from another class
            self = self.copy(deep=False)  # type: ignore[attr-defined]
            data, self.data = self.data, Undefined  # type: ignore[has-type]

        if facet_specified:
            if isinstance(facet, str):
                facet = channels.Facet(facet)
        else:
            facet = FacetMapping(row=row, column=column)

        return FacetChart(spec=self, facet=facet, data=data, columns=columns, **kwargs)


class Chart(
    TopLevelMixin, _EncodingMixin, mixins.MarkMethodMixin, core.TopLevelUnitSpec
):
    """Create a basic Altair/Vega-Lite chart.

    Although it is possible to set all Chart properties as constructor attributes,
    it is more idiomatic to use methods such as ``mark_point()``, ``encode()``,
    ``transform_filter()``, ``properties()``, etc. See Altair's documentation
    for details and examples: http://altair-viz.github.io/.

    Parameters
    ----------
    data : Data
        An object describing the data source
    mark : AnyMark
        A `MarkDef` or `CompositeMarkDef` object, or a string describing the mark type
        (one of `"arc"`, `"area"`, `"bar"`, `"circle"`, `"geoshape"`, `"image"`,
        `"line"`, `"point"`, `"rule"`, `"rect"`, `"square"`, `"text"`, `"tick"`,
        `"trail"`, `"boxplot"`, `"errorband"`, and `"errorbar"`).
    encoding : FacetedEncoding
        A key-value mapping between encoding channels and definition of fields.
    autosize : anyOf(AutosizeType, AutoSizeParams)
        Sets how the visualization size should be determined. If a string, should be one of
        `"pad"`, `"fit"` or `"none"`. Object values can additionally specify parameters for
        content sizing and automatic resizing. `"fit"` is only supported for single and
        layered views that don't use `rangeStep`.  Default value: `pad`
    background : string
        CSS color property to use as the background of visualization.

        **Default value:** none (transparent)
    config : Config
        Vega-Lite configuration object.  This property can only be defined at the top-level
        of a specification.
    description : string
        Description of this mark for commenting purpose.
    height : float
        The height of a visualization.
    name : string
        Name of the visualization for later reference.
    padding : Padding
        The default visualization padding, in pixels, from the edge of the visualization
        canvas to the data rectangle.  If a number, specifies padding for all sides. If an
        object, the value should have the format `{"left": 5, "top": 5, "right": 5,
        "bottom": 5}` to specify padding for each side of the visualization.  Default
        value: `5`
    projection : Projection
        An object defining properties of geographic projection.  Works with `"geoshape"`
        marks and `"point"` or `"line"` marks that have a channel (one or more of `"X"`,
        `"X2"`, `"Y"`, `"Y2"`) with type `"latitude"`, or `"longitude"`.
    selection : Mapping(required=[])
        A key-value mapping between selection names and definitions.
    title : anyOf(string, TitleParams)
        Title for the plot.
    transform : List(Transform)
        An array of data transformations such as filter and new field calculation.
    width : float
        The width of a visualization.
    """

    def __init__(
        self,
        data: Optional[ChartDataType] = Undefined,
        encoding: Optional[FacetedEncoding] = Undefined,
        mark: Optional[str | AnyMark] = Undefined,
        width: Optional[int | str | dict | Step] = Undefined,
        height: Optional[int | str | dict | Step] = Undefined,
        **kwargs,
    ) -> None:
        super().__init__(
            # Data type hints won't match with what TopLevelUnitSpec expects
            # as there is some data processing happening when converting to
            # a VL spec
            data=data,  # type: ignore[arg-type]
            encoding=encoding,
            mark=mark,
            width=width,
            height=height,
            **kwargs,
        )

    _counter: int = 0

    @classmethod
    def _get_name(cls) -> str:
        cls._counter += 1
        return f"view_{cls._counter}"

    @classmethod
    def from_dict(cls, dct: dict, validate: bool = True) -> SchemaBase:  # type: ignore[override]  # Not the same signature as SchemaBase.from_dict. Would ideally be aligned in the future
        """Construct class from a dictionary representation

        Parameters
        ----------
        dct : dictionary
            The dict from which to construct the class
        validate : boolean
            If True (default), then validate the input against the schema.

        Returns
        -------
        obj : Chart object
            The wrapped schema

        Raises
        ------
        jsonschema.ValidationError :
            if validate=True and dct does not conform to the schema
        """
        for class_ in TopLevelMixin.__subclasses__():
            if class_ is Chart:
                class_ = cast(Any, super())
            try:
                # TopLevelMixin classes don't necessarily have from_dict defined
                # but all classes which are used here have due to how Altair is
                # designed. Too complex to type check right now.
                return class_.from_dict(dct, validate=validate)  # type: ignore[attr-defined]
            except jsonschema.ValidationError:
                pass

        # As a last resort, try using the Root vegalite object
        return core.Root.from_dict(dct, validate)

    def to_dict(
        self,
        validate: bool = True,
        *,
        format: str = "vega-lite",
        ignore: list[str] | None = None,
        context: dict[str, Any] | None = None,
    ) -> dict:
        """Convert the chart to a dictionary suitable for JSON export

        Parameters
        ----------
        validate : bool, optional
            If True (default), then validate the output dictionary
            against the schema.
        format : str, optional
            Chart specification format, one of "vega-lite" (default) or "vega"
        ignore : list[str], optional
            A list of keys to ignore. It is usually not needed
            to specify this argument as a user.
        context : dict[str, Any], optional
            A context dictionary. It is usually not needed
            to specify this argument as a user.

        Notes
        -----
        Technical: The ignore parameter will *not* be passed to child to_dict
        function calls.

        Returns
        -------
        dict
            The dictionary representation of this chart

        Raises
        ------
        SchemaValidationError
            if validate=True and the dict does not conform to the schema
        """
        context = context or {}
        if self.data is Undefined and "data" not in context:
            # No data specified here or in parent: inject empty data
            # for easier specification of datum encodings.
            copy = self.copy(deep=False)
            copy.data = core.InlineData(values=[{}])  # type: ignore[assignment]
            return super(Chart, copy).to_dict(
                validate=validate, format=format, ignore=ignore, context=context
            )
        return super().to_dict(
            validate=validate, format=format, ignore=ignore, context=context
        )

    def transformed_data(
        self, row_limit: int | None = None, exclude: Iterable[str] | None = None
    ) -> DataFrameLike | None:
        """Evaluate a Chart's transforms

        Evaluate the data transforms associated with a Chart and return the
        transformed data a DataFrame

        Parameters
        ----------
        row_limit : int (optional)
            Maximum number of rows to return for each DataFrame. None (default) for unlimited
        exclude : iterable of str
            Set of the names of charts to exclude

        Returns
        -------
        DataFrame
            Transformed data as a DataFrame
        """
        from altair.utils._transformed_data import transformed_data

        return transformed_data(self, row_limit=row_limit, exclude=exclude)

    def add_params(self, *params: Parameter) -> Self:
        """Add one or more parameters to the chart."""
        if not params:
            return self
        copy = self.copy(deep=["params"])
        if copy.params is Undefined:
            copy.params = []

        for s in params:
            copy.params.append(s.param)
        return copy

    @utils.deprecated(version="5.0.0", alternative="add_params")
    def add_selection(self, *params) -> Self:
        """'add_selection' is deprecated. Use 'add_params' instead."""
        return self.add_params(*params)

    def interactive(
        self, name: str | None = None, bind_x: bool = True, bind_y: bool = True
    ) -> Self:
        """Make chart axes scales interactive

        Parameters
        ----------
        name : string
            The parameter name to use for the axes scales. This name should be
            unique among all parameters within the chart.
        bind_x : boolean, default True
            If true, then bind the interactive scales to the x-axis
        bind_y : boolean, default True
            If true, then bind the interactive scales to the y-axis

        Returns
        -------
        chart :
            copy of self, with interactive axes added

        """
        encodings: list[SingleDefUnitChannel_T] = []
        if bind_x:
            encodings.append("x")
        if bind_y:
            encodings.append("y")
        return self.add_params(selection_interval(bind="scales", encodings=encodings))


def _check_if_valid_subspec(spec: dict | SchemaBase, classname: str) -> None:
    """Check if the spec is a valid sub-spec.

    If it is not, then raise a ValueError
    """
    err = (
        'Objects with "{0}" attribute cannot be used within {1}. '
        "Consider defining the {0} attribute in the {1} object instead."
    )

    if not isinstance(spec, (core.SchemaBase, dict)):
        msg = f"Only chart objects can be used in {classname}."
        raise ValueError(msg)
    for attr in TOPLEVEL_ONLY_KEYS:
        if isinstance(spec, core.SchemaBase):
            val = getattr(spec, attr, Undefined)
        else:
            val = spec.get(attr, Undefined)
        if val is not Undefined:
            raise ValueError(err.format(attr, classname))


def _check_if_can_be_layered(spec: dict | SchemaBase) -> None:
    """Check if the spec can be layered."""

    def _get(spec, attr):
        if isinstance(spec, core.SchemaBase):
            return spec._get(attr)
        else:
            return spec.get(attr, Undefined)

    encoding = _get(spec, "encoding")
    if encoding is not Undefined:
        for channel in ["row", "column", "facet"]:
            if _get(encoding, channel) is not Undefined:
                msg = "Faceted charts cannot be layered. Instead, layer the charts before faceting."
                raise ValueError(msg)
    if isinstance(spec, (Chart, LayerChart)):
        return

    if not isinstance(spec, (core.SchemaBase, dict)):
        msg = "Only chart objects can be layered."
        raise ValueError(msg)
    if _get(spec, "facet") is not Undefined:
        msg = "Faceted charts cannot be layered. Instead, layer the charts before faceting."
        raise ValueError(msg)
    if isinstance(spec, FacetChart) or _get(spec, "facet") is not Undefined:
        msg = "Faceted charts cannot be layered. Instead, layer the charts before faceting."
        raise ValueError(msg)
    if isinstance(spec, RepeatChart) or _get(spec, "repeat") is not Undefined:
        msg = "Repeat charts cannot be layered. Instead, layer the charts before repeating."
        raise ValueError(msg)
    if isinstance(spec, ConcatChart) or _get(spec, "concat") is not Undefined:
        msg = "Concatenated charts cannot be layered. Instead, layer the charts before concatenating."
        raise ValueError(msg)
    if isinstance(spec, HConcatChart) or _get(spec, "hconcat") is not Undefined:
        msg = "Concatenated charts cannot be layered. Instead, layer the charts before concatenating."
        raise ValueError(msg)
    if isinstance(spec, VConcatChart) or _get(spec, "vconcat") is not Undefined:
        msg = "Concatenated charts cannot be layered. Instead, layer the charts before concatenating."
        raise ValueError(msg)


class RepeatChart(TopLevelMixin, core.TopLevelRepeatSpec):
    """A chart repeated across rows and columns with small changes"""

    # Because TopLevelRepeatSpec is defined as a union as of Vega-Lite schema 4.9,
    # we set the arguments explicitly here.
    # TODO: Should we instead use tools/schemapi/codegen.get_args?
    @utils.use_signature(core.TopLevelRepeatSpec)
    def __init__(
        self,
        repeat=Undefined,
        spec=Undefined,
        align=Undefined,
        autosize=Undefined,
        background=Undefined,
        bounds=Undefined,
        center=Undefined,
        columns=Undefined,
        config=Undefined,
        data=Undefined,
        datasets=Undefined,
        description=Undefined,
        name=Undefined,
        padding=Undefined,
        params=Undefined,
        resolve=Undefined,
        spacing=Undefined,
        title=Undefined,
        transform=Undefined,
        usermeta=Undefined,
        **kwds,
    ):
        _check_if_valid_subspec(spec, "RepeatChart")
        _spec_as_list = [spec]
        params, _spec_as_list = _combine_subchart_params(params, _spec_as_list)
        spec = _spec_as_list[0]
        if isinstance(spec, (Chart, LayerChart)):
            params = _repeat_names(params, repeat, spec)
        super().__init__(
            repeat=repeat,
            spec=spec,
            align=align,
            autosize=autosize,
            background=background,
            bounds=bounds,
            center=center,
            columns=columns,
            config=config,
            data=data,
            datasets=datasets,
            description=description,
            name=name,
            padding=padding,
            params=params,
            resolve=resolve,
            spacing=spacing,
            title=title,
            transform=transform,
            usermeta=usermeta,
            **kwds,
        )

    def transformed_data(
        self, row_limit: int | None = None, exclude: Iterable[str] | None = None
    ) -> DataFrameLike | None:
        """Evaluate a RepeatChart's transforms

        Evaluate the data transforms associated with a RepeatChart and return the
        transformed data a DataFrame

        Parameters
        ----------
        row_limit : int (optional)
            Maximum number of rows to return for each DataFrame. None (default) for unlimited
        exclude : iterable of str
            Set of the names of charts to exclude

        Raises
        ------
        NotImplementedError
            RepeatChart does not yet support transformed_data
        """
        msg = "transformed_data is not yet implemented for RepeatChart"
        raise NotImplementedError(msg)

    def interactive(
        self, name: str | None = None, bind_x: bool = True, bind_y: bool = True
    ) -> Self:
        """Make chart axes scales interactive

        Parameters
        ----------
        name : string
            The parameter name to use for the axes scales. This name should be
            unique among all parameters within the chart.
        bind_x : boolean, default True
            If true, then bind the interactive scales to the x-axis
        bind_y : boolean, default True
            If true, then bind the interactive scales to the y-axis

        Returns
        -------
        chart :
            copy of self, with interactive axes added

        """
        copy = self.copy(deep=False)
        copy.spec = copy.spec.interactive(name=name, bind_x=bind_x, bind_y=bind_y)
        return copy

    def add_params(self, *params: Parameter) -> Self:
        """Add one or more parameters to the chart."""
        if not params or self.spec is Undefined:
            return self
        copy = self.copy()
        copy.spec = copy.spec.add_params(*params)
        return copy.copy()

    @utils.deprecated(version="5.0.0", alternative="add_params")
    def add_selection(self, *selections) -> Self:
        """'add_selection' is deprecated. Use 'add_params' instead."""
        return self.add_params(*selections)


def repeat(
    repeater: Literal["row", "column", "repeat", "layer"] = "repeat",
) -> RepeatRef:
    """Tie a channel to the row or column within a repeated chart

    The output of this should be passed to the ``field`` attribute of
    a channel.

    Parameters
    ----------
    repeater : {'row'|'column'|'repeat'|'layer'}
        The repeater to tie the field to. Default is 'repeat'.

    Returns
    -------
    repeat : RepeatRef object
    """
    if repeater not in {"row", "column", "repeat", "layer"}:
        msg = "repeater must be one of ['row', 'column', 'repeat', 'layer']"
        raise ValueError(msg)
    return core.RepeatRef(repeat=repeater)


class ConcatChart(TopLevelMixin, core.TopLevelConcatSpec):
    """A chart with horizontally-concatenated facets"""

    @utils.use_signature(core.TopLevelConcatSpec)
    def __init__(self, data=Undefined, concat=(), columns=Undefined, **kwargs):
        # TODO: move common data to top level?
        for spec in concat:
            _check_if_valid_subspec(spec, "ConcatChart")
        super().__init__(data=data, concat=list(concat), columns=columns, **kwargs)
        self.data, self.concat = _combine_subchart_data(self.data, self.concat)
        self.params, self.concat = _combine_subchart_params(self.params, self.concat)

    # Too difficult to fix override error
    def __ior__(self, other: core.NonNormalizedSpec) -> Self:  # type: ignore[override]
        _check_if_valid_subspec(other, "ConcatChart")
        self.concat.append(other)
        self.data, self.concat = _combine_subchart_data(self.data, self.concat)
        self.params, self.concat = _combine_subchart_params(self.params, self.concat)
        return self

    # Too difficult to fix override error
    def __or__(self, other: NonNormalizedSpec) -> Self:  # type: ignore[override]
        copy = self.copy(deep=["concat"])
        copy |= other
        return copy

    def transformed_data(
        self, row_limit: int | None = None, exclude: Iterable[str] | None = None
    ) -> list[DataFrameLike]:
        """Evaluate a ConcatChart's transforms

        Evaluate the data transforms associated with a ConcatChart and return the
        transformed data for each subplot as a list of DataFrames

        Parameters
        ----------
        row_limit : int (optional)
            Maximum number of rows to return for each DataFrame. None (default) for unlimited
        exclude : iterable of str
            Set of the names of charts to exclude

        Returns
        -------
        list of DataFrame
            Transformed data for each subplot as a list of DataFrames
        """
        from altair.utils._transformed_data import transformed_data

        return transformed_data(self, row_limit=row_limit, exclude=exclude)

    def interactive(
        self, name: str | None = None, bind_x: bool = True, bind_y: bool = True
    ) -> Self:
        """Make chart axes scales interactive

        Parameters
        ----------
        name : string
            The parameter name to use for the axes scales. This name should be
            unique among all parameters within the chart.
        bind_x : boolean, default True
            If true, then bind the interactive scales to the x-axis
        bind_y : boolean, default True
            If true, then bind the interactive scales to the y-axis

        Returns
        -------
        chart :
            copy of self, with interactive axes added

        """
        encodings: list[SingleDefUnitChannel_T] = []
        if bind_x:
            encodings.append("x")
        if bind_y:
            encodings.append("y")
        return self.add_params(selection_interval(bind="scales", encodings=encodings))

    def add_params(self, *params: Parameter) -> Self:
        """Add one or more parameters to the chart."""
        if not params or not self.concat:
            return self
        copy = self.copy()
        copy.concat = [chart.add_params(*params) for chart in copy.concat]
        return copy

    @utils.deprecated(version="5.0.0", alternative="add_params")
    def add_selection(self, *selections) -> Self:
        """'add_selection' is deprecated. Use 'add_params' instead."""
        return self.add_params(*selections)


def concat(*charts, **kwargs) -> ConcatChart:
    """Concatenate charts horizontally"""
    return ConcatChart(concat=charts, **kwargs)


class HConcatChart(TopLevelMixin, core.TopLevelHConcatSpec):
    """A chart with horizontally-concatenated facets"""

    @utils.use_signature(core.TopLevelHConcatSpec)
    def __init__(self, data=Undefined, hconcat=(), **kwargs):
        # TODO: move common data to top level?
        for spec in hconcat:
            _check_if_valid_subspec(spec, "HConcatChart")
        super().__init__(data=data, hconcat=list(hconcat), **kwargs)
        self.data, self.hconcat = _combine_subchart_data(self.data, self.hconcat)
        self.params, self.hconcat = _combine_subchart_params(self.params, self.hconcat)

    def __ior__(self, other: NonNormalizedSpec) -> Self:
        _check_if_valid_subspec(other, "HConcatChart")
        self.hconcat.append(other)
        self.data, self.hconcat = _combine_subchart_data(self.data, self.hconcat)
        self.params, self.hconcat = _combine_subchart_params(self.params, self.hconcat)
        return self

    def __or__(self, other: NonNormalizedSpec) -> Self:
        copy = self.copy(deep=["hconcat"])
        copy |= other
        return copy

    def transformed_data(
        self, row_limit: int | None = None, exclude: Iterable[str] | None = None
    ) -> list[DataFrameLike]:
        """Evaluate a HConcatChart's transforms

        Evaluate the data transforms associated with a HConcatChart and return the
        transformed data for each subplot as a list of DataFrames

        Parameters
        ----------
        row_limit : int (optional)
            Maximum number of rows to return for each DataFrame. None (default) for unlimited
        exclude : iterable of str
            Set of the names of charts to exclude

        Returns
        -------
        list of DataFrame
            Transformed data for each subplot as a list of DataFrames
        """
        from altair.utils._transformed_data import transformed_data

        return transformed_data(self, row_limit=row_limit, exclude=exclude)

    def interactive(
        self, name: str | None = None, bind_x: bool = True, bind_y: bool = True
    ) -> Self:
        """Make chart axes scales interactive

        Parameters
        ----------
        name : string
            The parameter name to use for the axes scales. This name should be
            unique among all parameters within the chart.
        bind_x : boolean, default True
            If true, then bind the interactive scales to the x-axis
        bind_y : boolean, default True
            If true, then bind the interactive scales to the y-axis

        Returns
        -------
        chart :
            copy of self, with interactive axes added

        """
        encodings: list[SingleDefUnitChannel_T] = []
        if bind_x:
            encodings.append("x")
        if bind_y:
            encodings.append("y")
        return self.add_params(selection_interval(bind="scales", encodings=encodings))

    def add_params(self, *params: Parameter) -> Self:
        """Add one or more parameters to the chart."""
        if not params or not self.hconcat:
            return self
        copy = self.copy()
        copy.hconcat = [chart.add_params(*params) for chart in copy.hconcat]
        return copy

    @utils.deprecated(version="5.0.0", alternative="add_params")
    def add_selection(self, *selections) -> Self:
        """'add_selection' is deprecated. Use 'add_params' instead."""
        return self.add_params(*selections)


def hconcat(*charts, **kwargs) -> HConcatChart:
    """Concatenate charts horizontally"""
    return HConcatChart(hconcat=charts, **kwargs)


class VConcatChart(TopLevelMixin, core.TopLevelVConcatSpec):
    """A chart with vertically-concatenated facets"""

    @utils.use_signature(core.TopLevelVConcatSpec)
    def __init__(self, data=Undefined, vconcat=(), **kwargs):
        # TODO: move common data to top level?
        for spec in vconcat:
            _check_if_valid_subspec(spec, "VConcatChart")
        super().__init__(data=data, vconcat=list(vconcat), **kwargs)
        self.data, self.vconcat = _combine_subchart_data(self.data, self.vconcat)
        self.params, self.vconcat = _combine_subchart_params(self.params, self.vconcat)

    def __iand__(self, other: NonNormalizedSpec) -> Self:
        _check_if_valid_subspec(other, "VConcatChart")
        self.vconcat.append(other)
        self.data, self.vconcat = _combine_subchart_data(self.data, self.vconcat)
        self.params, self.vconcat = _combine_subchart_params(self.params, self.vconcat)
        return self

    def __and__(self, other: NonNormalizedSpec) -> Self:
        copy = self.copy(deep=["vconcat"])
        copy &= other
        return copy

    def transformed_data(
        self,
        row_limit: int | None = None,
        exclude: Iterable[str] | None = None,
    ) -> list[DataFrameLike]:
        """Evaluate a VConcatChart's transforms

        Evaluate the data transforms associated with a VConcatChart and return the
        transformed data for each subplot as a list of DataFrames

        Parameters
        ----------
        row_limit : int (optional)
            Maximum number of rows to return for each DataFrame. None (default) for unlimited
        exclude : iterable of str
            Set of the names of charts to exclude

        Returns
        -------
        list of DataFrame
            Transformed data for each subplot as a list of DataFrames
        """
        from altair.utils._transformed_data import transformed_data

        return transformed_data(self, row_limit=row_limit, exclude=exclude)

    def interactive(
        self, name: str | None = None, bind_x: bool = True, bind_y: bool = True
    ) -> Self:
        """Make chart axes scales interactive

        Parameters
        ----------
        name : string
            The parameter name to use for the axes scales. This name should be
            unique among all parameters within the chart.
        bind_x : boolean, default True
            If true, then bind the interactive scales to the x-axis
        bind_y : boolean, default True
            If true, then bind the interactive scales to the y-axis

        Returns
        -------
        chart :
            copy of self, with interactive axes added

        """
        encodings: list[SingleDefUnitChannel_T] = []
        if bind_x:
            encodings.append("x")
        if bind_y:
            encodings.append("y")
        return self.add_params(selection_interval(bind="scales", encodings=encodings))

    def add_params(self, *params: Parameter) -> Self:
        """Add one or more parameters to the chart."""
        if not params or not self.vconcat:
            return self
        copy = self.copy()
        copy.vconcat = [chart.add_params(*params) for chart in copy.vconcat]
        return copy

    @utils.deprecated(version="5.0.0", alternative="add_params")
    def add_selection(self, *selections) -> Self:
        """'add_selection' is deprecated. Use 'add_params' instead."""
        return self.add_params(*selections)


def vconcat(*charts, **kwargs) -> VConcatChart:
    """Concatenate charts vertically"""
    return VConcatChart(vconcat=charts, **kwargs)


class LayerChart(TopLevelMixin, _EncodingMixin, core.TopLevelLayerSpec):
    """A Chart with layers within a single panel"""

    @utils.use_signature(core.TopLevelLayerSpec)
    def __init__(self, data=Undefined, layer=(), **kwargs):
        # TODO: move common data to top level?
        # TODO: check for conflicting interaction
        for spec in layer:
            _check_if_valid_subspec(spec, "LayerChart")
            _check_if_can_be_layered(spec)
        super().__init__(data=data, layer=list(layer), **kwargs)
        self.data, self.layer = _combine_subchart_data(self.data, self.layer)
        # Currently (Vega-Lite 5.5) the same param can't occur on two layers
        self.layer = _remove_duplicate_params(self.layer)
        self.params, self.layer = _combine_subchart_params(self.params, self.layer)

        # Some properties are not allowed within layer; we'll move to parent.
        layer_props = ("height", "width", "view")
        combined_dict, self.layer = _remove_layer_props(self, self.layer, layer_props)

        for prop in combined_dict:
            self[prop] = combined_dict[prop]

    def transformed_data(
        self,
        row_limit: int | None = None,
        exclude: Iterable[str] | None = None,
    ) -> list[DataFrameLike]:
        """Evaluate a LayerChart's transforms

        Evaluate the data transforms associated with a LayerChart and return the
        transformed data for each layer as a list of DataFrames

        Parameters
        ----------
        row_limit : int (optional)
            Maximum number of rows to return for each DataFrame. None (default) for unlimited
        exclude : iterable of str
            Set of the names of charts to exclude

        Returns
        -------
        list of DataFrame
            Transformed data for each layer as a list of DataFrames
        """
        from altair.utils._transformed_data import transformed_data

        return transformed_data(self, row_limit=row_limit, exclude=exclude)

    def __iadd__(self, other: LayerChart | Chart) -> Self:
        _check_if_valid_subspec(other, "LayerChart")
        _check_if_can_be_layered(other)
        self.layer.append(other)
        self.data, self.layer = _combine_subchart_data(self.data, self.layer)
        self.params, self.layer = _combine_subchart_params(self.params, self.layer)
        return self

    def __add__(self, other: LayerChart | Chart) -> Self:
        copy = self.copy(deep=["layer"])
        copy += other
        return copy

    def add_layers(self, *layers: LayerChart | Chart) -> Self:
        copy = self.copy(deep=["layer"])
        for layer in layers:
            copy += layer
        return copy

    def interactive(
        self, name: str | None = None, bind_x: bool = True, bind_y: bool = True
    ) -> Self:
        """Make chart axes scales interactive

        Parameters
        ----------
        name : string
            The parameter name to use for the axes scales. This name should be
            unique among all parameters within the chart.
        bind_x : boolean, default True
            If true, then bind the interactive scales to the x-axis
        bind_y : boolean, default True
            If true, then bind the interactive scales to the y-axis

        Returns
        -------
        chart :
            copy of self, with interactive axes added

        """
        if not self.layer:
            msg = "LayerChart: cannot call interactive() until a " "layer is defined"
            raise ValueError(msg)
        copy = self.copy(deep=["layer"])
        copy.layer[0] = copy.layer[0].interactive(
            name=name, bind_x=bind_x, bind_y=bind_y
        )
        return copy

    def add_params(self, *params: Parameter) -> Self:
        """Add one or more parameters to the chart."""
        if not params or not self.layer:
            return self
        copy = self.copy()
        copy.layer[0] = copy.layer[0].add_params(*params)
        return copy.copy()

    @utils.deprecated(version="5.0.0", alternative="add_params")
    def add_selection(self, *selections) -> Self:
        """'add_selection' is deprecated. Use 'add_params' instead."""
        return self.add_params(*selections)


def layer(*charts, **kwargs) -> LayerChart:
    """layer multiple charts"""
    return LayerChart(layer=charts, **kwargs)


class FacetChart(TopLevelMixin, core.TopLevelFacetSpec):
    """A Chart with layers within a single panel"""

    @utils.use_signature(core.TopLevelFacetSpec)
    def __init__(
        self,
        data=Undefined,
        spec=Undefined,
        facet=Undefined,
        params=Undefined,
        **kwargs,
    ):
        _check_if_valid_subspec(spec, "FacetChart")
        _spec_as_list = [spec]
        params, _spec_as_list = _combine_subchart_params(params, _spec_as_list)
        spec = _spec_as_list[0]
        super().__init__(data=data, spec=spec, facet=facet, params=params, **kwargs)

    def transformed_data(
        self, row_limit: int | None = None, exclude: Iterable[str] | None = None
    ) -> DataFrameLike | None:
        """Evaluate a FacetChart's transforms

        Evaluate the data transforms associated with a FacetChart and return the
        transformed data a DataFrame

        Parameters
        ----------
        row_limit : int (optional)
            Maximum number of rows to return for each DataFrame. None (default) for unlimited
        exclude : iterable of str
            Set of the names of charts to exclude

        Returns
        -------
        DataFrame
            Transformed data as a DataFrame
        """
        from altair.utils._transformed_data import transformed_data

        return transformed_data(self, row_limit=row_limit, exclude=exclude)

    def interactive(
        self, name: str | None = None, bind_x: bool = True, bind_y: bool = True
    ) -> Self:
        """Make chart axes scales interactive

        Parameters
        ----------
        name : string
            The parameter name to use for the axes scales. This name should be
            unique among all parameters within the chart.
        bind_x : boolean, default True
            If true, then bind the interactive scales to the x-axis
        bind_y : boolean, default True
            If true, then bind the interactive scales to the y-axis

        Returns
        -------
        chart :
            copy of self, with interactive axes added

        """
        copy = self.copy(deep=False)
        copy.spec = copy.spec.interactive(name=name, bind_x=bind_x, bind_y=bind_y)
        return copy

    def add_params(self, *params: Parameter) -> Self:
        """Add one or more parameters to the chart."""
        if not params or self.spec is Undefined:
            return self
        copy = self.copy()
        copy.spec = copy.spec.add_params(*params)
        return copy.copy()

    @utils.deprecated(version="5.0.0", alternative="add_params")
    def add_selection(self, *selections) -> Self:
        """'add_selection' is deprecated. Use 'add_params' instead."""
        return self.add_params(*selections)


def topo_feature(url: str, feature: str, **kwargs) -> UrlData:
    """A convenience function for extracting features from a topojson url

    Parameters
    ----------
    url : string
        An URL from which to load the data set.

    feature : string
        The name of the TopoJSON object set to convert to a GeoJSON feature collection. For
        example, in a map of the world, there may be an object set named `"countries"`.
        Using the feature property, we can extract this set and generate a GeoJSON feature
        object for each country.

    **kwargs :
        additional keywords passed to TopoDataFormat
    """
    return core.UrlData(
        url=url, format=core.TopoDataFormat(type="topojson", feature=feature, **kwargs)
    )


def _combine_subchart_data(data, subcharts):
    def remove_data(subchart):
        if subchart.data is not Undefined:
            subchart = subchart.copy()
            subchart.data = Undefined
        return subchart

    if not subcharts:
        # No subcharts = nothing to do.
        pass
    elif data is Undefined:
        # Top level has no data; all subchart data must
        # be identical to proceed.
        subdata = subcharts[0].data
        if subdata is not Undefined and all(c.data is subdata for c in subcharts):
            data = subdata
            subcharts = [remove_data(c) for c in subcharts]
    elif all(c.data is Undefined or c.data is data for c in subcharts):
        # Top level has data; subchart data must be either
        # undefined or identical to proceed.
        subcharts = [remove_data(c) for c in subcharts]

    return data, subcharts


def _viewless_dict(param: Parameter) -> dict:
    d = param.to_dict()
    d.pop("views", None)
    return d


def _needs_name(subchart):
    # Only `Chart` objects need a name
    if (subchart.name is not Undefined) or (not isinstance(subchart, Chart)):
        return False

    # Variable parameters won't receive a views property.
    return not all(isinstance(p, core.VariableParameter) for p in subchart.params)


# Convert SelectionParameters to TopLevelSelectionParameters with a views property.
def _prepare_to_lift(param):
    param = param.copy()

    if isinstance(param, core.VariableParameter):
        return param

    if isinstance(param, core.SelectionParameter):
        return core.TopLevelSelectionParameter(**param.to_dict(), views=[])

    if param.views is Undefined:
        param.views = []

    return param


def _remove_duplicate_params(layer):
    subcharts = [subchart.copy() for subchart in layer]
    found_params = []

    for subchart in subcharts:
        if (not hasattr(subchart, "params")) or (subchart.params is Undefined):
            continue

        params = []

        # Ensure the same selection parameter doesn't appear twice
        for param in subchart.params:
            if isinstance(param, core.VariableParameter):
                params.append(param)
                continue

            p = param.copy()
            pd = _viewless_dict(p)

            if pd not in found_params:
                params.append(p)
                found_params.append(pd)

        if len(params) == 0:
            subchart.params = Undefined
        else:
            subchart.params = params

    return subcharts


def _combine_subchart_params(params, subcharts):
    if params is Undefined:
        params = []

    # List of triples related to params, (param, dictionary minus views, views)
    param_info = []

    # Put parameters already found into `param_info` list.
    for param in params:
        p = _prepare_to_lift(param)
        param_info.append(
            (
                p,
                _viewless_dict(p),
                [] if isinstance(p, core.VariableParameter) else p.views,
            )
        )

    subcharts = [subchart.copy() for subchart in subcharts]

    for subchart in subcharts:
        if (not hasattr(subchart, "params")) or (subchart.params is Undefined):
            continue

        if _needs_name(subchart):
            subchart.name = subchart._get_name()

        for param in subchart.params:
            p = _prepare_to_lift(param)
            pd = _viewless_dict(p)

            dlist = [d for _, d, _ in param_info]
            found = pd in dlist

            if isinstance(p, core.VariableParameter) and found:
                continue

            if isinstance(p, core.VariableParameter) and not found:
                param_info.append((p, pd, []))
                continue

            # At this stage in the loop, p must be a TopLevelSelectionParameter.

            if isinstance(subchart, Chart) and (subchart.name not in p.views):
                p.views.append(subchart.name)

            if found:
                i = dlist.index(pd)
                _, _, old_views = param_info[i]
                new_views = [v for v in p.views if v not in old_views]
                old_views += new_views
            else:
                param_info.append((p, pd, p.views))

        subchart.params = Undefined

    for p, _, v in param_info:
        if len(v) > 0:
            p.views = v

    subparams = [p for p, _, _ in param_info]

    if len(subparams) == 0:
        subparams = Undefined

    return subparams, subcharts


def _get_repeat_strings(repeat):
    if isinstance(repeat, list):
        return repeat
    elif isinstance(repeat, core.LayerRepeatMapping):
        klist = ["row", "column", "layer"]
    elif isinstance(repeat, core.RepeatMapping):
        klist = ["row", "column"]
    rclist = [k for k in klist if repeat[k] is not Undefined]
    rcstrings = [[f"{k}_{v}" for v in repeat[k]] for k in rclist]
    return ["".join(s) for s in itertools.product(*rcstrings)]


def _extend_view_name(v, r, spec):
    # prevent the same extension from happening more than once
    if isinstance(spec, Chart):
        if v.endswith("child__" + r):
            return v
        else:
            return f"{v}_child__{r}"
    elif isinstance(spec, LayerChart):
        if v.startswith("child__" + r):
            return v
        else:
            return f"child__{r}_{v}"


def _repeat_names(params, repeat, spec):
    if params is Undefined:
        return params

    repeat = _get_repeat_strings(repeat)
    params_named = []

    for param in params:
        if not isinstance(param, core.TopLevelSelectionParameter):
            params_named.append(param)
            continue
        p = param.copy()
        views = []
        repeat_strings = _get_repeat_strings(repeat)
        for v in param.views:
            if isinstance(spec, Chart):
                if any(v.endswith(f"child__{r}") for r in repeat_strings):
                    views.append(v)
                else:
                    views += [_extend_view_name(v, r, spec) for r in repeat_strings]
            elif isinstance(spec, LayerChart):
                if any(v.startswith(f"child__{r}") for r in repeat_strings):
                    views.append(v)
                else:
                    views += [_extend_view_name(v, r, spec) for r in repeat_strings]

        p.views = views
        params_named.append(p)

    return params_named


def _remove_layer_props(chart, subcharts, layer_props):
    def remove_prop(subchart, prop):
        # If subchart is a UnitSpec, then subchart["height"] raises a KeyError
        try:
            if subchart[prop] is not Undefined:
                subchart = subchart.copy()
                subchart[prop] = Undefined
        except KeyError:
            pass
        return subchart

    output_dict = {}

    if not subcharts:
        # No subcharts = nothing to do.
        return output_dict, subcharts

    for prop in layer_props:
        if chart[prop] is Undefined:
            # Top level does not have this prop.
            # Check for consistent props within the subcharts.
            values = []
            for c in subcharts:
                # If c is a UnitSpec, then c["height"] raises a KeyError.
                try:
                    val = c[prop]
                    if val is not Undefined:
                        values.append(val)
                except KeyError:
                    pass
            if len(values) == 0:
                pass
            elif all(v == values[0] for v in values[1:]):
                output_dict[prop] = values[0]
            else:
                msg = f"There are inconsistent values {values} for {prop}"
                raise ValueError(msg)
        elif all(
            getattr(c, prop, Undefined) is Undefined or c[prop] == chart[prop]
            for c in subcharts
        ):
            # Top level has this prop; subchart must either not have the prop
            # or it must be Undefined or identical to proceed.
            output_dict[prop] = chart[prop]
        else:
            msg = f"There are inconsistent values {values} for {prop}"
            raise ValueError(msg)
        subcharts = [remove_prop(c, prop) for c in subcharts]

    return output_dict, subcharts


@utils.use_signature(core.SequenceParams)
def sequence(
    start, stop=None, step=Undefined, as_=Undefined, **kwds
) -> SequenceGenerator:
    """Sequence generator."""
    if stop is None:
        start, stop = 0, start
    params = core.SequenceParams(start=start, stop=stop, step=step, **{"as": as_})
    return core.SequenceGenerator(sequence=params, **kwds)


@utils.use_signature(core.GraticuleParams)
def graticule(**kwds) -> GraticuleGenerator:
    """Graticule generator."""
    # graticule: True indicates default parameters
    graticule: Any = core.GraticuleParams(**kwds) if kwds else True
    return core.GraticuleGenerator(graticule=graticule)


def sphere() -> SphereGenerator:
    """Sphere generator."""
    return core.SphereGenerator(sphere=True)


ChartType = Union[
    Chart, RepeatChart, ConcatChart, HConcatChart, VConcatChart, FacetChart, LayerChart
]


def is_chart_type(obj: Any) -> TypeIs[ChartType]:
    """Return `True` if the object is an Altair chart. This can be a basic chart
    but also a repeat, concat, or facet chart.
    """
    return isinstance(
        obj,
        (Chart, RepeatChart, ConcatChart, HConcatChart, VConcatChart, FacetChart, LayerChart)
    )  # fmt: skip<|MERGE_RESOLUTION|>--- conflicted
+++ resolved
@@ -26,7 +26,7 @@
 
 from .schema import core, channels, mixins, Undefined, SCHEMA_URL
 
-from altair.utils import Optional, AltairDeprecationWarning
+from altair.utils import Optional
 from .data import data_transformers
 from ... import utils
 from ...expr import core as _expr_core
@@ -37,8 +37,7 @@
     using_vegafusion as _using_vegafusion,
     compile_with_vegafusion as _compile_with_vegafusion,
 )
-<<<<<<< HEAD
-from ...utils.data import DataType, is_data_type as _is_data_type
+from altair.utils.data import DataType, is_data_type as _is_data_type
 from altair.utils.core import (
     to_eager_narwhals_dataframe as _to_eager_narwhals_dataframe,
 )
@@ -49,12 +48,6 @@
 else:
     from typing_extensions import TypedDict
 
-=======
-from altair.utils.data import DataType, is_data_type as _is_data_type
-from altair.utils.core import (
-    to_eager_narwhals_dataframe as _to_eager_narwhals_dataframe,
-)
->>>>>>> 9afd374a
 
 if TYPE_CHECKING:
     from ...utils.core import DataFrameLike
@@ -1203,46 +1196,17 @@
     parameter = Parameter(name)
 
     if empty is not Undefined:
-<<<<<<< HEAD
-        parameter.empty = empty
-        if parameter.empty == "none":
-            warnings.warn(
-                """The value of 'empty' should be True or False.""",
-                AltairDeprecationWarning,
-                stacklevel=1,
-            )
-            parameter.empty = False
-        elif parameter.empty == "all":
-            warnings.warn(
-                """The value of 'empty' should be True or False.""",
-                AltairDeprecationWarning,
-                stacklevel=1,
-            )
-            parameter.empty = True
-        elif (parameter.empty is False) or (parameter.empty is True):
-            pass
-=======
         if isinstance(empty, bool) and not isinstance(empty, str):
             parameter.empty = empty
         elif empty in empty_remap:
             utils.deprecated_warn(warn_msg, version="5.0.0")
             parameter.empty = empty_remap[empty]  # type: ignore[index]
->>>>>>> 9afd374a
         else:
             raise ValueError(warn_msg)
 
-<<<<<<< HEAD
-    if "init" in kwds:
-        warnings.warn(
-            """Use 'value' instead of 'init'.""",
-            AltairDeprecationWarning,
-            stacklevel=1,
-        )
-=======
     if _init := kwds.pop("init", None):
         utils.deprecated_warn("Use `value` instead of `init`.", version="5.0.0")
         # If both 'value' and 'init' are set, we ignore 'init'.
->>>>>>> 9afd374a
         if value is Undefined:
             kwds["value"] = _init
 
@@ -1283,18 +1247,10 @@
         select = core.PointSelectionConfig(type=type, **kwds)
     elif type in {"single", "multi"}:
         select = core.PointSelectionConfig(type="point", **kwds)
-<<<<<<< HEAD
-        warnings.warn(
-            """The types 'single' and 'multi' are now
-        combined and should be specified using "selection_point()".""",
-            AltairDeprecationWarning,
-            stacklevel=1,
-=======
         utils.deprecated_warn(
             "The types `single` and `multi` are now combined.",
             version="5.0.0",
             alternative="selection_point()",
->>>>>>> 9afd374a
         )
     else:
         msg = """'type' must be 'point' or 'interval'"""
