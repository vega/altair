from __future__ import annotations

import sys
import warnings
import hashlib
import io
import json
import jsonschema
import itertools
from typing import (
    Any,
    overload,
    Literal,
    Union,
    TYPE_CHECKING,
    TypeVar,
    Sequence,
    Protocol,
)
from typing_extensions import TypeAlias
import typing as t
import functools
import operator
from copy import deepcopy as _deepcopy
<<<<<<< HEAD

from .schema import core, channels, mixins, SCHEMA_URL
=======
from .schema import core, channels, mixins, Undefined, SCHEMA_URL
>>>>>>> 72bd84df

from altair.utils import Optional, Undefined
from .data import data_transformers
from ... import utils
from ...expr import core as _expr_core
from .display import renderers, VEGALITE_VERSION, VEGAEMBED_VERSION, VEGA_VERSION
from .theme import themes
from .compiler import vegalite_compilers
from ...utils._vegafusion_data import (
    using_vegafusion as _using_vegafusion,
    compile_with_vegafusion as _compile_with_vegafusion,
)
from altair.utils.data import DataType, is_data_type as _is_data_type
from altair.utils.core import (
    to_eager_narwhals_dataframe as _to_eager_narwhals_dataframe,
)
from .schema._typing import Map

if sys.version_info >= (3, 13):
    from typing import TypedDict
else:
    from typing_extensions import TypedDict
if sys.version_info >= (3, 12):
    from typing import TypeAliasType
else:
    from typing_extensions import TypeAliasType

if TYPE_CHECKING:
    from ...utils.core import DataFrameLike
    from pathlib import Path
    from typing import Iterable, IO, Iterator

    if sys.version_info >= (3, 13):
        from typing import TypeIs, Required
    else:
        from typing_extensions import TypeIs, Required
    if sys.version_info >= (3, 11):
        from typing import Self, Never
    else:
        from typing_extensions import Self, Never

    from .schema.channels import Facet, Row, Column
    from .schema.core import (
        SchemaBase,
        Expr,
        PredicateComposition,
        Binding,
        IntervalSelectionConfig,
        PointSelectionConfig,
        Mark,
        LayerRepeatMapping,
        RepeatMapping,
        ProjectionType,
        ExprRef,
        Vector2number,
        Vector2Vector2number,
        Vector3number,
        Transform,
        AggregatedFieldDef,
        FieldName,
        BinParams,
        ImputeSequence,
        ImputeMethod,
        JoinAggregateFieldDef,
        ParameterName,
        Predicate,
        LookupSelection,
        AggregateOp,
        SortField,
        TimeUnit,
        WindowFieldDef,
        FacetFieldDef,
        FacetedEncoding,
        AnyMark,
        Step,
        RepeatRef,
        UrlData,
        SequenceGenerator,
        GraticuleGenerator,
        SphereGenerator,
        VariableParameter,
        TopLevelSelectionParameter,
        SelectionParameter,
        InlineDataset,
        UndefinedType,
    )
    from altair.expr.core import (
        BinaryExpression,
        Expression,
        GetAttrExpression,
        GetItemExpression,
    )
    from .schema._typing import (
        ImputeMethod_T,
        SelectionType_T,
        SelectionResolution_T,
        SingleDefUnitChannel_T,
        StackOffset_T,
        ResolveMode_T,
        ProjectionType_T,
        AggregateOp_T,
        MultiTimeUnit_T,
        SingleTimeUnit_T,
    )

__all__ = [
    "Bin",
    "ChainedWhen",
    "Chart",
    "ChartDataType",
    "ChartType",
    "ConcatChart",
    "FacetChart",
    "FacetMapping",
    "HConcatChart",
    "Impute",
    "LayerChart",
    "LookupData",
    "Parameter",
    "ParameterExpression",
    "RepeatChart",
    "SelectionExpression",
    "SelectionPredicateComposition",
    "Then",
    "Title",
    "TopLevelMixin",
    "VConcatChart",
    "When",
    "binding",
    "binding_checkbox",
    "binding_radio",
    "binding_range",
    "binding_select",
    "check_fields_and_encodings",
    "concat",
    "condition",
    "graticule",
    "hconcat",
    "is_chart_type",
    "layer",
    "param",
    "repeat",
    "selection",
    "selection_interval",
    "selection_multi",
    "selection_point",
    "selection_single",
    "sequence",
    "sphere",
    "topo_feature",
    "value",
    "vconcat",
    "when",
]

ChartDataType: TypeAlias = Optional[Union[DataType, core.Data, str, core.Generator]]
_TSchemaBase = TypeVar("_TSchemaBase", bound=core.SchemaBase)
_T = TypeVar("_T")
_OneOrSeq = TypeAliasType("_OneOrSeq", Union[_T, Sequence[_T]], type_params=(_T,))
"""One of ``_T`` specified type(s), or a `Sequence` of such.

Examples
--------
The parameters ``short``, ``long`` accept the same range of types::

    # ruff: noqa: UP006, UP007

    def func(
        short: _OneOrSeq[str | bool | float],
        long: Union[str, bool, float, Sequence[Union[str, bool, float]],
    ): ...
"""


# ------------------------------------------------------------------------
# Data Utilities
def _dataset_name(values: dict | list | InlineDataset) -> str:
    """Generate a unique hash of the data

    Parameters
    ----------
    values : list, dict, core.InlineDataset
        A representation of data values.

    Returns
    -------
    name : string
        A unique name generated from the hash of the values.
    """
    if isinstance(values, core.InlineDataset):
        values = values.to_dict()
    if values == [{}]:
        return "empty"
    values_json = json.dumps(values, sort_keys=True, default=str)
    hsh = hashlib.sha256(values_json.encode()).hexdigest()[:32]
    return "data-" + hsh


def _consolidate_data(data: Any, context: Any) -> Any:
    """If data is specified inline, then move it to context['datasets']

    This function will modify context in-place, and return a new version of data
    """
    values: Any = Undefined
    kwds = {}

    if isinstance(data, core.InlineData):
        if _is_undefined(data.name) and not _is_undefined(data.values):
            if isinstance(data.values, core.InlineDataset):
                values = data.to_dict()["values"]
            else:
                values = data.values
            kwds = {"format": data.format}

    elif isinstance(data, dict) and "name" not in data and "values" in data:
        values = data["values"]
        kwds = {k: v for k, v in data.items() if k != "values"}

    if not _is_undefined(values):
        name = _dataset_name(values)
        data = core.NamedData(name=name, **kwds)
        context.setdefault("datasets", {})[name] = values

    return data


def _prepare_data(data, context=None):
    """Convert input data to data for use within schema

    Parameters
    ----------
    data :
        The input dataset in the form of a DataFrame, dictionary, altair data
        object, or other type that is recognized by the data transformers.
    context : dict (optional)
        The to_dict context in which the data is being prepared. This is used
        to keep track of information that needs to be passed up and down the
        recursive serialization routine, such as global named datasets.
    """
    if data is Undefined:
        return data

    # convert dataframes  or objects with __geo_interface__ to dict
    elif not isinstance(data, dict) and _is_data_type(data):
        if func := data_transformers.get():
            data = func(data)

    # convert string input to a URLData
    elif isinstance(data, str):
        data = core.UrlData(data)

    # consolidate inline data to top-level datasets
    if context is not None and data_transformers.consolidate_datasets:
        data = _consolidate_data(data, context)

    # if data is still not a recognized type, then return
    if not isinstance(data, (dict, core.Data)):
        warnings.warn(f"data of type {type(data)} not recognized", stacklevel=1)

    return data


# ------------------------------------------------------------------------
# Aliases & specializations
Bin = core.BinParams
Impute = core.ImputeParams
Title = core.TitleParams


class LookupData(core.LookupData):
    @utils.use_signature(core.LookupData)
    def __init__(self, *args, **kwargs):
        super().__init__(*args, **kwargs)

    def to_dict(self, *args, **kwargs) -> dict:
        """Convert the chart to a dictionary suitable for JSON export."""
        copy = self.copy(deep=False)
        copy.data = _prepare_data(copy.data, kwargs.get("context"))
        return super(LookupData, copy).to_dict(*args, **kwargs)


class FacetMapping(core.FacetMapping):
    _class_is_valid_at_instantiation = False

    @utils.use_signature(core.FacetMapping)
    def __init__(self, *args, **kwargs):
        super().__init__(*args, **kwargs)

    def to_dict(self, *args, **kwargs) -> dict:
        copy = self.copy(deep=False)
        context = kwargs.get("context", {})
        data = context.get("data", None)
        if isinstance(self.row, str):
            copy.row = core.FacetFieldDef(**utils.parse_shorthand(self.row, data))
        if isinstance(self.column, str):
            copy.column = core.FacetFieldDef(**utils.parse_shorthand(self.column, data))
        return super(FacetMapping, copy).to_dict(*args, **kwargs)


# ------------------------------------------------------------------------
# Encoding will contain channel objects that aren't valid at instantiation
core.FacetedEncoding._class_is_valid_at_instantiation = False

# ------------------------------------------------------------------------
# These are parameters that are valid at the top level, but are not valid
# for specs that are within a composite chart
# (layer, hconcat, vconcat, facet, repeat)
TOPLEVEL_ONLY_KEYS = {"background", "config", "autosize", "padding", "$schema"}


# -------------------------------------------------------------------------
# Tools for working with parameters
class Parameter(_expr_core.OperatorMixin):
    """A Parameter object"""

    _counter: int = 0

    @classmethod
    def _get_name(cls) -> str:
        cls._counter += 1
        return f"param_{cls._counter}"

    def __init__(
        self,
        name: str | None = None,
        empty: Optional[bool] = Undefined,
        param: Optional[
            VariableParameter | TopLevelSelectionParameter | SelectionParameter
        ] = Undefined,
        param_type: Optional[Literal["variable", "selection"]] = Undefined,
    ) -> None:
        if name is None:
            name = self._get_name()
        self.name = name
        self.empty = empty
        self.param = param
        self.param_type = param_type

    @utils.deprecated(version="5.0.0", alternative="to_dict")
    def ref(self) -> dict:
        "'ref' is deprecated. No need to call '.ref()' anymore."
        return self.to_dict()

    def to_dict(self) -> dict[str, str | dict]:
        if self.param_type == "variable":
            return {"expr": self.name}
        elif self.param_type == "selection":
            nm: Any = self.name
            return {"param": nm.to_dict() if hasattr(nm, "to_dict") else nm}
        else:
            msg = f"Unrecognized parameter type: {self.param_type}"
            raise ValueError(msg)

    def __invert__(self):
        if self.param_type == "selection":
            return SelectionPredicateComposition({"not": {"param": self.name}})
        else:
            return _expr_core.OperatorMixin.__invert__(self)

    def __and__(self, other):
        if self.param_type == "selection":
            if isinstance(other, Parameter):
                other = {"param": other.name}
            return SelectionPredicateComposition({"and": [{"param": self.name}, other]})
        else:
            return _expr_core.OperatorMixin.__and__(self, other)

    def __or__(self, other):
        if self.param_type == "selection":
            if isinstance(other, Parameter):
                other = {"param": other.name}
            return SelectionPredicateComposition({"or": [{"param": self.name}, other]})
        else:
            return _expr_core.OperatorMixin.__or__(self, other)

    def __repr__(self) -> str:
        return f"Parameter({self.name!r}, {self.param})"

    def _to_expr(self) -> str:
        return self.name

    def _from_expr(self, expr) -> ParameterExpression:
        return ParameterExpression(expr=expr)

    def __getattr__(self, field_name: str) -> GetAttrExpression | SelectionExpression:
        if field_name.startswith("__") and field_name.endswith("__"):
            raise AttributeError(field_name)
        _attrexpr = _expr_core.GetAttrExpression(self.name, field_name)
        # If self is a SelectionParameter and field_name is in its
        # fields or encodings list, then we want to return an expression.
        if check_fields_and_encodings(self, field_name):
            return SelectionExpression(_attrexpr)
        return _expr_core.GetAttrExpression(self.name, field_name)

    # TODO: Are there any special cases to consider for __getitem__?
    # This was copied from v4.
    def __getitem__(self, field_name: str) -> GetItemExpression:
        return _expr_core.GetItemExpression(self.name, field_name)


# Enables use of ~, &, | with compositions of selection objects.
class SelectionPredicateComposition(core.PredicateComposition):
    def __invert__(self):
        return SelectionPredicateComposition({"not": self.to_dict()})

    def __and__(self, other):
        return SelectionPredicateComposition({"and": [self.to_dict(), other.to_dict()]})

    def __or__(self, other):
        return SelectionPredicateComposition({"or": [self.to_dict(), other.to_dict()]})


class ParameterExpression(_expr_core.OperatorMixin):
    def __init__(self, expr) -> None:
        self.expr = expr

    def to_dict(self) -> dict[str, str]:
        return {"expr": repr(self.expr)}

    def _to_expr(self) -> str:
        return repr(self.expr)

    def _from_expr(self, expr) -> ParameterExpression:
        return ParameterExpression(expr=expr)


class SelectionExpression(_expr_core.OperatorMixin):
    def __init__(self, expr) -> None:
        self.expr = expr

    def to_dict(self) -> dict[str, str]:
        return {"expr": repr(self.expr)}

    def _to_expr(self) -> str:
        return repr(self.expr)

    def _from_expr(self, expr) -> SelectionExpression:
        return SelectionExpression(expr=expr)


def check_fields_and_encodings(parameter: Parameter, field_name: str) -> bool:
    param = parameter.param
    if _is_undefined(param) or isinstance(param, core.VariableParameter):
        return False
    for prop in ["fields", "encodings"]:
        try:
            if field_name in getattr(param.select, prop):
                return True
        except (AttributeError, TypeError):
            pass

    return False


# -------------------------------------------------------------------------
# Tools for working with conditions
_TestPredicateType: TypeAlias = Union[
    str, _expr_core.Expression, core.PredicateComposition
]
"""https://vega.github.io/vega-lite/docs/predicate.html"""

_PredicateType: TypeAlias = Union[
    Parameter,
    core.Expr,
    Map,
    _TestPredicateType,
    _expr_core.OperatorMixin,
]
"""Permitted types for `predicate`."""

_ComposablePredicateType: TypeAlias = Union[
    _expr_core.OperatorMixin, SelectionPredicateComposition
]
"""Permitted types for `&` reduced predicates."""

_StatementType: TypeAlias = Union[core.SchemaBase, Map, str]
"""Permitted types for `if_true`/`if_false`.

In python terms:
```py
if _PredicateType:
    return _StatementType
elif _PredicateType:
    return _StatementType
else:
    return _StatementType
```
"""

_ConditionType: TypeAlias = t.Dict[str, Union[_TestPredicateType, Any]]
"""Intermediate type representing a converted `_PredicateType`.

Prior to parsing any `_StatementType`.
"""

_LiteralValue: TypeAlias = Union[str, bool, float, int]
"""Primitive python value types."""

_FieldEqualType: TypeAlias = Union[_LiteralValue, Map, Parameter, core.SchemaBase]
"""Permitted types for equality checks on field values:

- `datum.field == ...`
- `FieldEqualPredicate(equal=...)`
- `when(**constraints=...)`
"""


def _is_test_predicate(obj: Any) -> TypeIs[_TestPredicateType]:
    return isinstance(obj, (str, _expr_core.Expression, core.PredicateComposition))


def _is_undefined(obj: Any) -> TypeIs[UndefinedType]:
    """Type-safe singleton check for `UndefinedType`.

    Notes
    -----
    - Using `obj is Undefined` does not narrow from `UndefinedType` in a union.
        - Due to the assumption that other `UndefinedType`'s could exist.
    - Current [typing spec advises](https://typing.readthedocs.io/en/latest/spec/concepts.html#support-for-singleton-types-in-unions) using an `Enum`.
        - Otherwise, requires an explicit guard to inform the type checker.
    """
    return obj is Undefined


def _get_predicate_expr(p: Parameter) -> Optional[str | SchemaBase]:
    # https://vega.github.io/vega-lite/docs/predicate.html
    return getattr(p.param, "expr", Undefined)


def _predicate_to_condition(
    predicate: _PredicateType, *, empty: Optional[bool] = Undefined
) -> _ConditionType:
    condition: _ConditionType
    if isinstance(predicate, Parameter):
        predicate_expr = _get_predicate_expr(predicate)
        if predicate.param_type == "selection" or _is_undefined(predicate_expr):
            condition = {"param": predicate.name}
            if isinstance(empty, bool):
                condition["empty"] = empty
            elif isinstance(predicate.empty, bool):
                condition["empty"] = predicate.empty
        else:
            condition = {"test": predicate_expr}
    elif _is_test_predicate(predicate):
        condition = {"test": predicate}
    elif isinstance(predicate, dict):
        condition = predicate
    elif isinstance(predicate, _expr_core.OperatorMixin):
        condition = {"test": predicate._to_expr()}
    else:
        msg = (
            f"Expected a predicate, but got: {type(predicate).__name__!r}\n\n"
            f"From `predicate={predicate!r}`."
        )
        raise TypeError(msg)
    return condition


def _condition_to_selection(
    condition: _ConditionType,
    if_true: _StatementType,
    if_false: _StatementType,
    **kwargs: Any,
) -> SchemaBase | dict[str, _ConditionType | Any]:
    selection: SchemaBase | dict[str, _ConditionType | Any]
    if isinstance(if_true, core.SchemaBase):
        if_true = if_true.to_dict()
    elif isinstance(if_true, str):
        if isinstance(if_false, str):
            msg = (
                "A field cannot be used for both the `if_true` and `if_false` "
                "values of a condition. "
                "One of them has to specify a `value` or `datum` definition."
            )
            raise ValueError(msg)
        else:
            if_true = utils.parse_shorthand(if_true)
            if_true.update(kwargs)
    condition.update(if_true)
    if isinstance(if_false, core.SchemaBase):
        # For the selection, the channel definitions all allow selections
        # already. So use this SchemaBase wrapper if possible.
        selection = if_false.copy()
        selection.condition = condition
    elif isinstance(if_false, (str, dict)):
        if isinstance(if_false, str):
            if_false = utils.parse_shorthand(if_false)
            if_false.update(kwargs)
        selection = dict(condition=condition, **if_false)
    else:
        raise TypeError(if_false)
    return selection


class _ConditionClosed(TypedDict, closed=True, total=False):  # type: ignore[call-arg]
    # https://peps.python.org/pep-0728/
    # Parameter {"param", "value", "empty"}
    # Predicate {"test", "value"}
    empty: Optional[bool]
    param: Parameter | str
    test: _TestPredicateType
    value: Any


class _ConditionExtra(TypedDict, closed=True, total=False):  # type: ignore[call-arg]
    # https://peps.python.org/pep-0728/
    # Likely a Field predicate
    empty: Optional[bool]
    param: Parameter | str
    test: _TestPredicateType
    value: Any
    __extra_items__: _StatementType | _OneOrSeq[_LiteralValue]


_Condition: TypeAlias = _ConditionExtra
"""A singular, non-chainable condition produced by ``.when()``."""

_Conditions: TypeAlias = t.List[_ConditionClosed]
"""Chainable conditions produced by ``.when()`` and ``Then.when()``."""

_C = TypeVar("_C", _Conditions, _Condition)


class _Conditional(TypedDict, t.Generic[_C], total=False):
    condition: Required[_C]
    value: Any


class _Value(TypedDict, closed=True, total=False):  # type: ignore[call-arg]
    # https://peps.python.org/pep-0728/
    value: Required[Any]
    __extra_items__: Any


def _reveal_parsed_shorthand(obj: Map, /) -> dict[str, Any]:
    # Helper for producing error message on multiple field collision.
    return {k: v for k, v in obj.items() if k in utils.SHORTHAND_KEYS}


def _is_extra(*objs: Any, kwds: Map) -> Iterator[bool]:
    for el in objs:
        if isinstance(el, (core.SchemaBase, t.Mapping)):
            item = el.to_dict(validate=False) if isinstance(el, core.SchemaBase) else el
            yield not (item.keys() - kwds.keys()).isdisjoint(utils.SHORTHAND_KEYS)
        else:
            continue


def _is_condition_extra(obj: Any, *objs: Any, kwds: Map) -> TypeIs[_Condition]:
    # NOTE: Short circuits on the first conflict.
    # 1 - Originated from parse_shorthand
    # 2 - Used a wrapper or `dict` directly, including `extra_keys`
    return isinstance(obj, str) or any(_is_extra(obj, *objs, kwds=kwds))


def _parse_when_constraints(
    constraints: dict[str, _FieldEqualType], /
) -> Iterator[BinaryExpression]:
    """Wrap kwargs with `alt.datum`.

    ```py
    # before
    alt.when(alt.datum.Origin == "Europe")

    # after
    alt.when(Origin = "Europe")
    ```
    """
    for name, value in constraints.items():
        yield _expr_core.GetAttrExpression("datum", name) == value


def _validate_composables(
    predicates: Iterable[Any], /
) -> Iterator[_ComposablePredicateType]:
    for p in predicates:
        if isinstance(p, (_expr_core.OperatorMixin, SelectionPredicateComposition)):
            yield p
        else:
            msg = (
                f"Predicate composition is not permitted for "
                f"{type(p).__name__!r}.\n"
                f"Try wrapping {p!r} in a `Parameter` first."
            )
            raise TypeError(msg)


def _parse_when_compose(
    predicates: tuple[Any, ...],
    constraints: dict[str, _FieldEqualType],
    /,
) -> BinaryExpression:
    """Compose an `&` reduction predicate.

    Parameters
    ----------
    predicates
        Collected positional arguments.
    constraints
        Collected keyword arguments.

    Raises
    ------
    TypeError
        On the first non ``_ComposablePredicateType`` of `predicates`
    """
    iters = []
    if predicates:
        iters.append(_validate_composables(predicates))
    if constraints:
        iters.append(_parse_when_constraints(constraints))
    r = functools.reduce(operator.and_, itertools.chain.from_iterable(iters))
    return t.cast(_expr_core.BinaryExpression, r)


def _parse_when(
    predicate: Optional[_PredicateType],
    *more_predicates: _ComposablePredicateType,
    empty: Optional[bool],
    **constraints: _FieldEqualType,
) -> _ConditionType:
    composed: _PredicateType
    if _is_undefined(predicate):
        if more_predicates or constraints:
            composed = _parse_when_compose(more_predicates, constraints)
        else:
            msg = (
                f"At least one predicate or constraint must be provided, "
                f"but got: {predicate=}"
            )
            raise TypeError(msg)
    elif more_predicates or constraints:
        predicates = predicate, *more_predicates
        composed = _parse_when_compose(predicates, constraints)
    else:
        composed = predicate
    return _predicate_to_condition(composed, empty=empty)


def _parse_literal(val: Any, /) -> dict[str, Any]:
    if isinstance(val, str):
        return utils.parse_shorthand(val)
    else:
        msg = (
            f"Expected a shorthand `str`, but got: {type(val).__name__!r}\n\n"
            f"From `statement={val!r}`."
        )
        raise TypeError(msg)


def _parse_then(statement: _StatementType, kwds: dict[str, Any], /) -> dict[str, Any]:
    if isinstance(statement, core.SchemaBase):
        statement = statement.to_dict()
    elif not isinstance(statement, dict):
        statement = _parse_literal(statement)
    statement.update(kwds)
    return statement


def _parse_otherwise(
    statement: _StatementType, conditions: _Conditional[Any], kwds: dict[str, Any], /
) -> SchemaBase | _Conditional[Any]:
    selection: SchemaBase | _Conditional[Any]
    if isinstance(statement, core.SchemaBase):
        selection = statement.copy()
        conditions.update(**kwds)  # type: ignore[call-arg]
        selection.condition = conditions["condition"]
    else:
        if not isinstance(statement, t.Mapping):
            statement = _parse_literal(statement)
        selection = conditions
        selection.update(**statement, **kwds)  # type: ignore[call-arg]
    return selection


class _BaseWhen(Protocol):
    # NOTE: Temporary solution to non-SchemaBase copy
    _condition: _ConditionType

    def _when_then(
        self, statement: _StatementType, kwds: dict[str, Any], /
    ) -> _ConditionClosed | _Condition:
        condition: Any = _deepcopy(self._condition)
        then = _parse_then(statement, kwds)
        condition.update(then)
        return condition


class When(_BaseWhen):
    """Utility class for ``when-then-otherwise`` conditions.

    Represents the state after calling :func:`.when()`.

    This partial state requires calling :meth:`When.then()` to finish the condition.

    References
    ----------
    `polars.expr.whenthen <https://github.com/pola-rs/polars/blob/b85c5e0502ca99c77742ee25ba177e6cd11cf100/py-polars/polars/expr/whenthen.py>`__
    """

    def __init__(self, condition: _ConditionType, /) -> None:
        self._condition = condition

    @overload
    def then(self, statement: str, /, **kwds: Any) -> Then[_Condition]: ...
    @overload
    def then(self, statement: _Value, /, **kwds: Any) -> Then[_Conditions]: ...
    @overload
    def then(
        self, statement: dict[str, Any] | SchemaBase, /, **kwds: Any
    ) -> Then[Any]: ...
    def then(self, statement: _StatementType, /, **kwds: Any) -> Then[Any]:
        """Attach a statement to this predicate.

        Parameters
        ----------
        statement
            A spec or value to use when the preceding :func:`.when()` clause is true.

            .. note::
                ``str`` will be encoded as `shorthand<https://altair-viz.github.io/user_guide/encodings/index.html#encoding-shorthands>`__.
        **kwds
            Additional keyword args are added to the resulting ``dict``.

        Returns
        -------
        :class:`Then`
        """
        condition = self._when_then(statement, kwds)
        if _is_condition_extra(condition, statement, kwds=kwds):
            return Then(_Conditional(condition=condition))
        else:
            return Then(_Conditional(condition=[condition]))


class Then(core.SchemaBase, t.Generic[_C]):
    """Utility class for ``when-then-otherwise`` conditions.

    Represents the state after calling :func:`.when().then()`.

    This state is a valid condition on its own.

    It can be further specified, via multiple chained `when-then` calls,
    or finalized with :meth:`Then.otherwise()`.

    References
    ----------
    `polars.expr.whenthen <https://github.com/pola-rs/polars/blob/b85c5e0502ca99c77742ee25ba177e6cd11cf100/py-polars/polars/expr/whenthen.py>`__
    """

    _schema = {"type": "object"}

    def __init__(self, conditions: _Conditional[_C], /) -> None:
        super().__init__(**conditions)
        self.condition: _C

    @overload
    def otherwise(self, statement: _TSchemaBase, /, **kwds: Any) -> _TSchemaBase: ...
    @overload
    def otherwise(self, statement: str, /, **kwds: Any) -> _Conditional[_Condition]: ...
    @overload
    def otherwise(
        self, statement: _Value, /, **kwds: Any
    ) -> _Conditional[_Conditions]: ...
    @overload
    def otherwise(
        self, statement: dict[str, Any], /, **kwds: Any
    ) -> _Conditional[Any]: ...
    def otherwise(
        self, statement: _StatementType, /, **kwds: Any
    ) -> SchemaBase | _Conditional[Any]:
        """Finalize the condition with a default value.

        Parameters
        ----------
        statement
            A spec or value to use when no predicates were met.

            .. note::
                Roughly equivalent to an ``else`` clause.

            .. note::
                ``str`` will be encoded as `shorthand<https://altair-viz.github.io/user_guide/encodings/index.html#encoding-shorthands>`__.
        **kwds
            Additional keyword args are added to the resulting ``dict``.
        """
        conditions: _Conditional[Any]
        is_extra = functools.partial(_is_condition_extra, kwds=kwds)
        if is_extra(self.condition, statement):
            current = self.condition
            if isinstance(current, list) and len(current) == 1:
                # This case is guaranteed to have come from `When` and not `ChainedWhen`
                # The `list` isn't needed if we complete the condition here
                conditions = _Conditional(condition=current[0])
            elif isinstance(current, dict):
                if not is_extra(statement):
                    conditions = self.to_dict()
                else:
                    cond = _reveal_parsed_shorthand(current)
                    msg = (
                        f"Only one field may be used within a condition.\n"
                        f"Shorthand {statement!r} would conflict with {cond!r}\n\n"
                        f"Use `alt.value({statement!r})` if this is not a shorthand string."
                    )
                    raise TypeError(msg)
            else:
                # Generic message to cover less trivial cases
                msg = (
                    f"Chained conditions cannot be mixed with field conditions.\n"
                    f"{self!r}\n\n{statement!r}"
                )
                raise TypeError(msg)
        else:
            conditions = self.to_dict()
        return _parse_otherwise(statement, conditions, kwds)

    def when(
        self,
        predicate: Optional[_PredicateType] = Undefined,
        *more_predicates: _ComposablePredicateType,
        empty: Optional[bool] = Undefined,
        **constraints: _FieldEqualType,
    ) -> ChainedWhen:
        """Attach another predicate to the condition.

        The resulting predicate is an ``&`` reduction over ``predicate`` and optional ``*``, ``**``, arguments.

        Parameters
        ----------
        predicate
            A selection or test predicate. ``str`` input will be treated as a test operand.

            .. note::
                accepts the same range of inputs as in :func:`.condition()`.
        *more_predicates
            Additional predicates, restricted to types supporting ``&``.
        empty
            For selection parameters, the predicate of empty selections returns ``True`` by default.
            Override this behavior, with ``empty=False``.
        **constraints
            Specify `Field Equal Predicate <https://vega.github.io/vega-lite/docs/predicate.html#equal-predicate>`__'s.
            Shortcut for ``alt.datum.field_name == value``, see examples for usage.

        Returns
        -------
        :class:`ChainedWhen`
            A partial state which requires calling :meth:`ChainedWhen.then()` to finish the condition.
        """
        condition = _parse_when(predicate, *more_predicates, empty=empty, **constraints)
        conditions = self.to_dict()
        current = conditions["condition"]
        if isinstance(current, list):
            conditions = t.cast(_Conditional[_Conditions], conditions)
            return ChainedWhen(condition, conditions)
        elif isinstance(current, dict):
            cond = _reveal_parsed_shorthand(current)
            msg = (
                f"Chained conditions cannot be mixed with field conditions.\n"
                f"Additional conditions would conflict with {cond!r}\n\n"
                f"Must finalize by calling `.otherwise()`."
            )
            raise TypeError(msg)
        else:
            msg = (
                f"The internal structure has been modified.\n"
                f"{type(current).__name__!r} found, but only `dict | list` are valid."
            )
            raise NotImplementedError(msg)

    def to_dict(self, *args, **kwds) -> _Conditional[_C]:  # type: ignore[override]
        m = super().to_dict(*args, **kwds)
        return _Conditional(condition=m["condition"])


class ChainedWhen(_BaseWhen):
    """
    Utility class for ``when-then-otherwise`` conditions.

    Represents the state after calling :func:`.when().then().when()`.

    This partial state requires calling :meth:`ChainedWhen.then()` to finish the condition.

    References
    ----------
    `polars.expr.whenthen <https://github.com/pola-rs/polars/blob/b85c5e0502ca99c77742ee25ba177e6cd11cf100/py-polars/polars/expr/whenthen.py>`__
    """

    def __init__(
        self,
        condition: _ConditionType,
        conditions: _Conditional[_Conditions],
        /,
    ) -> None:
        self._condition = condition
        self._conditions = conditions

    def then(self, statement: _StatementType, /, **kwds: Any) -> Then[_Conditions]:
        """Attach a statement to this predicate.

        Parameters
        ----------
        statement
            A spec or value to use when the preceding :meth:`Then.when()` clause is true.

            .. note::
                ``str`` will be encoded as `shorthand<https://altair-viz.github.io/user_guide/encodings/index.html#encoding-shorthands>`__.
        **kwds
            Additional keyword args are added to the resulting ``dict``.

        Returns
        -------
        :class:`Then`
        """
        condition = self._when_then(statement, kwds)
        conditions = self._conditions.copy()
        conditions["condition"].append(condition)
        return Then(conditions)


def when(
    predicate: Optional[_PredicateType] = Undefined,
    *more_predicates: _ComposablePredicateType,
    empty: Optional[bool] = Undefined,
    **constraints: _FieldEqualType,
) -> When:
    """Start a ``when-then-otherwise`` condition.

    The resulting predicate is an ``&`` reduction over ``predicate`` and optional ``*``, ``**``, arguments.

    Parameters
    ----------
    predicate
        A selection or test predicate. ``str`` input will be treated as a test operand.

        .. note::
            Accepts the same range of inputs as in :func:`.condition()`.
    *more_predicates
        Additional predicates, restricted to types supporting ``&``.
    empty
        For selection parameters, the predicate of empty selections returns ``True`` by default.
        Override this behavior, with ``empty=False``.
    **constraints
        Specify `Field Equal Predicate <https://vega.github.io/vega-lite/docs/predicate.html#equal-predicate>`__'s.
        Shortcut for ``alt.datum.field_name == value``, see examples for usage.

    Returns
    -------
    :class:`When`
        A partial state which requires calling :meth:`When.then()` to finish the condition.

    Notes
    -----
    - Directly inspired by the ``when-then-otherwise`` syntax used in ``polars.when``.

    References
    ----------
    `polars.when <https://docs.pola.rs/py-polars/html/reference/expressions/api/polars.when.html>`__

    Examples
    --------
    Using keyword-argument ``constraints`` can simplify compositions like::

        import altair as alt
        verbose_composition = (
            (alt.datum.Name == "Name_1")
            & (alt.datum.Color == "Green")
            & (alt.datum.Age == 25)
            & (alt.datum.StartDate == "2000-10-01")
        )
        when_verbose = alt.when(verbose_composition)
        when_concise = alt.when(Name="Name_1", Color="Green", Age=25, StartDate="2000-10-01")
    """
    condition = _parse_when(predicate, *more_predicates, empty=empty, **constraints)
    return When(condition)


# ------------------------------------------------------------------------
# Top-Level Functions


def value(value, **kwargs) -> _Value:
    """Specify a value for use in an encoding"""
    return _Value(value=value, **kwargs)  # type: ignore[typeddict-item]


def param(
    name: str | None = None,
    value: Optional[Any] = Undefined,
    bind: Optional[Binding] = Undefined,
    empty: Optional[bool] = Undefined,
    expr: Optional[str | Expr | Expression] = Undefined,
    **kwds,
) -> Parameter:
    """Create a named parameter.
    See https://altair-viz.github.io/user_guide/interactions.html for examples.
    Although both variable parameters and selection parameters can be created using
    this 'param' function, to create a selection parameter, it is recommended to use
    either 'selection_point' or 'selection_interval' instead.

    Parameters
    ----------
    name : string (optional)
        The name of the parameter. If not specified, a unique name will be
        created.
    value : any (optional)
        The default value of the parameter. If not specified, the parameter
        will be created without a default value.
    bind : :class:`Binding` (optional)
        Binds the parameter to an external input element such as a slider,
        selection list or radio button group.
    empty : boolean (optional)
        For selection parameters, the predicate of empty selections returns
        True by default. Override this behavior, by setting this property
        'empty=False'.
    expr : str, Expression (optional)
        An expression for the value of the parameter. This expression may
        include other parameters, in which case the parameter will
        automatically update in response to upstream parameter changes.
    **kwds :
        additional keywords will be used to construct a parameter.  If 'select'
        is among the keywords, then a selection parameter will be created.
        Otherwise, a variable parameter will be created.

    Returns
    -------
    parameter: Parameter
        The parameter object that can be used in chart creation.
    """
    warn_msg = "The value of `empty` should be True or False."
    empty_remap = {"none": False, "all": True}
    parameter = Parameter(name)

    if not _is_undefined(empty):
        if isinstance(empty, bool) and not isinstance(empty, str):
            parameter.empty = empty
        elif empty in empty_remap:
            utils.deprecated_warn(warn_msg, version="5.0.0")
            parameter.empty = empty_remap[t.cast(str, empty)]
        else:
            raise ValueError(warn_msg)

    if _init := kwds.pop("init", None):
        utils.deprecated_warn("Use `value` instead of `init`.", version="5.0.0")
        # If both 'value' and 'init' are set, we ignore 'init'.
        if value is Undefined:
            kwds["value"] = _init

    # ignore[arg-type] comment is needed because we can also pass _expr_core.Expression
    if "select" not in kwds:
        parameter.param = core.VariableParameter(
            name=parameter.name,
            bind=bind,
            value=value,
            expr=expr,
            **kwds,
        )
        parameter.param_type = "variable"
    elif "views" in kwds:
        parameter.param = core.TopLevelSelectionParameter(
            name=parameter.name, bind=bind, value=value, expr=expr, **kwds
        )
        parameter.param_type = "selection"
    else:
        parameter.param = core.SelectionParameter(
            name=parameter.name, bind=bind, value=value, expr=expr, **kwds
        )
        parameter.param_type = "selection"

    return parameter


def _selection(type: Optional[SelectionType_T] = Undefined, **kwds) -> Parameter:
    # We separate out the parameter keywords from the selection keywords

    select_kwds = {"name", "bind", "value", "empty", "init", "views"}
    param_kwds = {key: kwds.pop(key) for key in select_kwds & kwds.keys()}

    select: IntervalSelectionConfig | PointSelectionConfig
    if type == "interval":
        select = core.IntervalSelectionConfig(type=type, **kwds)
    elif type == "point":
        select = core.PointSelectionConfig(type=type, **kwds)
    elif type in {"single", "multi"}:
        select = core.PointSelectionConfig(type="point", **kwds)
        utils.deprecated_warn(
            "The types `single` and `multi` are now combined.",
            version="5.0.0",
            alternative="selection_point()",
        )
    else:
        msg = """'type' must be 'point' or 'interval'"""
        raise ValueError(msg)

    return param(select=select, **param_kwds)


@utils.deprecated(
    version="5.0.0",
    alternative="'selection_point()' or 'selection_interval()'",
    message="These functions also include more helpful docstrings.",
)
def selection(type: Optional[SelectionType_T] = Undefined, **kwds) -> Parameter:
    """
    Users are recommended to use either 'selection_point' or 'selection_interval' instead, depending on the type of parameter they want to create.

    Create a selection parameter.

    Parameters
    ----------
    type : enum('point', 'interval') (required)
        Determines the default event processing and data query for the
        selection. Vega-Lite currently supports two selection types:
        * "point" - to select multiple discrete data values; the first
        value is selected on click and additional values toggled on
        shift-click.
        * "interval" - to select a continuous range of data values on
        drag.
    **kwds :
        additional keywords to control the selection.
    """

    return _selection(type=type, **kwds)


def selection_interval(
    name: str | None = None,
    value: Optional[Any] = Undefined,
    bind: Optional[Binding | str] = Undefined,
    empty: Optional[bool] = Undefined,
    expr: Optional[str | Expr | Expression] = Undefined,
    encodings: Optional[list[SingleDefUnitChannel_T]] = Undefined,
    on: Optional[str] = Undefined,
    clear: Optional[str | bool] = Undefined,
    resolve: Optional[SelectionResolution_T] = Undefined,
    mark: Optional[Mark] = Undefined,
    translate: Optional[str | bool] = Undefined,
    zoom: Optional[str | bool] = Undefined,
    **kwds,
) -> Parameter:
    """Create an interval selection parameter. Selection parameters define data queries that are driven by direct manipulation from user input (e.g., mouse clicks or drags). Interval selection parameters are used to select a continuous range of data values on drag, whereas point selection parameters (`selection_point`) are used to select multiple discrete data values.)

    Parameters
    ----------
    name : string (optional)
        The name of the parameter. If not specified, a unique name will be
        created.
    value : any (optional)
        The default value of the parameter. If not specified, the parameter
        will be created without a default value.
    bind : :class:`Binding`, str (optional)
        Binds the parameter to an external input element such as a slider,
        selection list or radio button group.
    empty : boolean (optional)
        For selection parameters, the predicate of empty selections returns
        True by default. Override this behavior, by setting this property
        'empty=False'.
    expr : :class:`Expr` (optional)
        An expression for the value of the parameter. This expression may
        include other parameters, in which case the parameter will
        automatically update in response to upstream parameter changes.
    encodings : List[str] (optional)
        A list of encoding channels. The corresponding data field values
        must match for a data tuple to fall within the selection.
    on : string (optional)
        A Vega event stream (object or selector) that triggers the selection.
        For interval selections, the event stream must specify a start and end.
    clear : string or boolean (optional)
        Clears the selection, emptying it of all values. This property can
        be an Event Stream or False to disable clear.  Default is 'dblclick'.
    resolve : enum('global', 'union', 'intersect') (optional)
        With layered and multi-view displays, a strategy that determines
        how selections' data queries are resolved when applied in a filter
        transform, conditional encoding rule, or scale domain.
        One of:

        * 'global': only one brush exists for the entire SPLOM. When the
          user begins to drag, any previous brushes are cleared, and a
          new one is constructed.
        * 'union': each cell contains its own brush, and points are
          highlighted if they lie within any of these individual brushes.
        * 'intersect': each cell contains its own brush, and points are
          highlighted only if they fall within all of these individual
          brushes.

        The default is 'global'.
    mark : :class:`Mark` (optional)
        An interval selection also adds a rectangle mark to depict the
        extents of the interval. The mark property can be used to
        customize the appearance of the mark.
    translate : string or boolean (optional)
        When truthy, allows a user to interactively move an interval
        selection back-and-forth. Can be True, False (to disable panning),
        or a Vega event stream definition which must include a start and
        end event to trigger continuous panning. Discrete panning (e.g.,
        pressing the left/right arrow keys) will be supported in future
        versions.
        The default value is True, which corresponds to
        [pointerdown, window:pointerup] > window:pointermove!
        This default allows users to click and drag within an interval
        selection to reposition it.
    zoom : string or boolean (optional)
        When truthy, allows a user to interactively resize an interval
        selection. Can be True, False (to disable zooming), or a Vega
        event stream definition. Currently, only wheel events are supported,
        but custom event streams can still be used to specify filters,
        debouncing, and throttling. Future versions will expand the set of
        events that can trigger this transformation.
        The default value is True, which corresponds to wheel!. This
        default allows users to use the mouse wheel to resize an interval
        selection.
    **kwds :
        Additional keywords to control the selection.

    Returns
    -------
    parameter: Parameter
        The parameter object that can be used in chart creation.
    """
    return _selection(
        type="interval",
        name=name,
        value=value,
        bind=bind,
        empty=empty,
        expr=expr,
        encodings=encodings,
        on=on,
        clear=clear,
        resolve=resolve,
        mark=mark,
        translate=translate,
        zoom=zoom,
        **kwds,
    )


def selection_point(
    name: str | None = None,
    value: Optional[Any] = Undefined,
    bind: Optional[Binding | str] = Undefined,
    empty: Optional[bool] = Undefined,
    expr: Optional[Expr] = Undefined,
    encodings: Optional[list[SingleDefUnitChannel_T]] = Undefined,
    fields: Optional[list[str]] = Undefined,
    on: Optional[str] = Undefined,
    clear: Optional[str | bool] = Undefined,
    resolve: Optional[SelectionResolution_T] = Undefined,
    toggle: Optional[str | bool] = Undefined,
    nearest: Optional[bool] = Undefined,
    **kwds,
) -> Parameter:
    """Create a point selection parameter. Selection parameters define data queries that are driven by direct manipulation from user input (e.g., mouse clicks or drags). Point selection parameters are used to select multiple discrete data values; the first value is selected on click and additional values toggled on shift-click. To select a continuous range of data values on drag interval selection parameters (`selection_interval`) can be used instead.

    Parameters
    ----------
    name : string (optional)
        The name of the parameter. If not specified, a unique name will be
        created.
    value : any (optional)
        The default value of the parameter. If not specified, the parameter
        will be created without a default value.
    bind : :class:`Binding`, str (optional)
        Binds the parameter to an external input element such as a slider,
        selection list or radio button group.
    empty : boolean (optional)
        For selection parameters, the predicate of empty selections returns
        True by default. Override this behavior, by setting this property
        'empty=False'.
    expr : :class:`Expr` (optional)
        An expression for the value of the parameter. This expression may
        include other parameters, in which case the parameter will
        automatically update in response to upstream parameter changes.
    encodings : List[str] (optional)
        A list of encoding channels. The corresponding data field values
        must match for a data tuple to fall within the selection.
    fields : List[str] (optional)
        A list of field names whose values must match for a data tuple to
        fall within the selection.
    on : string (optional)
        A Vega event stream (object or selector) that triggers the selection.
        For interval selections, the event stream must specify a start and end.
    clear : string or boolean (optional)
        Clears the selection, emptying it of all values. This property can
        be an Event Stream or False to disable clear.  Default is 'dblclick'.
    resolve : enum('global', 'union', 'intersect') (optional)
        With layered and multi-view displays, a strategy that determines
        how selections' data queries are resolved when applied in a filter
        transform, conditional encoding rule, or scale domain.
        One of:

        * 'global': only one brush exists for the entire SPLOM. When the
          user begins to drag, any previous brushes are cleared, and a
          new one is constructed.
        * 'union': each cell contains its own brush, and points are
          highlighted if they lie within any of these individual brushes.
        * 'intersect': each cell contains its own brush, and points are
          highlighted only if they fall within all of these individual
          brushes.

        The default is 'global'.
    toggle : string or boolean (optional)
        Controls whether data values should be toggled (inserted or
        removed from a point selection) or only ever inserted into
        point selections.
        One of:

        * True (default): the toggle behavior, which corresponds to
          "event.shiftKey". As a result, data values are toggled
          when the user interacts with the shift-key pressed.
        * False: disables toggling behaviour; the selection will
          only ever contain a single data value corresponding
          to the most recent interaction.
        * A Vega expression which is re-evaluated as the user interacts.
          If the expression evaluates to True, the data value is
          toggled into or out of the point selection. If the expression
          evaluates to False, the point selection is first cleared, and
          the data value is then inserted. For example, setting the
          value to the Vega expression True will toggle data values
          without the user pressing the shift-key.

    nearest : boolean (optional)
        When true, an invisible voronoi diagram is computed to accelerate
        discrete selection. The data value nearest the mouse cursor is
        added to the selection.  The default is False, which means that
        data values must be interacted with directly (e.g., clicked on)
        to be added to the selection.
    **kwds :
        Additional keywords to control the selection.

    Returns
    -------
    parameter: Parameter
        The parameter object that can be used in chart creation.
    """
    return _selection(
        type="point",
        name=name,
        value=value,
        bind=bind,
        empty=empty,
        expr=expr,
        encodings=encodings,
        fields=fields,
        on=on,
        clear=clear,
        resolve=resolve,
        toggle=toggle,
        nearest=nearest,
        **kwds,
    )


@utils.deprecated(version="5.0.0", alternative="selection_point")
def selection_multi(**kwargs):
    """'selection_multi' is deprecated.  Use 'selection_point'"""
    return _selection(type="point", **kwargs)


@utils.deprecated(version="5.0.0", alternative="selection_point")
def selection_single(**kwargs):
    """'selection_single' is deprecated.  Use 'selection_point'"""
    return _selection(type="point", **kwargs)


@utils.use_signature(core.Binding)
def binding(input, **kwargs):
    """A generic binding"""
    return core.Binding(input=input, **kwargs)


@utils.use_signature(core.BindCheckbox)
def binding_checkbox(**kwargs):
    """A checkbox binding"""
    return core.BindCheckbox(input="checkbox", **kwargs)


@utils.use_signature(core.BindRadioSelect)
def binding_radio(**kwargs):
    """A radio button binding"""
    return core.BindRadioSelect(input="radio", **kwargs)


@utils.use_signature(core.BindRadioSelect)
def binding_select(**kwargs):
    """A select binding"""
    return core.BindRadioSelect(input="select", **kwargs)


@utils.use_signature(core.BindRange)
def binding_range(**kwargs):
    """A range binding"""
    return core.BindRange(input="range", **kwargs)


@overload
def condition(
    predicate: _PredicateType, if_true: _StatementType, if_false: _TSchemaBase, **kwargs
) -> _TSchemaBase: ...
@overload
def condition(
    predicate: _PredicateType, if_true: str, if_false: str, **kwargs
) -> Never: ...
@overload
def condition(
    predicate: _PredicateType, if_true: Map | SchemaBase, if_false: Map | str, **kwargs
) -> dict[str, _ConditionType | Any]: ...
@overload
def condition(
    predicate: _PredicateType,
    if_true: Map | str,
    if_false: Map,
    **kwargs,
) -> dict[str, _ConditionType | Any]: ...
# TODO: update the docstring
def condition(
    predicate: _PredicateType,
    if_true: _StatementType,
    if_false: _StatementType,
    **kwargs,
) -> SchemaBase | dict[str, _ConditionType | Any]:
    """A conditional attribute or encoding

    Parameters
    ----------
    predicate: Parameter, PredicateComposition, expr.Expression, dict, or string
        the selection predicate or test predicate for the condition.
        if a string is passed, it will be treated as a test operand.
    if_true:
        the spec or object to use if the selection predicate is true
    if_false:
        the spec or object to use if the selection predicate is false
    **kwargs:
        additional keyword args are added to the resulting dict

    Returns
    -------
    spec: dict or VegaLiteSchema
        the spec that describes the condition
    """
    empty = kwargs.pop("empty", Undefined)
    condition = _predicate_to_condition(predicate, empty=empty)
    return _condition_to_selection(condition, if_true, if_false, **kwargs)


# --------------------------------------------------------------------
# Top-level objects


def _top_schema_base(obj: Any, /):  # -> <subclass of SchemaBase and TopLevelMixin>
    """Enforces an intersection type w/ `SchemaBase` & `TopLevelMixin` objects.

    Use for instance methods.
    """
    if isinstance(obj, core.SchemaBase) and isinstance(obj, TopLevelMixin):
        return obj
    else:
        msg = f"{type(obj).__name__!r} does not derive from {type(core.SchemaBase).__name__!r}"
        raise TypeError(msg)


class TopLevelMixin(mixins.ConfigMethodMixin):
    """Mixin for top-level chart objects such as Chart, LayeredChart, etc."""

    _class_is_valid_at_instantiation: bool = False
    data: Any

    def to_dict(
        self,
        validate: bool = True,
        *,
        format: str = "vega-lite",
        ignore: list[str] | None = None,
        context: dict[str, Any] | None = None,
    ) -> dict:
        """Convert the chart to a dictionary suitable for JSON export

        Parameters
        ----------
        validate : bool, optional
            If True (default), then validate the output dictionary
            against the schema.
        format : str, optional
            Chart specification format, one of "vega-lite" (default) or "vega"
        ignore : list[str], optional
            A list of keys to ignore. It is usually not needed
            to specify this argument as a user.
        context : dict[str, Any], optional
            A context dictionary. It is usually not needed
            to specify this argument as a user.

        Notes
        -----
        Technical: The ignore parameter will *not* be passed to child to_dict
        function calls.

        Returns
        -------
        dict
            The dictionary representation of this chart

        Raises
        ------
        SchemaValidationError
            if validate=True and the dict does not conform to the schema
        """

        # Validate format
        if format not in {"vega-lite", "vega"}:
            msg = f'The format argument must be either "vega-lite" or "vega". Received {format!r}'
            raise ValueError(msg)

        # We make use of three context markers:
        # - 'data' points to the data that should be referenced for column type
        #   inference.
        # - 'top_level' is a boolean flag that is assumed to be true; if it's
        #   true then a "$schema" arg is added to the dict.
        # - 'datasets' is a dict of named datasets that should be inserted
        #   in the top-level object
        # - 'pre_transform' whether data transformations should be pre-evaluated
        #   if the current data transformer supports it (currently only used when
        #   the "vegafusion" transformer is enabled)

        # note: not a deep copy because we want datasets and data arguments to
        # be passed by reference
        context = context.copy() if context else {}
        context.setdefault("datasets", {})
        is_top_level = context.get("top_level", True)

        copy = _top_schema_base(self).copy(deep=False)
        original_data = getattr(copy, "data", Undefined)
        if not _is_undefined(original_data):
            try:
                data = _to_eager_narwhals_dataframe(original_data)
            except TypeError:
                # Non-narwhalifiable type supported by Altair, such as dict
                data = original_data
            copy.data = _prepare_data(data, context)
            context["data"] = data

        # remaining to_dict calls are not at top level
        context["top_level"] = False

        # TopLevelMixin instance does not necessarily have to_dict defined
        # but due to how Altair is set up this should hold.
        # Too complex to type hint right now
        vegalite_spec: Any = super(TopLevelMixin, copy).to_dict(  # type: ignore[misc]
            validate=validate, ignore=ignore, context=dict(context, pre_transform=False)
        )

        # TODO: following entries are added after validation. Should they be validated?
        if is_top_level:
            # since this is top-level we add $schema if it's missing
            if "$schema" not in vegalite_spec:
                vegalite_spec["$schema"] = SCHEMA_URL

            # apply theme from theme registry
            if theme := themes.get():
                vegalite_spec = utils.update_nested(theme(), vegalite_spec, copy=True)
            else:
                msg = (
                    f"Expected a theme to be set but got {None!r}.\n"
                    f"Call `themes.enable('default')` to reset the `ThemeRegistry`."
                )
                raise TypeError(msg)

            # update datasets
            if context["datasets"]:
                vegalite_spec.setdefault("datasets", {}).update(context["datasets"])

        if context.get("pre_transform", True) and _using_vegafusion():
            if format == "vega-lite":
                msg = (
                    'When the "vegafusion" data transformer is enabled, the \n'
                    "to_dict() and to_json() chart methods must be called with "
                    'format="vega". \n'
                    "For example: \n"
                    '    >>> chart.to_dict(format="vega")\n'
                    '    >>> chart.to_json(format="vega")'
                )
                raise ValueError(msg)
            else:
                return _compile_with_vegafusion(vegalite_spec)
        elif format == "vega":
            plugin = vegalite_compilers.get()
            if plugin is None:
                msg = "No active vega-lite compiler plugin found"
                raise ValueError(msg)
            return plugin(vegalite_spec)
        else:
            return vegalite_spec

    def to_json(
        self,
        validate: bool = True,
        indent: int | str | None = 2,
        sort_keys: bool = True,
        *,
        format: str = "vega-lite",
        ignore: list[str] | None = None,
        context: dict[str, Any] | None = None,
        **kwargs,
    ) -> str:
        """Convert a chart to a JSON string

        Parameters
        ----------
        validate : bool, optional
            If True (default), then validate the output dictionary
            against the schema.
        indent : int, optional
            The number of spaces of indentation to use. The default is 2.
        sort_keys : bool, optional
            If True (default), sort keys in the output.
        format : str, optional
            The chart specification format. One of "vega-lite" (default) or "vega".
            The "vega" format relies on the active Vega-Lite compiler plugin, which
            by default requires the vl-convert-python package.
        ignore : list[str], optional
            A list of keys to ignore. It is usually not needed
            to specify this argument as a user.
        context : dict[str, Any], optional
            A context dictionary. It is usually not needed
            to specify this argument as a user.
        **kwargs
            Additional keyword arguments are passed to ``json.dumps()``
        """
        if ignore is None:
            ignore = []
        if context is None:
            context = {}
        spec = self.to_dict(
            validate=validate, format=format, ignore=ignore, context=context
        )
        return json.dumps(spec, indent=indent, sort_keys=sort_keys, **kwargs)

    def to_html(
        self,
        base_url: str = "https://cdn.jsdelivr.net/npm",
        output_div: str = "vis",
        embed_options: dict | None = None,
        json_kwds: dict | None = None,
        fullhtml: bool = True,
        requirejs: bool = False,
        inline: bool = False,
        **kwargs,
    ) -> str:
        """Embed a Vega/Vega-Lite spec into an HTML page

        Parameters
        ----------
        base_url : string (optional)
            The base url from which to load the javascript libraries.
        output_div : string (optional)
            The id of the div element where the plot will be shown.
        embed_options : dict (optional)
            Dictionary of options to pass to the vega-embed script. Default
            entry is {'mode': mode}.
        json_kwds : dict (optional)
            Dictionary of keywords to pass to json.dumps().
        fullhtml : boolean (optional)
            If True (default) then return a full html page. If False, then return
            an HTML snippet that can be embedded into an HTML page.
        requirejs : boolean (optional)
            If False (default) then load libraries from base_url using <script>
            tags. If True, then load libraries using requirejs
        inline: bool (optional)
            If False (default), the required JavaScript libraries are loaded
            from a CDN location in the resulting html file.
            If True, the required JavaScript libraries are inlined into the resulting
            html file so that it will work without an internet connection.
            The vl-convert-python package is required if True.
        **kwargs :
            additional kwargs passed to spec_to_html.
        Returns
        -------
        output : string
            an HTML string for rendering the chart.
        """
        if inline:
            kwargs["template"] = "inline"
        return utils.spec_to_html(
            self.to_dict(),
            mode="vega-lite",
            vegalite_version=VEGALITE_VERSION,
            vegaembed_version=VEGAEMBED_VERSION,
            vega_version=VEGA_VERSION,
            base_url=base_url,
            output_div=output_div,
            embed_options=embed_options,
            json_kwds=json_kwds,
            fullhtml=fullhtml,
            requirejs=requirejs,
            **kwargs,
        )

    def to_url(self, *, fullscreen: bool = False) -> str:
        """Convert a chart to a URL that opens the chart specification in the Vega chart editor
        The chart specification (including any inline data) is encoded in the URL.

        This method requires that the vl-convert-python package is installed.

        Parameters
        ----------
        fullscreen : bool
            If True, editor will open chart in fullscreen mode. Default False
        """
        from ...utils._importers import import_vl_convert

        vlc = import_vl_convert()
        if _using_vegafusion():
            return vlc.vega_to_url(self.to_dict(format="vega"), fullscreen=fullscreen)
        else:
            return vlc.vegalite_to_url(self.to_dict(), fullscreen=fullscreen)

    def open_editor(self, *, fullscreen: bool = False) -> None:
        """Opens the chart specification in the Vega chart editor using the default browser.

        Parameters
        ----------
        fullscreen : bool
            If True, editor will open chart in fullscreen mode. Default False
        """
        import webbrowser

        webbrowser.open(self.to_url(fullscreen=fullscreen))

    def save(
        self,
        fp: str | Path | IO,
        format: Literal["json", "html", "png", "svg", "pdf"] | None = None,
        override_data_transformer: bool = True,
        scale_factor: float = 1.0,
        mode: str | None = None,
        vegalite_version: str = VEGALITE_VERSION,
        vega_version: str = VEGA_VERSION,
        vegaembed_version: str = VEGAEMBED_VERSION,
        embed_options: dict | None = None,
        json_kwds: dict | None = None,
        webdriver: str | None = None,
        engine: str | None = None,
        inline=False,
        **kwargs,
    ) -> None:
        """Save a chart to file in a variety of formats

        Supported formats are json, html, png, svg, pdf; the last three require
        the vl-convert-python package to be installed.

        Parameters
        ----------
        fp : string filename or file-like object
            file in which to write the chart.
        format : string (optional)
            the format to write: one of ['json', 'html', 'png', 'svg', 'pdf'].
            If not specified, the format will be determined from the filename.
        override_data_transformer : `boolean` (optional)
            If True (default), then the save action will be done with
            the MaxRowsError disabled. If False, then do not change the data
            transformer.
        scale_factor : float (optional)
            scale_factor to use to change size/resolution of png or svg output
        mode : string (optional)
            Must be 'vega-lite'. If not specified, then infer the mode from
            the '$schema' property of the spec, or the ``opt`` dictionary.
            If it's not specified in either of those places, then use 'vega-lite'.
        vegalite_version : string (optional)
            For html output, the version of vegalite.js to use
        vega_version : string (optional)
            For html output, the version of vega.js to use
        vegaembed_version : string (optional)
            For html output, the version of vegaembed.js to use
        embed_options : dict (optional)
            The vegaEmbed options dictionary. Default is {}
            (See https://github.com/vega/vega-embed for details)
        json_kwds : dict (optional)
            Additional keyword arguments are passed to the output method
            associated with the specified format.
        webdriver : string {'chrome' | 'firefox'} (optional)
            This argument is deprecated as it's not relevant for the new vl-convert engine.
        engine: string {'vl-convert', 'altair_saver'}
            the conversion engine to use for 'png', 'svg', and 'pdf' formats
        inline: bool (optional)
            If False (default), the required JavaScript libraries are loaded
            from a CDN location in the resulting html file.
            If True, the required JavaScript libraries are inlined into the resulting
            html file so that it will work without an internet connection.
            The vl-convert-python package is required if True.
        **kwargs :
            additional kwargs passed to spec_to_mimebundle.
        """
        if webdriver is not None:
            utils.deprecated_warn(
                "The webdriver argument is not relevant for the new vl-convert engine which replaced altair_saver. "
                "The argument will be removed in a future release.",
                version="5.0.0",
            )

        from ...utils.save import save

        kwds: dict[str, Any] = dict(
            chart=self,
            fp=fp,
            format=format,
            scale_factor=scale_factor,
            mode=mode,
            vegalite_version=vegalite_version,
            vega_version=vega_version,
            vegaembed_version=vegaembed_version,
            embed_options=embed_options,
            json_kwds=json_kwds,
            engine=engine,
            inline=inline,
            **kwargs,
        )

        # By default we override the data transformer. This makes it so
        # that save() will succeed even for large datasets that would
        # normally trigger a MaxRowsError
        if override_data_transformer:
            with data_transformers.disable_max_rows():
                save(**kwds)
        else:
            save(**kwds)

    # Fallback for when rendering fails; the full repr is too long to be
    # useful in nearly all cases.
    def __repr__(self) -> str:
        return f"alt.{self.__class__.__name__}(...)"

    # Layering and stacking
    def __add__(self, other) -> LayerChart:
        if not isinstance(other, TopLevelMixin):
            msg = "Only Chart objects can be layered."
            raise ValueError(msg)
        return layer(self, other)

    def __and__(self, other) -> VConcatChart:
        if not isinstance(other, TopLevelMixin):
            msg = "Only Chart objects can be concatenated."
            raise ValueError(msg)
        # Too difficult to type check this
        return vconcat(self, other)

    def __or__(self, other) -> HConcatChart | ConcatChart:
        if not isinstance(other, TopLevelMixin):
            msg = "Only Chart objects can be concatenated."
            raise ValueError(msg)
        elif isinstance(self, ConcatChart):
            return concat(self, other)
        else:
            return hconcat(self, other)

    def repeat(
        self,
        repeat: Optional[list[str]] = Undefined,
        row: Optional[list[str]] = Undefined,
        column: Optional[list[str]] = Undefined,
        layer: Optional[list[str]] = Undefined,
        columns: Optional[int] = Undefined,
        **kwargs,
    ) -> RepeatChart:
        """Return a RepeatChart built from the chart

        Fields within the chart can be set to correspond to the row or
        column using `alt.repeat('row')` and `alt.repeat('column')`.

        Parameters
        ----------
        repeat : list
            a list of data column names to be repeated. This cannot be
            used along with the ``row``, ``column`` or ``layer`` argument.
        row : list
            a list of data column names to be mapped to the row facet
        column : list
            a list of data column names to be mapped to the column facet
        layer : list
            a list of data column names to be layered. This cannot be
            used along with the ``row``, ``column`` or ``repeat`` argument.
        columns : int
            the maximum number of columns before wrapping. Only referenced
            if ``repeat`` is specified.
        **kwargs :
            additional keywords passed to RepeatChart.

        Returns
        -------
        chart : RepeatChart
            a repeated chart.
        """
        repeat_specified = repeat is not Undefined
        rowcol_specified = row is not Undefined or column is not Undefined
        layer_specified = layer is not Undefined

        if repeat_specified and rowcol_specified:
            msg = "repeat argument cannot be combined with row/column argument."
            raise ValueError(msg)
        elif repeat_specified and layer_specified:
            msg = "repeat argument cannot be combined with layer argument."
            raise ValueError(msg)

        repeat_arg: list[str] | LayerRepeatMapping | RepeatMapping
        if repeat_specified:
            assert isinstance(repeat, list)
            repeat_arg = repeat
        elif layer_specified:
            repeat_arg = core.LayerRepeatMapping(layer=layer, row=row, column=column)
        else:
            repeat_arg = core.RepeatMapping(row=row, column=column)

        return RepeatChart(spec=self, repeat=repeat_arg, columns=columns, **kwargs)

    def properties(self, **kwargs) -> Self:
        """Set top-level properties of the Chart.

        Argument names and types are the same as class initialization.
        """
        copy = _top_schema_base(self).copy(deep=False)
        for key, val in kwargs.items():
            if key == "selection" and isinstance(val, Parameter):
                # TODO: Can this be removed
                # For backward compatibility with old selection interface.
                setattr(copy, key, {val.name: val.selection})
            else:
                # Don't validate data, because it hasn't been processed.
                if key != "data":
                    _top_schema_base(self).validate_property(key, val)
                setattr(copy, key, val)
        return t.cast("Self", copy)

    def project(
        self,
        type: Optional[
            ProjectionType_T | ProjectionType | ExprRef | Parameter
        ] = Undefined,
        center: Optional[list[float] | Vector2number | ExprRef | Parameter] = Undefined,
        clipAngle: Optional[float | ExprRef | Parameter] = Undefined,
        clipExtent: Optional[
            list[list[float]] | Vector2Vector2number | ExprRef | Parameter
        ] = Undefined,
        coefficient: Optional[float | ExprRef | Parameter] = Undefined,
        distance: Optional[float | ExprRef | Parameter] = Undefined,
        fraction: Optional[float | ExprRef | Parameter] = Undefined,
        lobes: Optional[float | ExprRef | Parameter] = Undefined,
        parallel: Optional[float | ExprRef | Parameter] = Undefined,
        precision: Optional[float | ExprRef | Parameter] = Undefined,
        radius: Optional[float | ExprRef | Parameter] = Undefined,
        ratio: Optional[float | ExprRef | Parameter] = Undefined,
        reflectX: Optional[bool | ExprRef | Parameter] = Undefined,
        reflectY: Optional[bool | ExprRef | Parameter] = Undefined,
        rotate: Optional[
            list[float] | Vector2number | Vector3number | ExprRef | Parameter
        ] = Undefined,
        scale: Optional[float | ExprRef | Parameter] = Undefined,
        spacing: Optional[float | Vector2number | ExprRef | Parameter] = Undefined,
        tilt: Optional[float | ExprRef | Parameter] = Undefined,
        translate: Optional[
            list[float] | Vector2number | ExprRef | Parameter
        ] = Undefined,
        **kwds,
    ) -> Self:
        """Add a geographic projection to the chart.

        This is generally used either with ``mark_geoshape`` or with the
        ``latitude``/``longitude`` encodings.

        Available projection types are
        ['albers', 'albersUsa', 'azimuthalEqualArea', 'azimuthalEquidistant',
        'conicConformal', 'conicEqualArea', 'conicEquidistant', 'equalEarth', 'equirectangular',
        'gnomonic', 'identity', 'mercator', 'orthographic', 'stereographic', 'transverseMercator']

        Parameters
        ----------
        type : str
            The cartographic projection to use. This value is case-insensitive, for example
            `"albers"` and `"Albers"` indicate the same projection type. You can find all valid
            projection types [in the
            documentation](https://vega.github.io/vega-lite/docs/projection.html#projection-types).

            **Default value:** `equalEarth`
        center : List(float)
            Sets the projection's center to the specified center, a two-element array of
            longitude and latitude in degrees.

            **Default value:** `[0, 0]`
        clipAngle : float
            Sets the projection's clipping circle radius to the specified angle in degrees. If
            `null`, switches to [antimeridian](http://bl.ocks.org/mbostock/3788999) cutting
            rather than small-circle clipping.
        clipExtent : List(List(float))
            Sets the projection's viewport clip extent to the specified bounds in pixels. The
            extent bounds are specified as an array `[[x0, y0], [x1, y1]]`, where `x0` is the
            left-side of the viewport, `y0` is the top, `x1` is the right and `y1` is the
            bottom. If `null`, no viewport clipping is performed.
        coefficient : float
            The coefficient parameter for the ``hammer`` projection.

            **Default value:** ``2``
        distance : float
            For the ``satellite`` projection, the distance from the center of the sphere to the
            point of view, as a proportion of the sphere's radius. The recommended maximum clip
            angle for a given ``distance`` is acos(1 / distance) converted to degrees. If tilt
            is also applied, then more conservative clipping may be necessary.

            **Default value:** ``2.0``
        fraction : float
            The fraction parameter for the ``bottomley`` projection.

            **Default value:** ``0.5``, corresponding to a sin(ψ) where ψ = π/6.
        lobes : float
            The number of lobes in projections that support multi-lobe views: ``berghaus``,
            ``gingery``, or ``healpix``. The default value varies based on the projection type.
        parallel : float
            For conic projections, the `two standard parallels
            <https://en.wikipedia.org/wiki/Map_projection#Conic>`__ that define the map layout.
            The default depends on the specific conic projection used.
        precision : float
            Sets the threshold for the projection's [adaptive
            resampling](http://bl.ocks.org/mbostock/3795544) to the specified value in pixels.
            This value corresponds to the [Douglas-Peucker
            distance](http://en.wikipedia.org/wiki/Ramer%E2%80%93Douglas%E2%80%93Peucker_algorithm).
             If precision is not specified, returns the projection's current resampling
            precision which defaults to `√0.5 ≅ 0.70710…`.
        radius : float
            The radius parameter for the ``airy`` or ``gingery`` projection. The default value
            varies based on the projection type.
        ratio : float
            The ratio parameter for the ``hill``, ``hufnagel``, or ``wagner`` projections. The
            default value varies based on the projection type.
        reflectX : boolean
            Sets whether or not the x-dimension is reflected (negated) in the output.
        reflectY : boolean
            Sets whether or not the y-dimension is reflected (negated) in the output.
        rotate : List(float)
            Sets the projection's three-axis rotation to the specified angles, which must be a
            two- or three-element array of numbers [`lambda`, `phi`, `gamma`] specifying the
            rotation angles in degrees about each spherical axis. (These correspond to yaw,
            pitch and roll.)

            **Default value:** `[0, 0, 0]`
        scale : float
            The projection's scale (zoom) factor, overriding automatic fitting. The default
            scale is projection-specific. The scale factor corresponds linearly to the distance
            between projected points; however, scale factor values are not equivalent across
            projections.
        spacing : float
            The spacing parameter for the ``lagrange`` projection.

            **Default value:** ``0.5``
        tilt : float
            The tilt angle (in degrees) for the ``satellite`` projection.

            **Default value:** ``0``.
        translate : List(float)
            The projection's translation offset as a two-element array ``[tx, ty]``,
            overriding automatic fitting.

        """
        projection = core.Projection(
            center=center,
            clipAngle=clipAngle,
            clipExtent=clipExtent,
            coefficient=coefficient,
            distance=distance,
            fraction=fraction,
            lobes=lobes,
            parallel=parallel,
            precision=precision,
            radius=radius,
            ratio=ratio,
            reflectX=reflectX,
            reflectY=reflectY,
            rotate=rotate,
            scale=scale,
            spacing=spacing,
            tilt=tilt,
            translate=translate,
            type=type,
            **kwds,
        )
        return self.properties(projection=projection)

    def _add_transform(self, *transforms: Transform) -> Self:
        """Copy the chart and add specified transforms to chart.transform"""
        copy = _top_schema_base(self).copy(deep=["transform"])
        if copy.transform is Undefined:
            copy.transform = []
        copy.transform.extend(transforms)
        return t.cast("Self", copy)

    def transform_aggregate(
        self,
        aggregate: Optional[list[AggregatedFieldDef]] = Undefined,
        groupby: Optional[list[str | FieldName]] = Undefined,
        **kwds: dict[str, Any] | str,
    ) -> Self:
        """
        Add an :class:`AggregateTransform` to the schema.

        Parameters
        ----------
        aggregate : List(:class:`AggregatedFieldDef`)
            Array of objects that define fields to aggregate.
        groupby : List(string)
            The data fields to group by. If not specified, a single group containing all data
            objects will be used.
        **kwds : Union[TypingDict[str, Any], str]
            additional keywords are converted to aggregates using standard
            shorthand parsing.

        Returns
        -------
        self : Chart object
            returns chart to allow for chaining

        Examples
        --------
        The aggregate transform allows you to specify transforms directly using
        the same shorthand syntax as used in encodings:

        >>> import altair as alt
        >>> chart1 = alt.Chart().transform_aggregate(
        ...     mean_acc='mean(Acceleration)',
        ...     groupby=['Origin']
        ... )
        >>> print(chart1.transform[0].to_json())  # doctest: +NORMALIZE_WHITESPACE
        {
          "aggregate": [
            {
              "as": "mean_acc",
              "field": "Acceleration",
              "op": "mean"
            }
          ],
          "groupby": [
            "Origin"
          ]
        }

        It also supports including AggregatedFieldDef instances or dicts directly,
        so you can create the above transform like this:

        >>> chart2 = alt.Chart().transform_aggregate(
        ...     [alt.AggregatedFieldDef(field='Acceleration', op='mean',
        ...                             **{'as': 'mean_acc'})],
        ...     groupby=['Origin']
        ... )
        >>> chart2.transform == chart1.transform
        True

        See Also
        --------
        alt.AggregateTransform : underlying transform object

        """
        if aggregate is Undefined:
            aggregate = []
        for key, val in kwds.items():
            parsed = utils.parse_shorthand(val)
            dct = {
                "as": key,
                "field": parsed.get("field", Undefined),
                "op": parsed.get("aggregate", Undefined),
            }
            assert isinstance(aggregate, list)
            aggregate.append(core.AggregatedFieldDef(**dct))
        return self._add_transform(
            core.AggregateTransform(aggregate=aggregate, groupby=groupby)
        )

    def transform_bin(
        self,
        as_: Optional[str | FieldName | list[str | FieldName]] = Undefined,
        field: Optional[str | FieldName] = Undefined,
        bin: Literal[True] | BinParams = True,
        **kwargs,
    ) -> Self:
        """
        Add a :class:`BinTransform` to the schema.

        Parameters
        ----------
        as_ : anyOf(string, List(string))
            The output fields at which to write the start and end bin values.
        bin : anyOf(boolean, :class:`BinParams`)
            An object indicating bin properties, or simply ``true`` for using default bin
            parameters.
        field : string
            The data field to bin.

        Returns
        -------
        self : Chart object
            returns chart to allow for chaining

        Examples
        --------
        >>> import altair as alt
        >>> chart = alt.Chart().transform_bin("x_binned", "x")
        >>> chart.transform[0]
        BinTransform({
          as: 'x_binned',
          bin: True,
          field: 'x'
        })

        >>> chart = alt.Chart().transform_bin("x_binned", "x",
        ...                                   bin=alt.Bin(maxbins=10))
        >>> chart.transform[0]
        BinTransform({
          as: 'x_binned',
          bin: BinParams({
            maxbins: 10
          }),
          field: 'x'
        })

        See Also
        --------
        alt.BinTransform : underlying transform object

        """
        if as_ is not Undefined:
            if "as" in kwargs:
                msg = "transform_bin: both 'as_' and 'as' passed as arguments."
                raise ValueError(msg)
            kwargs["as"] = as_
        kwargs["bin"] = bin
        kwargs["field"] = field
        return self._add_transform(core.BinTransform(**kwargs))

    def transform_calculate(
        self,
        as_: Optional[str | FieldName] = Undefined,
        calculate: Optional[str | Expr | Expression] = Undefined,
        **kwargs: str | Expr | Expression,
    ) -> Self:
        """
        Add a :class:`CalculateTransform` to the schema.

        Parameters
        ----------
        as_ : string
            The field for storing the computed formula value.
        calculate : string or alt.expr.Expression
            An `expression <https://vega.github.io/vega-lite/docs/types.html#expression>`__
            string. Use the variable ``datum`` to refer to the current data object.
        **kwargs
            transforms can also be passed by keyword argument; see Examples

        Returns
        -------
        self : Chart object
            returns chart to allow for chaining

        Examples
        --------
        >>> import altair as alt
        >>> from altair import datum, expr

        >>> chart = alt.Chart().transform_calculate(y = 2 * expr.sin(datum.x))
        >>> chart.transform[0]
        CalculateTransform({
          as: 'y',
          calculate: (2 * sin(datum.x))
        })

        It's also possible to pass the ``CalculateTransform`` arguments directly:

        >>> kwds = {'as_': 'y', 'calculate': '2 * sin(datum.x)'}
        >>> chart = alt.Chart().transform_calculate(**kwds)
        >>> chart.transform[0]
        CalculateTransform({
          as: 'y',
          calculate: '2 * sin(datum.x)'
        })

        As the first form is easier to write and understand, that is the
        recommended method.

        See Also
        --------
        alt.CalculateTransform : underlying transform object
        """
        calc_as: Optional[str | FieldName | Expr | Expression]
        if as_ is Undefined:
            calc_as = kwargs.pop("as", Undefined)
        elif "as" in kwargs:
            msg = "transform_calculate: both 'as_' and 'as' passed as arguments."
            raise ValueError(msg)
        else:
            calc_as = as_
        if calc_as is not Undefined or calculate is not Undefined:
            dct: dict[str, Any] = {"as": calc_as, "calculate": calculate}
            self = self._add_transform(core.CalculateTransform(**dct))
        for a, calculate in kwargs.items():
            dct = {"as": a, "calculate": calculate}
            self = self._add_transform(core.CalculateTransform(**dct))
        return self

    def transform_density(
        self,
        density: str | FieldName,
        as_: Optional[list[str | FieldName]] = Undefined,
        bandwidth: Optional[float] = Undefined,
        counts: Optional[bool] = Undefined,
        cumulative: Optional[bool] = Undefined,
        extent: Optional[list[float]] = Undefined,
        groupby: Optional[list[str | FieldName]] = Undefined,
        maxsteps: Optional[int] = Undefined,
        minsteps: Optional[int] = Undefined,
        steps: Optional[int] = Undefined,
        resolve: Optional[ResolveMode_T] = Undefined,
    ) -> Self:
        """Add a :class:`DensityTransform` to the spec.

        Parameters
        ----------
        density : str
            The data field for which to perform density estimation.
        as_ : [str, str]
            The output fields for the sample value and corresponding density estimate.
            **Default value:** ``["value", "density"]``
        bandwidth : float
            The bandwidth (standard deviation) of the Gaussian kernel. If unspecified or set to
            zero, the bandwidth value is automatically estimated from the input data using
            Scott's rule.
        counts : boolean
            A boolean flag indicating if the output values should be probability estimates
            (false) or smoothed counts (true).
            **Default value:** ``false``
        cumulative : boolean
            A boolean flag indicating whether to produce density estimates (false) or cumulative
            density estimates (true).
            **Default value:** ``false``
        extent : List([float, float])
            A [min, max] domain from which to sample the distribution. If unspecified, the
            extent will be determined by the observed minimum and maximum values of the density
            value field.
        groupby : List(str)
            The data fields to group by. If not specified, a single group containing all data
            objects will be used.
        maxsteps : int
            The maximum number of samples to take along the extent domain for plotting the
            density. **Default value:** ``200``
        minsteps : int
            The minimum number of samples to take along the extent domain for plotting the
            density. **Default value:** ``25``
        steps : int
            The exact number of samples to take along the extent domain for plotting the
            density. If specified, overrides both minsteps and maxsteps to set an exact number
            of uniform samples. Potentially useful in conjunction with a fixed extent to ensure
            consistent sample points for stacked densities.
        resolve : Literal['independent', 'shared']
            Indicates how parameters for multiple densities should be resolved. If
            ``"independent"``, each density may have its own domain extent and dynamic number of
            curve sample steps. If ``"shared"``, the KDE transform will ensure that all
            densities are defined over a shared domain and curve steps, enabling stacking.

            **Default value:** ``"shared"``
        """
        return self._add_transform(
            core.DensityTransform(
                density=density,
                bandwidth=bandwidth,
                counts=counts,
                cumulative=cumulative,
                extent=extent,
                groupby=groupby,
                maxsteps=maxsteps,
                minsteps=minsteps,
                steps=steps,
                resolve=resolve,
                **{"as": as_},
            )
        )

    def transform_impute(
        self,
        impute: str | FieldName,
        key: str | FieldName,
        frame: Optional[list[int | None]] = Undefined,
        groupby: Optional[list[str | FieldName]] = Undefined,
        keyvals: Optional[list[Any] | ImputeSequence] = Undefined,
        method: Optional[ImputeMethod_T | ImputeMethod] = Undefined,
        value=Undefined,
    ) -> Self:
        """
        Add an :class:`ImputeTransform` to the schema.

        Parameters
        ----------
        impute : string
            The data field for which the missing values should be imputed.
        key : string
            A key field that uniquely identifies data objects within a group.
            Missing key values (those occurring in the data but not in the current group) will
            be imputed.
        frame : List(anyOf(None, int))
            A frame specification as a two-element array used to control the window over which
            the specified method is applied. The array entries should either be a number
            indicating the offset from the current data object, or null to indicate unbounded
            rows preceding or following the current data object.  For example, the value ``[-5,
            5]`` indicates that the window should include five objects preceding and five
            objects following the current object.
            **Default value:** :  ``[null, null]`` indicating that the window includes all
            objects.
        groupby : List(string)
            An optional array of fields by which to group the values.
            Imputation will then be performed on a per-group basis.
        keyvals : anyOf(List(Mapping(required=[])), :class:`ImputeSequence`)
            Defines the key values that should be considered for imputation.
            An array of key values or an object defining a `number sequence
            <https://vega.github.io/vega-lite/docs/impute.html#sequence-def>`__.
            If provided, this will be used in addition to the key values observed within the
            input data.  If not provided, the values will be derived from all unique values of
            the ``key`` field. For ``impute`` in ``encoding``, the key field is the x-field if
            the y-field is imputed, or vice versa.
            If there is no impute grouping, this property *must* be specified.
        method : :class:`ImputeMethod`
            The imputation method to use for the field value of imputed data objects.
            One of ``value``, ``mean``, ``median``, ``max`` or ``min``.
            **Default value:**  ``"value"``
        value : Mapping(required=[])
            The field value to use when the imputation ``method`` is ``"value"``.

        Returns
        -------
        self : Chart object
            returns chart to allow for chaining

        See Also
        --------
        alt.ImputeTransform : underlying transform object
        """
        return self._add_transform(
            core.ImputeTransform(
                impute=impute,
                key=key,
                frame=frame,
                groupby=groupby,
                keyvals=keyvals,
                method=method,
                value=value,
            )
        )

    def transform_joinaggregate(
        self,
        joinaggregate: Optional[list[JoinAggregateFieldDef]] = Undefined,
        groupby: Optional[list[str | FieldName]] = Undefined,
        **kwargs: str,
    ) -> Self:
        """
        Add a :class:`JoinAggregateTransform` to the schema.

        Parameters
        ----------
        joinaggregate : List(:class:`JoinAggregateFieldDef`)
            The definition of the fields in the join aggregate, and what calculations to use.
        groupby : List(string)
            The data fields for partitioning the data objects into separate groups. If
            unspecified, all data points will be in a single group.
        **kwargs
            joinaggregates can also be passed by keyword argument; see Examples.

        Returns
        -------
        self : Chart object
            returns chart to allow for chaining

        Examples
        --------
        >>> import altair as alt
        >>> chart = alt.Chart().transform_joinaggregate(x='sum(y)')
        >>> chart.transform[0]
        JoinAggregateTransform({
          joinaggregate: [JoinAggregateFieldDef({
            as: 'x',
            field: 'y',
            op: 'sum'
          })]
        })

        See Also
        --------
        alt.JoinAggregateTransform : underlying transform object
        """
        if joinaggregate is Undefined:
            joinaggregate = []
        for key, val in kwargs.items():
            parsed = utils.parse_shorthand(val)
            dct = {
                "as": key,
                "field": parsed.get("field", Undefined),
                "op": parsed.get("aggregate", Undefined),
            }
            assert isinstance(joinaggregate, list)
            joinaggregate.append(core.JoinAggregateFieldDef(**dct))
        return self._add_transform(
            core.JoinAggregateTransform(joinaggregate=joinaggregate, groupby=groupby)
        )

    def transform_extent(
        self, extent: str | FieldName, param: str | ParameterName
    ) -> Self:
        """Add a :class:`ExtentTransform` to the spec.

        Parameters
        ----------
        extent : str
            The field of which to get the extent.
        param : str
            The name of the output parameter which will be created by
            the extent transform.

        Returns
        -------
        self : Chart object
            returns chart to allow for chaining
        """
        return self._add_transform(core.ExtentTransform(extent=extent, param=param))

    # TODO: Update docstring
    # # E.g. {'not': alt.FieldRangePredicate(field='year', range=[1950, 1960])}
    def transform_filter(
        self,
        filter: str
        | Expr
        | Expression
        | Predicate
        | Parameter
        | PredicateComposition
        | dict[str, Predicate | str | list | bool],
        **kwargs,
    ) -> Self:
        """
        Add a :class:`FilterTransform` to the schema.

        Parameters
        ----------
        filter : a filter expression or :class:`PredicateComposition`
            The `filter` property must be one of the predicate definitions:
            (1) a string or alt.expr expression
            (2) a range predicate
            (3) a selection predicate
            (4) a logical operand combining (1)-(3)
            (5) a Selection object

        Returns
        -------
        self : Chart object
            returns chart to allow for chaining
        """
        if isinstance(filter, Parameter):
            new_filter: dict[str, Any] = {"param": filter.name}
            if "empty" in kwargs:
                new_filter["empty"] = kwargs.pop("empty")
            elif isinstance(filter.empty, bool):
                new_filter["empty"] = filter.empty
            filter = new_filter
        return self._add_transform(core.FilterTransform(filter=filter, **kwargs))

    def transform_flatten(
        self,
        flatten: list[str | FieldName],
        as_: Optional[list[str | FieldName]] = Undefined,
    ) -> Self:
        """Add a :class:`FlattenTransform` to the schema.

        Parameters
        ----------
        flatten : List(string)
            An array of one or more data fields containing arrays to flatten.
            If multiple fields are specified, their array values should have a parallel
            structure, ideally with the same length.
            If the lengths of parallel arrays do not match,
            the longest array will be used with ``null`` values added for missing entries.
        as : List(string)
            The output field names for extracted array values.
            **Default value:** The field name of the corresponding array field

        Returns
        -------
        self : Chart object
            returns chart to allow for chaining

        See Also
        --------
        alt.FlattenTransform : underlying transform object
        """
        return self._add_transform(
            core.FlattenTransform(flatten=flatten, **{"as": as_})
        )

    def transform_fold(
        self,
        fold: list[str | FieldName],
        as_: Optional[list[str | FieldName]] = Undefined,
    ) -> Self:
        """Add a :class:`FoldTransform` to the spec.

        Parameters
        ----------
        fold : List(string)
            An array of data fields indicating the properties to fold.
        as : [string, string]
            The output field names for the key and value properties produced by the fold
            transform. Default: ``["key", "value"]``

        Returns
        -------
        self : Chart object
            returns chart to allow for chaining

        See Also
        --------
        Chart.transform_pivot : pivot transform - opposite of fold.
        alt.FoldTransform : underlying transform object
        """
        return self._add_transform(core.FoldTransform(fold=fold, **{"as": as_}))

    def transform_loess(
        self,
        on: str | FieldName,
        loess: str | FieldName,
        as_: Optional[list[str | FieldName]] = Undefined,
        bandwidth: Optional[float] = Undefined,
        groupby: Optional[list[str | FieldName]] = Undefined,
    ) -> Self:
        """Add a :class:`LoessTransform` to the spec.

        Parameters
        ----------
        on : str
            The data field of the independent variable to use a predictor.
        loess : str
            The data field of the dependent variable to smooth.
        as_ : [str, str]
            The output field names for the smoothed points generated by the loess transform.
            **Default value:** The field names of the input x and y values.
        bandwidth : float
            A bandwidth parameter in the range ``[0, 1]`` that determines the amount of
            smoothing. **Default value:** ``0.3``
        groupby : List(str)
            The data fields to group by. If not specified, a single group containing all data
            objects will be used.

        Returns
        -------
        self : Chart object
            returns chart to allow for chaining

        See Also
        --------
        Chart.transform_regression: regression transform
        alt.LoessTransform : underlying transform object
        """
        return self._add_transform(
            core.LoessTransform(
                loess=loess, on=on, bandwidth=bandwidth, groupby=groupby, **{"as": as_}
            )
        )

    def transform_lookup(
        self,
        lookup: Optional[str] = Undefined,
        from_: Optional[LookupData | LookupSelection] = Undefined,
        as_: Optional[str | FieldName | list[str | FieldName]] = Undefined,
        default: Optional[str] = Undefined,
        **kwargs,
    ) -> Self:
        """Add a :class:`DataLookupTransform` or :class:`SelectionLookupTransform` to the chart

        Parameters
        ----------
        lookup : string
            Key in primary data source.
        from_ : anyOf(:class:`LookupData`, :class:`LookupSelection`)
            Secondary data reference.
        as_ : anyOf(string, List(string))
            The output fields on which to store the looked up data values.

            For data lookups, this property may be left blank if ``from_.fields``
            has been specified (those field names will be used); if ``from_.fields``
            has not been specified, ``as_`` must be a string.

            For selection lookups, this property is optional: if unspecified,
            looked up values will be stored under a property named for the selection;
            and if specified, it must correspond to ``from_.fields``.
        default : string
            The default value to use if lookup fails. **Default value:** ``null``

        Returns
        -------
        self : Chart object
            returns chart to allow for chaining

        See Also
        --------
        alt.DataLookupTransform : underlying transform object
        alt.SelectionLookupTransform : underlying transform object
        """
        if as_ is not Undefined:
            if "as" in kwargs:
                msg = "transform_lookup: both 'as_' and 'as' passed as arguments."
                raise ValueError(msg)
            kwargs["as"] = as_
        if from_ is not Undefined:
            if "from" in kwargs:
                msg = "transform_lookup: both 'from_' and 'from' passed as arguments."
                raise ValueError(msg)
            kwargs["from"] = from_
        kwargs["lookup"] = lookup
        kwargs["default"] = default
        return self._add_transform(core.LookupTransform(**kwargs))

    def transform_pivot(
        self,
        pivot: str | FieldName,
        value: str | FieldName,
        groupby: Optional[list[str | FieldName]] = Undefined,
        limit: Optional[int] = Undefined,
        op: Optional[AggregateOp_T | AggregateOp] = Undefined,
    ) -> Self:
        """Add a :class:`PivotTransform` to the chart.

        Parameters
        ----------
        pivot : str
            The data field to pivot on. The unique values of this field become new field names
            in the output stream.
        value : str
            The data field to populate pivoted fields. The aggregate values of this field become
            the values of the new pivoted fields.
        groupby : List(str)
            The optional data fields to group by. If not specified, a single group containing
            all data objects will be used.
        limit : int
            An optional parameter indicating the maximum number of pivoted fields to generate.
            The default ( ``0`` ) applies no limit. The pivoted ``pivot`` names are sorted in
            ascending order prior to enforcing the limit.
            **Default value:** ``0``
        op : Literal['argmax', 'argmin', 'average', 'count', 'distinct', 'max', 'mean', 'median', 'min', 'missing', 'product', 'q1', 'q3', 'ci0', 'ci1', 'stderr', 'stdev', 'stdevp', 'sum', 'valid', 'values', 'variance', 'variancep', 'exponential', 'exponentialb']
            The aggregation operation to apply to grouped ``value`` field values.
            **Default value:** ``sum``

        Returns
        -------
        self : Chart object
            returns chart to allow for chaining

        See Also
        --------
        Chart.transform_fold : fold transform - opposite of pivot.
        alt.PivotTransform : underlying transform object
        """
        return self._add_transform(
            core.PivotTransform(
                pivot=pivot, value=value, groupby=groupby, limit=limit, op=op
            )
        )

    def transform_quantile(
        self,
        quantile: str | FieldName,
        as_: Optional[list[str | FieldName]] = Undefined,
        groupby: Optional[list[str | FieldName]] = Undefined,
        probs: Optional[list[float]] = Undefined,
        step: Optional[float] = Undefined,
    ) -> Self:
        """Add a :class:`QuantileTransform` to the chart

        Parameters
        ----------
        quantile : str
            The data field for which to perform quantile estimation.
        as : [str, str]
            The output field names for the probability and quantile values.
        groupby : List(str)
            The data fields to group by. If not specified, a single group containing all data
            objects will be used.
        probs : List(float)
            An array of probabilities in the range (0, 1) for which to compute quantile values.
            If not specified, the *step* parameter will be used.
        step : float
            A probability step size (default 0.01) for sampling quantile values. All values from
            one-half the step size up to 1 (exclusive) will be sampled. This parameter is only
            used if the *probs* parameter is not provided. **Default value:** ``["prob", "value"]``

        Returns
        -------
        self : Chart object
            returns chart to allow for chaining

        See Also
        --------
        alt.QuantileTransform : underlying transform object
        """
        return self._add_transform(
            core.QuantileTransform(
                quantile=quantile,
                groupby=groupby,
                probs=probs,
                step=step,
                **{"as": as_},
            )
        )

    def transform_regression(
        self,
        on: str | FieldName,
        regression: str | FieldName,
        as_: Optional[list[str | FieldName]] = Undefined,
        extent: Optional[list[float]] = Undefined,
        groupby: Optional[list[str | FieldName]] = Undefined,
        method: Optional[
            Literal["linear", "log", "exp", "pow", "quad", "poly"]
        ] = Undefined,
        order: Optional[int] = Undefined,
        params: Optional[bool] = Undefined,
    ) -> Self:
        """Add a :class:`RegressionTransform` to the chart.

        Parameters
        ----------
        on : str
            The data field of the independent variable to use a predictor.
        regression : str
            The data field of the dependent variable to predict.
        as_ : [str, str]
            The output field names for the smoothed points generated by the regression
            transform. **Default value:** The field names of the input x and y values.
        extent : [float, float]
            A [min, max] domain over the independent (x) field for the starting and ending
            points of the generated trend line.
        groupby : List(str)
            The data fields to group by. If not specified, a single group containing all data
            objects will be used.
        method : enum('linear', 'log', 'exp', 'pow', 'quad', 'poly')
            The functional form of the regression model. One of ``"linear"``, ``"log"``,
            ``"exp"``, ``"pow"``, ``"quad"``, or ``"poly"``.  **Default value:** ``"linear"``
        order : int
            The polynomial order (number of coefficients) for the 'poly' method.
            **Default value:** ``3``
        params : boolean
            A boolean flag indicating if the transform should return the regression model
            parameters (one object per group), rather than trend line points.
            The resulting objects include a ``coef`` array of fitted coefficient values
            (starting with the intercept term and then including terms of increasing order)
            and an ``rSquared`` value (indicating the total variance explained by the model).
            **Default value:** ``false``

        Returns
        -------
        self : Chart object
            returns chart to allow for chaining

        See Also
        --------
        Chart.transform_loess : LOESS transform
        alt.RegressionTransform : underlying transform object
        """
        return self._add_transform(
            core.RegressionTransform(
                regression=regression,
                on=on,
                extent=extent,
                groupby=groupby,
                method=method,
                order=order,
                params=params,
                **{"as": as_},
            )
        )

    def transform_sample(self, sample: int = 1000) -> Self:
        """
        Add a :class:`SampleTransform` to the schema.

        Parameters
        ----------
        sample : int
            The maximum number of data objects to include in the sample. Default: 1000.

        Returns
        -------
        self : Chart object
            returns chart to allow for chaining

        See Also
        --------
        alt.SampleTransform : underlying transform object
        """
        return self._add_transform(core.SampleTransform(sample))

    def transform_stack(
        self,
        as_: str | FieldName | list[str],
        stack: str | FieldName,
        groupby: list[str | FieldName],
        offset: Optional[StackOffset_T] = Undefined,
        sort: Optional[list[SortField]] = Undefined,
    ) -> Self:
        """
        Add a :class:`StackTransform` to the schema.

        Parameters
        ----------
        as_ : anyOf(string, List(string))
            Output field names. This can be either a string or an array of strings with
            two elements denoting the name for the fields for stack start and stack end
            respectively.
            If a single string(eg."val") is provided, the end field will be "val_end".
        stack : string
            The field which is stacked.
        groupby : List(string)
            The data fields to group by.
        offset : enum('zero', 'center', 'normalize')
            Mode for stacking marks. Default: 'zero'.
        sort : List(:class:`SortField`)
            Field that determines the order of leaves in the stacked charts.

        Returns
        -------
        self : Chart object
            returns chart to allow for chaining

        See Also
        --------
        alt.StackTransform : underlying transform object
        """
        return self._add_transform(
            core.StackTransform(
                stack=stack, groupby=groupby, offset=offset, sort=sort, **{"as": as_}
            )
        )

    def transform_timeunit(
        self,
        as_: Optional[str | FieldName] = Undefined,
        field: Optional[str | FieldName] = Undefined,
        timeUnit: Optional[MultiTimeUnit_T | SingleTimeUnit_T | TimeUnit] = Undefined,
        **kwargs: str,
    ) -> Self:
        """
        Add a :class:`TimeUnitTransform` to the schema.

        Parameters
        ----------
        as_ : string
            The output field to write the timeUnit value.
        field : string
            The data field to apply time unit.
        timeUnit : str or :class:`TimeUnit`
            The timeUnit.
        **kwargs
            transforms can also be passed by keyword argument; see Examples

        Returns
        -------
        self : Chart object
            returns chart to allow for chaining

        Examples
        --------
        >>> import altair as alt
        >>> from altair import datum, expr

        >>> chart = alt.Chart().transform_timeunit(month='month(date)')
        >>> chart.transform[0]
        TimeUnitTransform({
          as: 'month',
          field: 'date',
          timeUnit: 'month'
        })

        It's also possible to pass the ``TimeUnitTransform`` arguments directly;
        this is most useful in cases where the desired field name is not a
        valid python identifier:

        >>> kwds = {'as': 'month', 'timeUnit': 'month', 'field': 'The Month'}
        >>> chart = alt.Chart().transform_timeunit(**kwds)
        >>> chart.transform[0]
        TimeUnitTransform({
          as: 'month',
          field: 'The Month',
          timeUnit: 'month'
        })

        As the first form is easier to write and understand, that is the
        recommended method.

        See Also
        --------
        alt.TimeUnitTransform : underlying transform object

        """
        if as_ is Undefined:
            as_ = kwargs.pop("as", Undefined)
        elif "as" in kwargs:
            msg = "transform_timeunit: both 'as_' and 'as' passed as arguments."
            raise ValueError(msg)
        if as_ is not Undefined:
            dct: dict[str, Any] = {"as": as_, "timeUnit": timeUnit, "field": field}
            self = self._add_transform(core.TimeUnitTransform(**dct))
        for as_, shorthand in kwargs.items():
            dct = utils.parse_shorthand(
                shorthand,
                parse_timeunits=True,
                parse_aggregates=False,
                parse_types=False,
            )
            dct.pop("type", None)
            dct["as"] = as_
            if "timeUnit" not in dct:
                msg = f"'{shorthand}' must include a valid timeUnit"
                raise ValueError(msg)
            self = self._add_transform(core.TimeUnitTransform(**dct))
        return self

    def transform_window(
        self,
        window: Optional[list[WindowFieldDef]] = Undefined,
        frame: Optional[list[int | None]] = Undefined,
        groupby: Optional[list[str]] = Undefined,
        ignorePeers: Optional[bool] = Undefined,
        sort: Optional[list[SortField | dict[str, str]]] = Undefined,
        **kwargs: str,
    ) -> Self:
        """Add a :class:`WindowTransform` to the schema

        Parameters
        ----------
        window : List(:class:`WindowFieldDef`)
            The definition of the fields in the window, and what calculations to use.
        frame : List(anyOf(None, int))
            A frame specification as a two-element array indicating how the sliding window
            should proceed. The array entries should either be a number indicating the offset
            from the current data object, or null to indicate unbounded rows preceding or
            following the current data object. The default value is ``[null, 0]``, indicating
            that the sliding window includes the current object and all preceding objects. The
            value ``[-5, 5]`` indicates that the window should include five objects preceding
            and five objects following the current object. Finally, ``[null, null]`` indicates
            that the window frame should always include all data objects. The only operators
            affected are the aggregation operations and the ``first_value``, ``last_value``, and
            ``nth_value`` window operations. The other window operations are not affected by
            this.

            **Default value:** :  ``[null, 0]`` (includes the current object and all preceding
            objects)
        groupby : List(string)
            The data fields for partitioning the data objects into separate windows. If
            unspecified, all data points will be in a single group.
        ignorePeers : boolean
            Indicates if the sliding window frame should ignore peer values. (Peer values are
            those considered identical by the sort criteria). The default is false, causing the
            window frame to expand to include all peer values. If set to true, the window frame
            will be defined by offset values only. This setting only affects those operations
            that depend on the window frame, namely aggregation operations and the first_value,
            last_value, and nth_value window operations.

            **Default value:** ``false``
        sort : List(:class:`SortField`)
            A sort field definition for sorting data objects within a window. If two data
            objects are considered equal by the comparator, they are considered “peer” values of
            equal rank. If sort is not specified, the order is undefined: data objects are
            processed in the order they are observed and none are considered peers (the
            ignorePeers parameter is ignored and treated as if set to ``true`` ).
        **kwargs
            transforms can also be passed by keyword argument; see Examples

        Examples
        --------
        A cumulative line chart

        >>> import altair as alt
        >>> import numpy as np
        >>> import pandas as pd
        >>> data = pd.DataFrame({'x': np.arange(100),
        ...                      'y': np.random.randn(100)})
        >>> chart = alt.Chart(data).mark_line().encode(
        ...     x='x:Q',
        ...     y='ycuml:Q'
        ... ).transform_window(
        ...     ycuml='sum(y)'
        ... )
        >>> chart.transform[0]
        WindowTransform({
          window: [WindowFieldDef({
            as: 'ycuml',
            field: 'y',
            op: 'sum'
          })]
        })

        """
        w = window if isinstance(window, list) else []
        if kwargs:
            for as_, shorthand in kwargs.items():
                kwds: dict[str, Any] = {"as": as_}
                kwds.update(
                    utils.parse_shorthand(
                        shorthand,
                        parse_aggregates=False,
                        parse_window_ops=True,
                        parse_timeunits=False,
                        parse_types=False,
                    )
                )
                w.append(core.WindowFieldDef(**kwds))

        return self._add_transform(
            core.WindowTransform(
                window=w or Undefined,
                frame=frame,
                groupby=groupby,
                ignorePeers=ignorePeers,
                sort=sort,
            )
        )

    # Display-related methods

    def _repr_mimebundle_(self, include=None, exclude=None):
        """Return a MIME bundle for display in Jupyter frontends."""
        # Catch errors explicitly to get around issues in Jupyter frontend
        # see https://github.com/ipython/ipython/issues/11038
        try:
            dct = self.to_dict(context={"pre_transform": False})
        except Exception:
            utils.display_traceback(in_ipython=True)
            return {}
        else:
            if renderer := renderers.get():
                return renderer(dct)

    def display(
        self,
        renderer: Optional[Literal["canvas", "svg"]] = Undefined,
        theme: Optional[str] = Undefined,
        actions: Optional[bool | dict] = Undefined,
        **kwargs,
    ) -> None:
        """Display chart in Jupyter notebook or JupyterLab

        Parameters are passed as options to vega-embed within supported frontends.
        See https://github.com/vega/vega-embed#options for details.

        Parameters
        ----------
        renderer : string ('canvas' or 'svg')
            The renderer to use
        theme : string
            The Vega theme name to use; see https://github.com/vega/vega-themes
        actions : bool or dict
            Specify whether action links ("Open In Vega Editor", etc.) are
            included in the view.
        **kwargs :
            Additional parameters are also passed to vega-embed as options.

        """
        from IPython.display import display

        if renderer is not Undefined:
            kwargs["renderer"] = renderer
        if theme is not Undefined:
            kwargs["theme"] = theme
        if actions is not Undefined:
            kwargs["actions"] = actions

        if kwargs:
            options = renderers.options.copy()
            options["embed_options"] = options.get("embed_options", {}).copy()
            options["embed_options"].update(kwargs)
            with renderers.enable(**options):
                display(self)
        else:
            display(self)

    @utils.deprecated(version="4.1.0", alternative="show")
    def serve(
        self,
        ip="127.0.0.1",
        port=8888,
        n_retries=50,
        files=None,
        jupyter_warning=True,
        open_browser=True,
        http_server=None,
        **kwargs,
    ):
        """
        'serve' is deprecated. Use 'show' instead.

        Open a browser window and display a rendering of the chart

        Parameters
        ----------
        html : string
            HTML to serve
        ip : string (default = '127.0.0.1')
            ip address at which the HTML will be served.
        port : int (default = 8888)
            the port at which to serve the HTML
        n_retries : int (default = 50)
            the number of nearby ports to search if the specified port
            is already in use.
        files : dictionary (optional)
            dictionary of extra content to serve
        jupyter_warning : bool (optional)
            if True (default), then print a warning if this is used
            within the Jupyter notebook
        open_browser : bool (optional)
            if True (default), then open a web browser to the given HTML
        http_server : class (optional)
            optionally specify an HTTPServer class to use for showing the
            figure. The default is Python's basic HTTPServer.
        **kwargs :
            additional keyword arguments passed to the save() method

        """
        from ...utils.server import serve

        html = io.StringIO()
        self.save(html, format="html", **kwargs)
        html.seek(0)

        serve(
            html.read(),
            ip=ip,
            port=port,
            n_retries=n_retries,
            files=files,
            jupyter_warning=jupyter_warning,
            open_browser=open_browser,
            http_server=http_server,
        )

    def show(self) -> None:
        """Display the chart using the active renderer"""
        if renderers.active == "browser":
            # Opens browser window as side-effect.
            # We use a special case here so that IPython is not required
            self._repr_mimebundle_()
        else:
            # Mime-bundle based renderer, requires running in an IPython session
            from IPython.display import display

            display(self)

    @utils.use_signature(core.Resolve)
    def _set_resolve(self, **kwargs):
        """Copy the chart and update the resolve property with kwargs"""
        if not hasattr(self, "resolve"):
            msg = f"{self.__class__} object has no attribute " "'resolve'"
            raise ValueError(msg)
        copy = _top_schema_base(self).copy(deep=["resolve"])
        if copy.resolve is Undefined:
            copy.resolve = core.Resolve()
        for key, val in kwargs.items():
            copy.resolve[key] = val
        return copy

    @utils.use_signature(core.AxisResolveMap)
    def resolve_axis(self, *args, **kwargs) -> Self:
        check = _top_schema_base(self)
        r = check._set_resolve(axis=core.AxisResolveMap(*args, **kwargs))
        return t.cast("Self", r)

    @utils.use_signature(core.LegendResolveMap)
    def resolve_legend(self, *args, **kwargs) -> Self:
        check = _top_schema_base(self)
        r = check._set_resolve(legend=core.LegendResolveMap(*args, **kwargs))
        return t.cast("Self", r)

    @utils.use_signature(core.ScaleResolveMap)
    def resolve_scale(self, *args, **kwargs) -> Self:
        check = _top_schema_base(self)
        r = check._set_resolve(scale=core.ScaleResolveMap(*args, **kwargs))
        return t.cast("Self", r)


class _EncodingMixin(channels._EncodingMixin):
    data: Any

    def facet(
        self,
        facet: Optional[str | Facet] = Undefined,
        row: Optional[str | FacetFieldDef | Row] = Undefined,
        column: Optional[str | FacetFieldDef | Column] = Undefined,
        data: Optional[ChartDataType] = Undefined,
        columns: Optional[int] = Undefined,
        **kwargs,
    ) -> FacetChart:
        """Create a facet chart from the current chart.

        Faceted charts require data to be specified at the top level; if data
        is not specified, the data from the current chart will be used at the
        top level.

        Parameters
        ----------
        facet : string, Facet (optional)
            The data column to use as an encoding for a wrapped facet.
            If specified, then neither row nor column may be specified.
        column : string, Column, FacetFieldDef (optional)
            The data column to use as an encoding for a column facet.
            May be combined with row argument, but not with facet argument.
        row : string or Row, FacetFieldDef (optional)
            The data column to use as an encoding for a row facet.
            May be combined with column argument, but not with facet argument.
        data : string or dataframe (optional)
            The dataset to use for faceting. If not supplied, then data must
            be specified in the top-level chart that calls this method.
        columns : integer
            the maximum number of columns for a wrapped facet.

        Returns
        -------
        self :
            for chaining
        """
        facet_specified = facet is not Undefined
        rowcol_specified = row is not Undefined or column is not Undefined

        if facet_specified and rowcol_specified:
            msg = "facet argument cannot be combined with row/column argument."
            raise ValueError(msg)
        self = _top_schema_base(self)

        if data is Undefined:
            if self.data is Undefined:
                msg = (
                    "Facet charts require data to be specified at the top level. "
                    "If you are trying to facet layered or concatenated charts, "
                    "ensure that the same data variable is passed to each chart "
                    "or specify the data inside the facet method instead."
                )
                raise ValueError(msg)
            self = _top_schema_base(self).copy(deep=False)
            data, self.data = self.data, Undefined

        if facet_specified:
            f = channels.Facet(facet) if isinstance(facet, str) else facet
        else:
            r: Any = row
            f = FacetMapping(row=r, column=column)

        return FacetChart(spec=self, facet=f, data=data, columns=columns, **kwargs)


class Chart(
    TopLevelMixin, _EncodingMixin, mixins.MarkMethodMixin, core.TopLevelUnitSpec
):
    """Create a basic Altair/Vega-Lite chart.

    Although it is possible to set all Chart properties as constructor attributes,
    it is more idiomatic to use methods such as ``mark_point()``, ``encode()``,
    ``transform_filter()``, ``properties()``, etc. See Altair's documentation
    for details and examples: http://altair-viz.github.io/.

    Parameters
    ----------
    data : Data
        An object describing the data source
    mark : AnyMark
        A `MarkDef` or `CompositeMarkDef` object, or a string describing the mark type
        (one of `"arc"`, `"area"`, `"bar"`, `"circle"`, `"geoshape"`, `"image"`,
        `"line"`, `"point"`, `"rule"`, `"rect"`, `"square"`, `"text"`, `"tick"`,
        `"trail"`, `"boxplot"`, `"errorband"`, and `"errorbar"`).
    encoding : FacetedEncoding
        A key-value mapping between encoding channels and definition of fields.
    autosize : anyOf(AutosizeType, AutoSizeParams)
        Sets how the visualization size should be determined. If a string, should be one of
        `"pad"`, `"fit"` or `"none"`. Object values can additionally specify parameters for
        content sizing and automatic resizing. `"fit"` is only supported for single and
        layered views that don't use `rangeStep`.  Default value: `pad`
    background : string
        CSS color property to use as the background of visualization.

        **Default value:** none (transparent)
    config : Config
        Vega-Lite configuration object.  This property can only be defined at the top-level
        of a specification.
    description : string
        Description of this mark for commenting purpose.
    height : float
        The height of a visualization.
    name : string
        Name of the visualization for later reference.
    padding : Padding
        The default visualization padding, in pixels, from the edge of the visualization
        canvas to the data rectangle.  If a number, specifies padding for all sides. If an
        object, the value should have the format `{"left": 5, "top": 5, "right": 5,
        "bottom": 5}` to specify padding for each side of the visualization.  Default
        value: `5`
    projection : Projection
        An object defining properties of geographic projection.  Works with `"geoshape"`
        marks and `"point"` or `"line"` marks that have a channel (one or more of `"X"`,
        `"X2"`, `"Y"`, `"Y2"`) with type `"latitude"`, or `"longitude"`.
    selection : Mapping(required=[])
        A key-value mapping between selection names and definitions.
    title : anyOf(string, TitleParams)
        Title for the plot.
    transform : List(Transform)
        An array of data transformations such as filter and new field calculation.
    width : float
        The width of a visualization.
    """

    def __init__(
        self,
        data: Optional[ChartDataType] = Undefined,
        encoding: Optional[FacetedEncoding] = Undefined,
        mark: Optional[str | AnyMark] = Undefined,
        width: Optional[int | str | dict | Step] = Undefined,
        height: Optional[int | str | dict | Step] = Undefined,
        **kwargs,
    ) -> None:
        super().__init__(
            # Data type hints won't match with what TopLevelUnitSpec expects
            # as there is some data processing happening when converting to
            # a VL spec
            data=data,  # type: ignore[arg-type]
            encoding=encoding,
            mark=mark,
            width=width,
            height=height,
            **kwargs,
        )

    _counter: int = 0

    @classmethod
    def _get_name(cls) -> str:
        cls._counter += 1
        return f"view_{cls._counter}"

    @classmethod
    def from_dict(
        cls: type[_TSchemaBase], dct: dict[str, Any], validate: bool = True
    ) -> _TSchemaBase:
        """Construct class from a dictionary representation

        Parameters
        ----------
        dct : dictionary
            The dict from which to construct the class
        validate : boolean
            If True (default), then validate the input against the schema.

        Returns
        -------
        obj : Chart object
            The wrapped schema

        Raises
        ------
        jsonschema.ValidationError :
            if validate=True and dct does not conform to the schema
        """
        _tp: Any
        for tp in TopLevelMixin.__subclasses__():
            _tp = super() if tp is Chart else tp
            try:
                return _tp.from_dict(dct, validate=validate)
            except jsonschema.ValidationError:
                pass

        # As a last resort, try using the Root vegalite object
        return t.cast(_TSchemaBase, core.Root.from_dict(dct, validate))

    def to_dict(
        self,
        validate: bool = True,
        *,
        format: str = "vega-lite",
        ignore: list[str] | None = None,
        context: dict[str, Any] | None = None,
    ) -> dict:
        """Convert the chart to a dictionary suitable for JSON export

        Parameters
        ----------
        validate : bool, optional
            If True (default), then validate the output dictionary
            against the schema.
        format : str, optional
            Chart specification format, one of "vega-lite" (default) or "vega"
        ignore : list[str], optional
            A list of keys to ignore. It is usually not needed
            to specify this argument as a user.
        context : dict[str, Any], optional
            A context dictionary. It is usually not needed
            to specify this argument as a user.

        Notes
        -----
        Technical: The ignore parameter will *not* be passed to child to_dict
        function calls.

        Returns
        -------
        dict
            The dictionary representation of this chart

        Raises
        ------
        SchemaValidationError
            if validate=True and the dict does not conform to the schema
        """
        context = context or {}
        kwds: Map = {"validate": validate, "format": format, "ignore": ignore, "context": context}  # fmt: skip
        if self.data is Undefined and "data" not in context:
            # No data specified here or in parent: inject empty data
            # for easier specification of datum encodings.
            copy = self.copy(deep=False)
            copy.data = core.InlineData(values=[{}])
            return super(Chart, copy).to_dict(**kwds)
        return super().to_dict(**kwds)

    def transformed_data(
        self, row_limit: int | None = None, exclude: Iterable[str] | None = None
    ) -> DataFrameLike | None:
        """Evaluate a Chart's transforms

        Evaluate the data transforms associated with a Chart and return the
        transformed data a DataFrame

        Parameters
        ----------
        row_limit : int (optional)
            Maximum number of rows to return for each DataFrame. None (default) for unlimited
        exclude : iterable of str
            Set of the names of charts to exclude

        Returns
        -------
        DataFrame
            Transformed data as a DataFrame
        """
        from altair.utils._transformed_data import transformed_data

        return transformed_data(self, row_limit=row_limit, exclude=exclude)

    def add_params(self, *params: Parameter) -> Self:
        """Add one or more parameters to the chart."""
        if not params:
            return self
        copy = self.copy(deep=["params"])
        if copy.params is Undefined:
            copy.params = []

        for s in params:
            copy.params.append(s.param)
        return copy

    @utils.deprecated(version="5.0.0", alternative="add_params")
    def add_selection(self, *params) -> Self:
        """'add_selection' is deprecated. Use 'add_params' instead."""
        return self.add_params(*params)

    def interactive(
        self, name: str | None = None, bind_x: bool = True, bind_y: bool = True
    ) -> Self:
        """Make chart axes scales interactive

        Parameters
        ----------
        name : string
            The parameter name to use for the axes scales. This name should be
            unique among all parameters within the chart.
        bind_x : boolean, default True
            If true, then bind the interactive scales to the x-axis
        bind_y : boolean, default True
            If true, then bind the interactive scales to the y-axis

        Returns
        -------
        chart :
            copy of self, with interactive axes added

        """
        encodings: list[SingleDefUnitChannel_T] = []
        if bind_x:
            encodings.append("x")
        if bind_y:
            encodings.append("y")
        return self.add_params(selection_interval(bind="scales", encodings=encodings))


def _check_if_valid_subspec(
    spec: Optional[SchemaBase | dict],
    classname: Literal[
        "ConcatChart",
        "FacetChart",
        "HConcatChart",
        "LayerChart",
        "RepeatChart",
        "VConcatChart",
    ],
) -> None:
    """Check if the spec is a valid sub-spec.

    If it is not, then raise a ValueError
    """
    err = (
        'Objects with "{0}" attribute cannot be used within {1}. '
        "Consider defining the {0} attribute in the {1} object instead."
    )

    if not isinstance(spec, (core.SchemaBase, dict)):
        msg = f"Only chart objects can be used in {classname}."
        raise ValueError(msg)
    for attr in TOPLEVEL_ONLY_KEYS:
        if isinstance(spec, core.SchemaBase):
            val = getattr(spec, attr, Undefined)
        else:
            val = spec.get(attr, Undefined)
        if val is not Undefined:
            raise ValueError(err.format(attr, classname))


def _check_if_can_be_layered(spec: dict | SchemaBase) -> None:
    """Check if the spec can be layered."""

    def _get(spec, attr):
        if isinstance(spec, core.SchemaBase):
            return spec._get(attr)
        else:
            return spec.get(attr, Undefined)

    def _get_any(spec: dict | SchemaBase, *attrs: str) -> bool:
        return any(_get(spec, attr) is not Undefined for attr in attrs)

    base_msg = "charts cannot be layered. Instead, layer the charts before"

    encoding = _get(spec, "encoding")
    if encoding is not Undefined:
        for channel in ["row", "column", "facet"]:
            if _get(encoding, channel) is not Undefined:
                msg = f"Faceted {base_msg} faceting."
                raise ValueError(msg)
    if isinstance(spec, (Chart, LayerChart)):
        return

    if not isinstance(spec, (core.SchemaBase, dict)):
        msg = "Only chart objects can be layered."
        raise ValueError(msg)
    if isinstance(spec, FacetChart) or _get(spec, "facet") is not Undefined:
        msg = f"Faceted {base_msg} faceting."
        raise ValueError(msg)
    if isinstance(spec, RepeatChart) or _get(spec, "repeat") is not Undefined:
        msg = f"Repeat {base_msg} repeating."
        raise ValueError(msg)
    _concat = ConcatChart, HConcatChart, VConcatChart
    if isinstance(spec, _concat) or _get_any(spec, "concat", "hconcat", "vconcat"):
        msg = f"Concatenated {base_msg} concatenating."
        raise ValueError(msg)


class RepeatChart(TopLevelMixin, core.TopLevelRepeatSpec):
    """A chart repeated across rows and columns with small changes"""

    # Because TopLevelRepeatSpec is defined as a union as of Vega-Lite schema 4.9,
    # we set the arguments explicitly here.
    # TODO: Should we instead use tools/schemapi/codegen.get_args?
    @utils.use_signature(core.TopLevelRepeatSpec)
    def __init__(
        self,
        repeat=Undefined,
        spec=Undefined,
        align=Undefined,
        autosize=Undefined,
        background=Undefined,
        bounds=Undefined,
        center=Undefined,
        columns=Undefined,
        config=Undefined,
        data=Undefined,
        datasets=Undefined,
        description=Undefined,
        name=Undefined,
        padding=Undefined,
        params=Undefined,
        resolve=Undefined,
        spacing=Undefined,
        title=Undefined,
        transform=Undefined,
        usermeta=Undefined,
        **kwds,
    ):
        _check_if_valid_subspec(spec, "RepeatChart")
        _spec_as_list = [spec]
        params, _spec_as_list = _combine_subchart_params(params, _spec_as_list)
        spec = _spec_as_list[0]
        if isinstance(spec, (Chart, LayerChart)):
            params = _repeat_names(params, repeat, spec)
        super().__init__(
            repeat=repeat,
            spec=spec,
            align=align,
            autosize=autosize,
            background=background,
            bounds=bounds,
            center=center,
            columns=columns,
            config=config,
            data=data,
            datasets=datasets,
            description=description,
            name=name,
            padding=padding,
            params=params,
            resolve=resolve,
            spacing=spacing,
            title=title,
            transform=transform,
            usermeta=usermeta,
            **kwds,
        )

    def transformed_data(
        self, row_limit: int | None = None, exclude: Iterable[str] | None = None
    ) -> DataFrameLike | None:
        """Evaluate a RepeatChart's transforms

        Evaluate the data transforms associated with a RepeatChart and return the
        transformed data a DataFrame

        Parameters
        ----------
        row_limit : int (optional)
            Maximum number of rows to return for each DataFrame. None (default) for unlimited
        exclude : iterable of str
            Set of the names of charts to exclude

        Raises
        ------
        NotImplementedError
            RepeatChart does not yet support transformed_data
        """
        msg = "transformed_data is not yet implemented for RepeatChart"
        raise NotImplementedError(msg)

    def interactive(
        self, name: str | None = None, bind_x: bool = True, bind_y: bool = True
    ) -> Self:
        """Make chart axes scales interactive

        Parameters
        ----------
        name : string
            The parameter name to use for the axes scales. This name should be
            unique among all parameters within the chart.
        bind_x : boolean, default True
            If true, then bind the interactive scales to the x-axis
        bind_y : boolean, default True
            If true, then bind the interactive scales to the y-axis

        Returns
        -------
        chart :
            copy of self, with interactive axes added

        """
        copy = self.copy(deep=False)
        copy.spec = copy.spec.interactive(name=name, bind_x=bind_x, bind_y=bind_y)
        return copy

    def add_params(self, *params: Parameter) -> Self:
        """Add one or more parameters to the chart."""
        if not params or self.spec is Undefined:
            return self
        copy = self.copy()
        copy.spec = copy.spec.add_params(*params)
        return copy.copy()

    @utils.deprecated(version="5.0.0", alternative="add_params")
    def add_selection(self, *selections) -> Self:
        """'add_selection' is deprecated. Use 'add_params' instead."""
        return self.add_params(*selections)


def repeat(
    repeater: Literal["row", "column", "repeat", "layer"] = "repeat",
) -> RepeatRef:
    """Tie a channel to the row or column within a repeated chart

    The output of this should be passed to the ``field`` attribute of
    a channel.

    Parameters
    ----------
    repeater : {'row'|'column'|'repeat'|'layer'}
        The repeater to tie the field to. Default is 'repeat'.

    Returns
    -------
    repeat : RepeatRef object
    """
    if repeater not in {"row", "column", "repeat", "layer"}:
        msg = "repeater must be one of ['row', 'column', 'repeat', 'layer']"
        raise ValueError(msg)
    return core.RepeatRef(repeat=repeater)


class ConcatChart(TopLevelMixin, core.TopLevelConcatSpec):
    """A chart with horizontally-concatenated facets"""

    @utils.use_signature(core.TopLevelConcatSpec)
    def __init__(self, data=Undefined, concat=(), columns=Undefined, **kwargs):
        # TODO: move common data to top level?
        for spec in concat:
            _check_if_valid_subspec(spec, "ConcatChart")
        super().__init__(data=data, concat=list(concat), columns=columns, **kwargs)
        self.data, self.concat = _combine_subchart_data(self.data, self.concat)
        self.params, self.concat = _combine_subchart_params(self.params, self.concat)

    def __ior__(self, other) -> Self:
        _check_if_valid_subspec(other, "ConcatChart")
        self.concat.append(other)
        self.data, self.concat = _combine_subchart_data(self.data, self.concat)
        self.params, self.concat = _combine_subchart_params(self.params, self.concat)
        return self

    def __or__(self, other) -> Self:
        copy = self.copy(deep=["concat"])
        copy |= other
        return copy

    def transformed_data(
        self, row_limit: int | None = None, exclude: Iterable[str] | None = None
    ) -> list[DataFrameLike]:
        """Evaluate a ConcatChart's transforms

        Evaluate the data transforms associated with a ConcatChart and return the
        transformed data for each subplot as a list of DataFrames

        Parameters
        ----------
        row_limit : int (optional)
            Maximum number of rows to return for each DataFrame. None (default) for unlimited
        exclude : iterable of str
            Set of the names of charts to exclude

        Returns
        -------
        list of DataFrame
            Transformed data for each subplot as a list of DataFrames
        """
        from altair.utils._transformed_data import transformed_data

        return transformed_data(self, row_limit=row_limit, exclude=exclude)

    def interactive(
        self, name: str | None = None, bind_x: bool = True, bind_y: bool = True
    ) -> Self:
        """Make chart axes scales interactive

        Parameters
        ----------
        name : string
            The parameter name to use for the axes scales. This name should be
            unique among all parameters within the chart.
        bind_x : boolean, default True
            If true, then bind the interactive scales to the x-axis
        bind_y : boolean, default True
            If true, then bind the interactive scales to the y-axis

        Returns
        -------
        chart :
            copy of self, with interactive axes added

        """
        encodings: list[SingleDefUnitChannel_T] = []
        if bind_x:
            encodings.append("x")
        if bind_y:
            encodings.append("y")
        return self.add_params(selection_interval(bind="scales", encodings=encodings))

    def add_params(self, *params: Parameter) -> Self:
        """Add one or more parameters to the chart."""
        if not params or not self.concat:
            return self
        copy = self.copy()
        copy.concat = [chart.add_params(*params) for chart in copy.concat]
        return copy

    @utils.deprecated(version="5.0.0", alternative="add_params")
    def add_selection(self, *selections) -> Self:
        """'add_selection' is deprecated. Use 'add_params' instead."""
        return self.add_params(*selections)


def concat(*charts, **kwargs) -> ConcatChart:
    """Concatenate charts horizontally"""
    return ConcatChart(concat=charts, **kwargs)  # pyright: ignore


class HConcatChart(TopLevelMixin, core.TopLevelHConcatSpec):
    """A chart with horizontally-concatenated facets"""

    @utils.use_signature(core.TopLevelHConcatSpec)
    def __init__(self, data=Undefined, hconcat=(), **kwargs):
        # TODO: move common data to top level?
        for spec in hconcat:
            _check_if_valid_subspec(spec, "HConcatChart")
        super().__init__(data=data, hconcat=list(hconcat), **kwargs)
        self.data, self.hconcat = _combine_subchart_data(self.data, self.hconcat)
        self.params, self.hconcat = _combine_subchart_params(self.params, self.hconcat)

    def __ior__(self, other) -> Self:
        _check_if_valid_subspec(other, "HConcatChart")
        self.hconcat.append(other)
        self.data, self.hconcat = _combine_subchart_data(self.data, self.hconcat)
        self.params, self.hconcat = _combine_subchart_params(self.params, self.hconcat)
        return self

    def __or__(self, other) -> Self:
        copy = self.copy(deep=["hconcat"])
        copy |= other
        return copy

    def transformed_data(
        self, row_limit: int | None = None, exclude: Iterable[str] | None = None
    ) -> list[DataFrameLike]:
        """Evaluate a HConcatChart's transforms

        Evaluate the data transforms associated with a HConcatChart and return the
        transformed data for each subplot as a list of DataFrames

        Parameters
        ----------
        row_limit : int (optional)
            Maximum number of rows to return for each DataFrame. None (default) for unlimited
        exclude : iterable of str
            Set of the names of charts to exclude

        Returns
        -------
        list of DataFrame
            Transformed data for each subplot as a list of DataFrames
        """
        from altair.utils._transformed_data import transformed_data

        return transformed_data(self, row_limit=row_limit, exclude=exclude)

    def interactive(
        self, name: str | None = None, bind_x: bool = True, bind_y: bool = True
    ) -> Self:
        """Make chart axes scales interactive

        Parameters
        ----------
        name : string
            The parameter name to use for the axes scales. This name should be
            unique among all parameters within the chart.
        bind_x : boolean, default True
            If true, then bind the interactive scales to the x-axis
        bind_y : boolean, default True
            If true, then bind the interactive scales to the y-axis

        Returns
        -------
        chart :
            copy of self, with interactive axes added

        """
        encodings: list[SingleDefUnitChannel_T] = []
        if bind_x:
            encodings.append("x")
        if bind_y:
            encodings.append("y")
        return self.add_params(selection_interval(bind="scales", encodings=encodings))

    def add_params(self, *params: Parameter) -> Self:
        """Add one or more parameters to the chart."""
        if not params or not self.hconcat:
            return self
        copy = self.copy()
        copy.hconcat = [chart.add_params(*params) for chart in copy.hconcat]
        return copy

    @utils.deprecated(version="5.0.0", alternative="add_params")
    def add_selection(self, *selections) -> Self:
        """'add_selection' is deprecated. Use 'add_params' instead."""
        return self.add_params(*selections)


def hconcat(*charts, **kwargs) -> HConcatChart:
    """Concatenate charts horizontally"""
    return HConcatChart(hconcat=charts, **kwargs)  # pyright: ignore


class VConcatChart(TopLevelMixin, core.TopLevelVConcatSpec):
    """A chart with vertically-concatenated facets"""

    @utils.use_signature(core.TopLevelVConcatSpec)
    def __init__(self, data=Undefined, vconcat=(), **kwargs):
        # TODO: move common data to top level?
        for spec in vconcat:
            _check_if_valid_subspec(spec, "VConcatChart")
        super().__init__(data=data, vconcat=list(vconcat), **kwargs)
        self.data, self.vconcat = _combine_subchart_data(self.data, self.vconcat)
        self.params, self.vconcat = _combine_subchart_params(self.params, self.vconcat)

    def __iand__(self, other) -> Self:
        _check_if_valid_subspec(other, "VConcatChart")
        self.vconcat.append(other)
        self.data, self.vconcat = _combine_subchart_data(self.data, self.vconcat)
        self.params, self.vconcat = _combine_subchart_params(self.params, self.vconcat)
        return self

    def __and__(self, other) -> Self:
        copy = self.copy(deep=["vconcat"])
        copy &= other
        return copy

    def transformed_data(
        self,
        row_limit: int | None = None,
        exclude: Iterable[str] | None = None,
    ) -> list[DataFrameLike]:
        """Evaluate a VConcatChart's transforms

        Evaluate the data transforms associated with a VConcatChart and return the
        transformed data for each subplot as a list of DataFrames

        Parameters
        ----------
        row_limit : int (optional)
            Maximum number of rows to return for each DataFrame. None (default) for unlimited
        exclude : iterable of str
            Set of the names of charts to exclude

        Returns
        -------
        list of DataFrame
            Transformed data for each subplot as a list of DataFrames
        """
        from altair.utils._transformed_data import transformed_data

        return transformed_data(self, row_limit=row_limit, exclude=exclude)

    def interactive(
        self, name: str | None = None, bind_x: bool = True, bind_y: bool = True
    ) -> Self:
        """Make chart axes scales interactive

        Parameters
        ----------
        name : string
            The parameter name to use for the axes scales. This name should be
            unique among all parameters within the chart.
        bind_x : boolean, default True
            If true, then bind the interactive scales to the x-axis
        bind_y : boolean, default True
            If true, then bind the interactive scales to the y-axis

        Returns
        -------
        chart :
            copy of self, with interactive axes added

        """
        encodings: list[SingleDefUnitChannel_T] = []
        if bind_x:
            encodings.append("x")
        if bind_y:
            encodings.append("y")
        return self.add_params(selection_interval(bind="scales", encodings=encodings))

    def add_params(self, *params: Parameter) -> Self:
        """Add one or more parameters to the chart."""
        if not params or not self.vconcat:
            return self
        copy = self.copy()
        copy.vconcat = [chart.add_params(*params) for chart in copy.vconcat]
        return copy

    @utils.deprecated(version="5.0.0", alternative="add_params")
    def add_selection(self, *selections) -> Self:
        """'add_selection' is deprecated. Use 'add_params' instead."""
        return self.add_params(*selections)


def vconcat(*charts, **kwargs) -> VConcatChart:
    """Concatenate charts vertically"""
    return VConcatChart(vconcat=charts, **kwargs)  # pyright: ignore


class LayerChart(TopLevelMixin, _EncodingMixin, core.TopLevelLayerSpec):
    """A Chart with layers within a single panel"""

    @utils.use_signature(core.TopLevelLayerSpec)
    def __init__(self, data=Undefined, layer=(), **kwargs):
        # TODO: move common data to top level?
        # TODO: check for conflicting interaction
        for spec in layer:
            _check_if_valid_subspec(spec, "LayerChart")
            _check_if_can_be_layered(spec)
        super().__init__(data=data, layer=list(layer), **kwargs)
        self.data, self.layer = _combine_subchart_data(self.data, self.layer)
        # Currently (Vega-Lite 5.5) the same param can't occur on two layers
        self.layer = _remove_duplicate_params(self.layer)
        self.params, self.layer = _combine_subchart_params(self.params, self.layer)

        # Some properties are not allowed within layer; we'll move to parent.
        layer_props = ("height", "width", "view")
        combined_dict, self.layer = _remove_layer_props(self, self.layer, layer_props)

        for prop in combined_dict:
            self[prop] = combined_dict[prop]

    def transformed_data(
        self,
        row_limit: int | None = None,
        exclude: Iterable[str] | None = None,
    ) -> list[DataFrameLike]:
        """Evaluate a LayerChart's transforms

        Evaluate the data transforms associated with a LayerChart and return the
        transformed data for each layer as a list of DataFrames

        Parameters
        ----------
        row_limit : int (optional)
            Maximum number of rows to return for each DataFrame. None (default) for unlimited
        exclude : iterable of str
            Set of the names of charts to exclude

        Returns
        -------
        list of DataFrame
            Transformed data for each layer as a list of DataFrames
        """
        from altair.utils._transformed_data import transformed_data

        return transformed_data(self, row_limit=row_limit, exclude=exclude)

    def __iadd__(self, other: LayerChart | Chart) -> Self:
        _check_if_valid_subspec(other, "LayerChart")
        _check_if_can_be_layered(other)
        self.layer.append(other)
        self.data, self.layer = _combine_subchart_data(self.data, self.layer)
        self.params, self.layer = _combine_subchart_params(self.params, self.layer)
        return self

    def __add__(self, other: LayerChart | Chart) -> Self:
        copy = self.copy(deep=["layer"])
        copy += other
        return copy

    def add_layers(self, *layers: LayerChart | Chart) -> Self:
        copy = self.copy(deep=["layer"])
        for layer in layers:
            copy += layer
        return copy

    def interactive(
        self, name: str | None = None, bind_x: bool = True, bind_y: bool = True
    ) -> Self:
        """Make chart axes scales interactive

        Parameters
        ----------
        name : string
            The parameter name to use for the axes scales. This name should be
            unique among all parameters within the chart.
        bind_x : boolean, default True
            If true, then bind the interactive scales to the x-axis
        bind_y : boolean, default True
            If true, then bind the interactive scales to the y-axis

        Returns
        -------
        chart :
            copy of self, with interactive axes added

        """
        if not self.layer:
            msg = "LayerChart: cannot call interactive() until a " "layer is defined"
            raise ValueError(msg)
        copy = self.copy(deep=["layer"])
        copy.layer[0] = copy.layer[0].interactive(
            name=name, bind_x=bind_x, bind_y=bind_y
        )
        return copy

    def add_params(self, *params: Parameter) -> Self:
        """Add one or more parameters to the chart."""
        if not params or not self.layer:
            return self
        copy = self.copy()
        copy.layer[0] = copy.layer[0].add_params(*params)
        return copy.copy()

    @utils.deprecated(version="5.0.0", alternative="add_params")
    def add_selection(self, *selections) -> Self:
        """'add_selection' is deprecated. Use 'add_params' instead."""
        return self.add_params(*selections)


def layer(*charts, **kwargs) -> LayerChart:
    """layer multiple charts"""
    return LayerChart(layer=charts, **kwargs)  # pyright: ignore


class FacetChart(TopLevelMixin, core.TopLevelFacetSpec):
    """A Chart with layers within a single panel"""

    @utils.use_signature(core.TopLevelFacetSpec)
    def __init__(
        self,
        data=Undefined,
        spec=Undefined,
        facet=Undefined,
        params=Undefined,
        **kwargs,
    ):
        _check_if_valid_subspec(spec, "FacetChart")
        _spec_as_list = [spec]
        params, _spec_as_list = _combine_subchart_params(params, _spec_as_list)
        spec = _spec_as_list[0]
        super().__init__(data=data, spec=spec, facet=facet, params=params, **kwargs)

    def transformed_data(
        self, row_limit: int | None = None, exclude: Iterable[str] | None = None
    ) -> DataFrameLike | None:
        """Evaluate a FacetChart's transforms

        Evaluate the data transforms associated with a FacetChart and return the
        transformed data a DataFrame

        Parameters
        ----------
        row_limit : int (optional)
            Maximum number of rows to return for each DataFrame. None (default) for unlimited
        exclude : iterable of str
            Set of the names of charts to exclude

        Returns
        -------
        DataFrame
            Transformed data as a DataFrame
        """
        from altair.utils._transformed_data import transformed_data

        return transformed_data(self, row_limit=row_limit, exclude=exclude)

    def interactive(
        self, name: str | None = None, bind_x: bool = True, bind_y: bool = True
    ) -> Self:
        """Make chart axes scales interactive

        Parameters
        ----------
        name : string
            The parameter name to use for the axes scales. This name should be
            unique among all parameters within the chart.
        bind_x : boolean, default True
            If true, then bind the interactive scales to the x-axis
        bind_y : boolean, default True
            If true, then bind the interactive scales to the y-axis

        Returns
        -------
        chart :
            copy of self, with interactive axes added

        """
        copy = self.copy(deep=False)
        copy.spec = copy.spec.interactive(name=name, bind_x=bind_x, bind_y=bind_y)
        return copy

    def add_params(self, *params: Parameter) -> Self:
        """Add one or more parameters to the chart."""
        if not params or self.spec is Undefined:
            return self
        copy = self.copy()
        copy.spec = copy.spec.add_params(*params)
        return copy.copy()

    @utils.deprecated(version="5.0.0", alternative="add_params")
    def add_selection(self, *selections) -> Self:
        """'add_selection' is deprecated. Use 'add_params' instead."""
        return self.add_params(*selections)


def topo_feature(url: str, feature: str, **kwargs) -> UrlData:
    """A convenience function for extracting features from a topojson url

    Parameters
    ----------
    url : string
        An URL from which to load the data set.

    feature : string
        The name of the TopoJSON object set to convert to a GeoJSON feature collection. For
        example, in a map of the world, there may be an object set named `"countries"`.
        Using the feature property, we can extract this set and generate a GeoJSON feature
        object for each country.

    **kwargs :
        additional keywords passed to TopoDataFormat
    """
    return core.UrlData(
        url=url, format=core.TopoDataFormat(type="topojson", feature=feature, **kwargs)
    )


def _combine_subchart_data(data, subcharts):
    def remove_data(subchart):
        if subchart.data is not Undefined:
            subchart = subchart.copy()
            subchart.data = Undefined
        return subchart

    if not subcharts:
        # No subcharts = nothing to do.
        pass
    elif data is Undefined:
        # Top level has no data; all subchart data must
        # be identical to proceed.
        subdata = subcharts[0].data
        if subdata is not Undefined and all(c.data is subdata for c in subcharts):
            data = subdata
            subcharts = [remove_data(c) for c in subcharts]
    elif all(c.data is Undefined or c.data is data for c in subcharts):
        # Top level has data; subchart data must be either
        # undefined or identical to proceed.
        subcharts = [remove_data(c) for c in subcharts]

    return data, subcharts


def _viewless_dict(param: Parameter) -> dict:
    d = param.to_dict()
    d.pop("views", None)
    return d


def _needs_name(subchart):
    # Only `Chart` objects need a name
    if (subchart.name is not Undefined) or (not isinstance(subchart, Chart)):
        return False

    # Variable parameters won't receive a views property.
    return not all(isinstance(p, core.VariableParameter) for p in subchart.params)


# Convert SelectionParameters to TopLevelSelectionParameters with a views property.
def _prepare_to_lift(param: Any) -> Any:
    param = param.copy()

    if isinstance(param, core.VariableParameter):
        return param

    if isinstance(param, core.SelectionParameter):
        return core.TopLevelSelectionParameter(**param.to_dict(), views=[])

    if param.views is Undefined:
        param.views = []

    return param


def _remove_duplicate_params(layer):
    subcharts = [subchart.copy() for subchart in layer]
    found_params = []

    for subchart in subcharts:
        if (not hasattr(subchart, "params")) or (subchart.params is Undefined):
            continue

        params = []

        # Ensure the same selection parameter doesn't appear twice
        for param in subchart.params:
            if isinstance(param, core.VariableParameter):
                params.append(param)
                continue

            p = param.copy()
            pd = _viewless_dict(p)

            if pd not in found_params:
                params.append(p)
                found_params.append(pd)

        if len(params) == 0:
            subchart.params = Undefined
        else:
            subchart.params = params

    return subcharts


def _combine_subchart_params(params, subcharts):
    if params is Undefined:
        params = []

    # List of triples related to params, (param, dictionary minus views, views)
    param_info = []

    # Put parameters already found into `param_info` list.
    for param in params:
        p = _prepare_to_lift(param)
        param_info.append(
            (
                p,
                _viewless_dict(p),
                [] if isinstance(p, core.VariableParameter) else p.views,
            )
        )

    subcharts = [subchart.copy() for subchart in subcharts]

    for subchart in subcharts:
        if (not hasattr(subchart, "params")) or (subchart.params is Undefined):
            continue

        if _needs_name(subchart):
            subchart.name = subchart._get_name()

        for param in subchart.params:
            p = _prepare_to_lift(param)
            pd = _viewless_dict(p)

            dlist = [d for _, d, _ in param_info]
            found = pd in dlist

            if isinstance(p, core.VariableParameter) and found:
                continue

            if isinstance(p, core.VariableParameter) and not found:
                param_info.append((p, pd, []))
                continue

            # At this stage in the loop, p must be a TopLevelSelectionParameter.

            if isinstance(subchart, Chart) and (subchart.name not in p.views):
                p.views.append(subchart.name)

            if found:
                i = dlist.index(pd)
                _, _, old_views = param_info[i]
                new_views = [v for v in p.views if v not in old_views]
                old_views += new_views
            else:
                param_info.append((p, pd, p.views))

        subchart.params = Undefined

    for p, _, v in param_info:
        if len(v) > 0:
            p.views = v

    subparams = [p for p, _, _ in param_info]

    if len(subparams) == 0:
        subparams = Undefined

    return subparams, subcharts


def _get_repeat_strings(repeat):
    if isinstance(repeat, list):
        return repeat
    elif isinstance(repeat, core.LayerRepeatMapping):
        klist = ["row", "column", "layer"]
    elif isinstance(repeat, core.RepeatMapping):
        klist = ["row", "column"]
    rclist = [k for k in klist if repeat[k] is not Undefined]
    rcstrings = [[f"{k}_{v}" for v in repeat[k]] for k in rclist]
    return ["".join(s) for s in itertools.product(*rcstrings)]


def _extend_view_name(v, r, spec):
    # prevent the same extension from happening more than once
    if isinstance(spec, Chart):
        if v.endswith("child__" + r):
            return v
        else:
            return f"{v}_child__{r}"
    elif isinstance(spec, LayerChart):
        if v.startswith("child__" + r):
            return v
        else:
            return f"child__{r}_{v}"


def _repeat_names(params, repeat, spec):
    if params is Undefined:
        return params

    repeat = _get_repeat_strings(repeat)
    params_named = []

    for param in params:
        if not isinstance(param, core.TopLevelSelectionParameter):
            params_named.append(param)
            continue
        p = param.copy()
        views = []
        repeat_strings = _get_repeat_strings(repeat)
        for v in param.views:
            if isinstance(spec, Chart):
                if any(v.endswith(f"child__{r}") for r in repeat_strings):
                    views.append(v)
                else:
                    views += [_extend_view_name(v, r, spec) for r in repeat_strings]
            elif isinstance(spec, LayerChart):
                if any(v.startswith(f"child__{r}") for r in repeat_strings):
                    views.append(v)
                else:
                    views += [_extend_view_name(v, r, spec) for r in repeat_strings]

        p.views = views
        params_named.append(p)

    return params_named


def _remove_layer_props(chart, subcharts, layer_props):
    def remove_prop(subchart, prop):
        # If subchart is a UnitSpec, then subchart["height"] raises a KeyError
        try:
            if subchart[prop] is not Undefined:
                subchart = subchart.copy()
                subchart[prop] = Undefined
        except KeyError:
            pass
        return subchart

    output_dict = {}

    if not subcharts:
        # No subcharts = nothing to do.
        return output_dict, subcharts

    for prop in layer_props:
        if chart[prop] is Undefined:
            # Top level does not have this prop.
            # Check for consistent props within the subcharts.
            values = []
            for c in subcharts:
                # If c is a UnitSpec, then c["height"] raises a KeyError.
                try:
                    val = c[prop]
                    if val is not Undefined:
                        values.append(val)
                except KeyError:
                    pass
            if len(values) == 0:
                pass
            elif all(v == values[0] for v in values[1:]):
                output_dict[prop] = values[0]
            else:
                msg = f"There are inconsistent values {values} for {prop}"
                raise ValueError(msg)
        elif all(
            getattr(c, prop, Undefined) is Undefined or c[prop] == chart[prop]
            for c in subcharts
        ):
            # Top level has this prop; subchart must either not have the prop
            # or it must be Undefined or identical to proceed.
            output_dict[prop] = chart[prop]
        else:
            msg = f"There are inconsistent values {values} for {prop}"
            raise ValueError(msg)
        subcharts = [remove_prop(c, prop) for c in subcharts]

    return output_dict, subcharts


@utils.use_signature(core.SequenceParams)
def sequence(
    start, stop=None, step=Undefined, as_=Undefined, **kwds
) -> SequenceGenerator:
    """Sequence generator."""
    if stop is None:
        start, stop = 0, start
    params = core.SequenceParams(start=start, stop=stop, step=step, **{"as": as_})
    return core.SequenceGenerator(sequence=params, **kwds)


@utils.use_signature(core.GraticuleParams)
def graticule(**kwds) -> GraticuleGenerator:
    """Graticule generator."""
    # graticule: True indicates default parameters
    graticule: Any = core.GraticuleParams(**kwds) if kwds else True
    return core.GraticuleGenerator(graticule=graticule)


def sphere() -> SphereGenerator:
    """Sphere generator."""
    return core.SphereGenerator(sphere=True)


ChartType = Union[
    Chart, RepeatChart, ConcatChart, HConcatChart, VConcatChart, FacetChart, LayerChart
]


def is_chart_type(obj: Any) -> TypeIs[ChartType]:
    """Return `True` if the object is an Altair chart. This can be a basic chart
    but also a repeat, concat, or facet chart.
    """
    return isinstance(
        obj,
        (Chart, RepeatChart, ConcatChart, HConcatChart, VConcatChart, FacetChart, LayerChart)
    )  # fmt: skip<|MERGE_RESOLUTION|>--- conflicted
+++ resolved
@@ -22,12 +22,8 @@
 import functools
 import operator
 from copy import deepcopy as _deepcopy
-<<<<<<< HEAD
 
 from .schema import core, channels, mixins, SCHEMA_URL
-=======
-from .schema import core, channels, mixins, Undefined, SCHEMA_URL
->>>>>>> 72bd84df
 
 from altair.utils import Optional, Undefined
 from .data import data_transformers
