--- conflicted
+++ resolved
@@ -2,22 +2,18 @@
 
 from __future__ import annotations
 
-<<<<<<< HEAD
 import sys
 from functools import wraps
-from typing import TYPE_CHECKING, Any, Callable, Dict, Final, Literal, TypeVar
+from typing import TYPE_CHECKING, Any, Callable, Dict, Final, Literal, TypeVar, get_args
+
+from altair.utils.theme import ThemeRegistry
+from altair.vegalite.v5.schema._typing import VegaThemes
 
 if sys.version_info >= (3, 10):
     from typing import ParamSpec
 else:
     from typing_extensions import ParamSpec
 
-=======
-from typing import TYPE_CHECKING, Final, Literal, get_args
->>>>>>> 3e9faaa9
-
-from altair.utils.theme import ThemeRegistry
-from altair.vegalite.v5.schema._typing import VegaThemes
 
 if TYPE_CHECKING:
     if sys.version_info >= (3, 11):
@@ -29,52 +25,10 @@
     else:
         from typing_extensions import TypeAlias
 
-<<<<<<< HEAD
-    # If you add a theme here, also add it in `VEGA_THEMES` below.
-    _ThemeName: TypeAlias = Literal[
-        "default",
-        "carbonwhite",
-        "carbong10",
-        "carbong90",
-        "carbong100",
-        "dark",
-        "excel",
-        "fivethirtyeight",
-        "ggplot2",
-        "googlecharts",
-        "latimes",
-        "opaque",
-        "powerbi",
-        "quartz",
-        "urbaninstitute",
-        "vox",
-    ]
-
-# If you add a theme here, also add it in `_ThemeName` above.
-VEGA_THEMES: list[LiteralString] = [
-    "carbonwhite",
-    "carbong10",
-    "carbong90",
-    "carbong100",
-    "dark",
-    "excel",
-    "fivethirtyeight",
-    "ggplot2",
-    "googlecharts",
-    "latimes",
-    "powerbi",
-    "quartz",
-    "urbaninstitute",
-    "vox",
-]
-=======
-AltairThemes: TypeAlias = Literal["default", "opaque"]
-VEGA_THEMES: list[str] = list(get_args(VegaThemes))
->>>>>>> 3e9faaa9
-
-
 P = ParamSpec("P")
 R = TypeVar("R", bound=Dict[str, Any])
+AltairThemes: TypeAlias = Literal["default", "opaque"]
+VEGA_THEMES: list[LiteralString] = list(get_args(VegaThemes))
 
 
 class VegaTheme:
