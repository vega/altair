--- conflicted
+++ resolved
@@ -38,13 +38,8 @@
 ENTRY_POINT_GROUP: Final = "altair.vegalite.v5.renderer"
 
 # The display message when rendering fails
-<<<<<<< HEAD
-DEFAULT_DISPLAY: Final = """\
-<VegaLite 5 object>
-=======
-DEFAULT_DISPLAY = f"""\
+DEFAULT_DISPLAY: Final = f"""\
 <VegaLite {VEGALITE_VERSION.split('.')[0]} object>
->>>>>>> d9577137
 
 If you see this message, it means the renderer has not been properly enabled
 for the frontend that you are using. For more information, see
