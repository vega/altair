# this file contains:
# 1 build system configuration
# 2 project configuration
# 3 tool configuration, for:
# - hatch
# - ruff
# - pytest
# - mypy

[build-system]
requires = ["hatchling"]
build-backend = "hatchling.build"

[project]
name = "altair"
authors = [{ name = "Vega-Altair Contributors" }]
dependencies = [
    "typing_extensions>=4.10.0; python_version<\"3.14\"",
    "jinja2",
    # If you update the minimum required jsonschema version, also update it in build.yml
    "jsonschema>=3.0",
    "packaging",
    "narwhals>=1.27.1"
]
description = "Vega-Altair: A declarative statistical visualization library for Python."
readme = "README.md"
keywords = [
    "declarative",
    "statistics",
    "visualization",
    "interactive",
    "json",
    "vega-lite",
]
requires-python = ">=3.9"
dynamic = ["version"]
license = {file = "LICENSE"}
classifiers = [
    "Development Status :: 5 - Production/Stable",
    "Environment :: Console",
    "Intended Audience :: Science/Research",
    "License :: OSI Approved :: BSD License",
    "Natural Language :: English",
    "Programming Language :: Python :: 3.9",
    "Programming Language :: Python :: 3.10",
    "Programming Language :: Python :: 3.11",
    "Programming Language :: Python :: 3.12",
    "Programming Language :: Python :: 3.13",
    "Typing :: Typed",
]

[project.urls]
Documentation = "https://altair-viz.github.io"
Source = "https://github.com/vega/altair"

[project.optional-dependencies]
save = [
    "vl-convert-python>=1.7.0",
]
all = [
    "altair[save]",
    "vega_datasets>=0.9.0",
    "pandas>=1.1.3",
    "numpy",
    "pyarrow>=11",
    "vegafusion[embed]>=1.6.6",
    "anywidget>=0.9.0",
    "altair_tiles>=0.3.0"
]
dev = [
    "hatch>=1.13.0",
    "ruff>=0.8.4",
    "duckdb>=1.0",
    "ipython[kernel]",
    "pandas>=1.1.3",
    "pyarrow-stubs",
    "pytest",
    "pytest-cov",
    "pytest-xdist[psutil]~=3.5",
    "mistune",
    "mypy",
    "pandas-stubs",
    "types-jsonschema",
    "types-setuptools",
    "geopandas",
    "polars>=0.20.3",
    "taskipy>=1.14.1",
    "tomli>=2.2.1",
]
doc = [
    "sphinx",
    "docutils",
    "sphinxext_altair",
    "jinja2",
    "numpydoc",
    "pillow",
    "pydata-sphinx-theme>=0.14.1",
    "myst-parser",
    "sphinx_copybutton",
    "sphinx-design",
    "scipy",
    "scipy-stubs; python_version>=\"3.10\"",
]
[dependency-groups]
geospatial = [
    "geopandas>=0.14.3",
    "polars-st>=0.1.0a27 ; python_full_version >= '3.10'",
]


[tool.altair.vega]
# Minimum/exact versions, for projects under the `vega` organization
<<<<<<< HEAD
vega-datasets     = "3.1.0"         # https://github.com/vega/vega-datasets
vega-embed        = "6"             # https://github.com/vega/vega-embed
vega-lite         = "v5.21.0"       # https://github.com/vega/vega-lite
=======
vega-datasets     = "v2.11.0" # https://github.com/vega/vega-datasets
vega-embed        = "7"       # https://github.com/vega/vega-embed
vega-lite         = "v5.21.0" # https://github.com/vega/vega-lite
>>>>>>> ea3a6e20

[tool.hatch]
build    = { include = ["/altair"], artifacts = ["altair/jupyter/js/index.js"] }
metadata = { allow-direct-references = true }
version  = { path = "altair/__init__.py" }

[tool.hatch.envs]
# https://hatch.pypa.io/latest/how-to/environment/select-installer/#enabling-uv
default = { features = ["all", "dev"], installer = "uv" }
doc     = { features = ["all", "dev", "doc"] }

[tool.hatch.envs.hatch-test]
# https://hatch.pypa.io/latest/tutorials/testing/overview/
features = ["all", "dev", "doc"]
matrix   = [{ python = ["3.9", "3.10", "3.11", "3.12", "3.13"] }]

[tool.ruff]
extend-exclude = [
    ".git",
    "__pycache__",
    "build",
    "tests/examples_arguments_syntax",
    "tests/examples_methods_syntax",
]
indent-width = 4
line-length = 88
target-version = "py39"

[tool.ruff.lint]
extend-safe-fixes = [ # https://docs.astral.sh/ruff/settings/#lint_extend-safe-fixes
    "ANN204",  # missing-return-type-special-method
    "C405",    # unnecessary-literal-set
    "C419",    # unnecessary-comprehension-in-call
    "C420",    # unnecessary-dict-comprehension-for-iterable
    "D200",    # fits-on-one-line
    "D301",    # escape-sequence-in-docstring
    "D400",    # ends-in-period
    "EM101",   # raw-string-in-exception
    "EM102",   # f-string-in-exception
    "PLR6201", # literal-membership
    "TC",      # flake8-type-checking
    "UP006",   # non-pep585-annotation
    "UP007",   # non-pep604-annotation-union
    "UP008",   # super-call-with-parameters
    "W291",    # trailing-whitespace
    "W293",    # blank line contains whitespace
]
extend-select = [ # https://docs.astral.sh/ruff/preview/#using-rules-that-are-in-preview
    "FURB",    # refurb
    "PLC2801", # unnecessary-dunder-call
    "PLR1733", # unnecessary-dict-index-lookup
    "PLR1736", # unnecessary-list-index-lookup
    "PLR6201", # literal-membership
    "PLW1514", # unspecified-encoding
]
ignore = [
    "ANN401", # any-type
    "D100",   # undocumented-public-module
    "D101",   # undocumented-public-class
    "D102",   # undocumented-public-method
    "D103",   # undocumented-public-function
    "D104",   # undocumented-public-package
    "D105",   # undocumented-magic-method
    "D107",   # undocumented-public-init
    "D206",   # indent-with-spaces
    "D212",   # multi-line-summary-first-line ((D213) is the opposite of this)
    "D401",   # non-imperative-mood  
    "D413",   # missing-blank-line-after-last-section
    "E501",   # line-too-long (https://docs.astral.sh/ruff/formatter/#conflicting-lint-rules)
    "RUF012", # mutable-class-default
    "RUF052", # used-dummy-variable
    "SIM105", # suppressible-exception (https://github.com/vega/altair/pull/3431#discussion_r1629808660)
    "W505",   # doc-line-too-long
]
mccabe.max-complexity = 10
preview = true # https://docs.astral.sh/ruff/preview/
pydocstyle.convention = "numpy" # https://docs.astral.sh/ruff/settings/#lintpydocstyle
select = [
    "ANN",     # flake8-annotations
    "B",       # flake8-bugbear
    "C4",      # flake8-comprehensions
    "C901",    # complex-structure
    "D",       # pydocstyle
    "D213",    # multi-line-summary-second-line
    "E",       # pycodestyle-error
    "EM",      # flake8-errmsg
    "F",       # pyflakes
    "FA",      # flake8-future-annotations
    "FLY",     # flynt
    "I001",    # unsorted-imports
    "NPY",     # numpy-specific-rules
    "PIE",     # flake8-pie
    "PLC0208", # iteration-over-set
    "PLR0402", # manual-from-import
    "PLR1711", # useless-return
    "PLR1714", # repeated-equality-comparison
    "PLR5501", # collapsible-else-if
    "PLW0120", # useless-else-on-loop
    "PLW1510", # subprocess-run-without-check
    "PLW3301", # nested-min-max
    "PT",      # flake8-pytest-style
    "PTH",     # flake8-use-pathlib
    "RUF",     # Ruff-specific rules
    "SIM",     # flake8-simplify
    "TC",      # flake8-type-checking
    "TID",     # flake8-tidy-imports
    "UP",      # pyupgrade
    "W",       # pycodestyle-warning
]

[tool.ruff.lint.isort]
classes = ["datum", "expr"]
extra-standard-library = ["typing_extensions"]
known-first-party = [
    "altair_tiles",
    "sphinxext_altair",
    "vega_datasets",
    "vegafusion",
    "vl_convert",
]
split-on-trailing-comma = false

[tool.ruff.lint.flake8-tidy-imports.banned-api]
# https://docs.astral.sh/ruff/settings/#lint_flake8-tidy-imports_banned-api
"narwhals.dependencies".msg = """
Import `dependencies` from `narwhals.stable.v1` instead.
"""
"narwhals.dtypes".msg = """
Import `dtypes` from `narwhals.stable.v1` instead.
"""
"narwhals.typing".msg = """
Import `typing` from `narwhals.stable.v1` instead.
"""
"typing.Optional".msg = """
Use `Union[T, None]` instead.
`typing.Optional` is likely to be confused with `altair.typing.Optional`, \
which have a similar but different semantic meaning.
See https://github.com/vega/altair/pull/3449
"""

[tool.ruff.lint.per-file-ignores]
"!altair/vegalite/v5/api.py" = ["ANN"]  # Only enforce annotation rules on public api
"tests/**/*.py"              = ["C901"] # Allow complex if/elif branching during tests

[tool.ruff.format]
docstring-code-format      = true # https://docs.astral.sh/ruff/formatter/#docstring-formatting
docstring-code-line-length = 88
line-ending                = "lf"

[tool.taskipy.settings]
cwd = "."

[tool.taskipy.tasks]
lint       = "ruff check"
format     = "ruff format --diff --check"
ruff-check = "task lint && task format"
ruff-fix   = "task lint && ruff format"
type-check = "mypy altair tests"

pytest-serial = "pytest -m \"no_xdist\" --numprocesses=1"
pytest        = "pytest && task pytest-serial"
test          = "task ruff-check && task type-check && task pytest"
test-fast     = "task ruff-fix && pytest -m \"not slow and not datasets_debug and not no_xdist\""
test-slow     = "task ruff-fix && pytest -m \"slow and not datasets_debug and not no_xdist\""
test-datasets = "task ruff-fix && pytest tests -k test_datasets -m \"not no_xdist\" && task pytest-serial"
test-min      = "task ruff-check && task type-check && hatch test --python 3.9"
test-all      = "task ruff-check && task type-check && hatch test --all"


generate-schema-wrapper = "mypy tools && python tools/generate_schema_wrapper.py && task test"
update-init-file        = "python tools/update_init_file.py && task ruff-fix"

doc-clean               = "python -c \"import tools;tools.fs.rm('doc/_build')\""
doc-clean-generated     = "python -c \"import tools;tools.fs.rm('doc/user_guide/generated', 'doc/gallery')\""
doc-clean-images        = "python -c \"import tools;tools.fs.rm('doc/_images')\""
doc-clean-all           = "task doc-clean && task doc-clean-generated && task doc-clean-images"
doc-mkdir               = "python -c \"import tools;tools.fs.mkdir('doc/_images')\""
doc-build-html          = "task doc-mkdir && sphinx-build -b html -d doc/_build/doctrees doc doc/_build/html"
doc-clean-build         = "task doc-clean-all && task doc-build-html"
doc-serve               = "python -m http.server --bind \"127.0.0.1\" --directory doc/_build/html 8000"
doc-publish             = "python tools/sync_website.py"
doc-publish-clean-build = "task doc-clean-build && task doc-publish"

clean   = "python -c \"import tools;tools.fs.rm('dist')\""
build   = "task clean && uv build"
publish = "task build && uv publish"

[tool.pytest.ini_options]
# Pytest does not need to search these folders for test functions.
# They contain examples which are being executed by the
# test_examples tests.
norecursedirs = ["tests/examples_arguments_syntax", "tests/examples_methods_syntax"]
addopts = [
    "--numprocesses=logical",
    "--doctest-modules",
    "tests",
    "altair",
    "tools",
    "-m not datasets_debug and not no_xdist",
]
# https://docs.pytest.org/en/stable/how-to/mark.html#registering-marks
markers = [
    "slow: Label tests as slow (deselect with '-m \"not slow\"')",
    "datasets_debug: Disabled by default due to high number of requests",
    "no_xdist: Unsafe to run in parallel"
]

[tool.mypy]
warn_unused_ignores = true
pretty = true

[[tool.mypy.overrides]]
module = [
    "vega_datasets.*",
    "pyarrow.*",
    "yaml.*",
    "pandas.lib.*",
    "geopandas.*",
    "nbformat.*",
    "ipykernel.*",
    "ibis.*",
    "vegafusion.*",
    "scipy.*",
    "polars_st.*",
]
ignore_missing_imports = true
disable_error_code = ["import-untyped"]

[[tool.mypy.overrides]]
module = [
    "tests/examples_arguments_syntax.*",
    "tests/examples_methods_syntax.*",
]
disable_error_code = ["annotation-unchecked"]

[tool.pyright]
enableExperimentalFeatures=true
extraPaths=["./tools"]
pythonPlatform="All"
pythonVersion="3.9"
reportTypedDictNotRequiredAccess="none"
reportIncompatibleMethodOverride="none"
reportUnusedExpression="none"
reportUnsupportedDunderAll="none"
include=[
    "./altair/**/*.py",
    "./doc/*.py",
	"./tests/**/*.py",
	"./tools/**/*.py",
    "./sphinxext/**/*.py",
]
ignore=[
    "./altair/vegalite/v5/schema/channels.py",  # 716 warns
    "./altair/vegalite/v5/schema/mixins.py",    # 1001 warns
    "./altair/jupyter/",                        # Mostly untyped
    "./tests/test_jupyter_chart.py",            # Based on untyped module
    "../../../**/Lib",                          # stdlib
    "../../../**/typeshed*"                     # typeshed-fallback
]
<|MERGE_RESOLUTION|>--- conflicted
+++ resolved
@@ -110,15 +110,9 @@
 
 [tool.altair.vega]
 # Minimum/exact versions, for projects under the `vega` organization
-<<<<<<< HEAD
 vega-datasets     = "3.1.0"         # https://github.com/vega/vega-datasets
-vega-embed        = "6"             # https://github.com/vega/vega-embed
+vega-embed        = "7"             # https://github.com/vega/vega-embed
 vega-lite         = "v5.21.0"       # https://github.com/vega/vega-lite
-=======
-vega-datasets     = "v2.11.0" # https://github.com/vega/vega-datasets
-vega-embed        = "7"       # https://github.com/vega/vega-embed
-vega-lite         = "v5.21.0" # https://github.com/vega/vega-lite
->>>>>>> ea3a6e20
 
 [tool.hatch]
 build    = { include = ["/altair"], artifacts = ["altair/jupyter/js/index.js"] }
