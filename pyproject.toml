--- conflicted
+++ resolved
@@ -145,11 +145,7 @@
 default-args = ["--numprocesses=logical","--doctest-modules", "tests", "altair"]
 parallel = true
 [[tool.hatch.envs.hatch-test.matrix]]
-<<<<<<< HEAD
-python = ["3.8", "3.9", "3.10", "3.11", "3.12", "3.13"]
-=======
-python = ["3.9", "3.10", "3.11", "3.12"]
->>>>>>> 2ba89d50
+python = ["3.9", "3.10", "3.11", "3.12", "3.13"]
 [tool.hatch.envs.hatch-test.scripts]
 run = [
     "ruff check .", 
