--- conflicted
+++ resolved
@@ -66,11 +66,7 @@
 ]
 dev = [
     "hatch",
-<<<<<<< HEAD
-    "ruff>=0.5.0",
-=======
     "ruff>=0.5.1",
->>>>>>> ca6ae153
     "ipython",
     "pytest",
     "pytest-cov",
