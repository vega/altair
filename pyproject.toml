--- conflicted
+++ resolved
@@ -21,15 +21,10 @@
     # If you update the minimum required jsonschema version, also update it in build.yml
     "jsonschema>=3.0",
     "numpy",
-<<<<<<< HEAD
-    "pandas>=0.18",
+    # If you update the minimum required pandas version, also update it in build.yml
+    "pandas>=0.25",
     "toolz",
     "packaging"
-=======
-    # If you update the minimum required pandas version, also update it in build.yml
-    "pandas>=0.25",
-    "toolz"
->>>>>>> fa610fcf
 ]
 description = "Vega-Altair: A declarative statistical visualization library for Python."
 readme = "README.md"
