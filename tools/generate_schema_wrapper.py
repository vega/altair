--- conflicted
+++ resolved
@@ -7,11 +7,7 @@
 import json
 import sys
 import textwrap
-<<<<<<< HEAD
-from collections import deque
 from collections.abc import Iterable, Iterator
-=======
->>>>>>> 7b3d4797
 from dataclasses import dataclass
 from itertools import chain
 from operator import attrgetter
