--- conflicted
+++ resolved
@@ -1100,19 +1100,9 @@
     outfile = schemapath / "__init__.py"
     pkg_schema = path_to_module_str(outfile)
     print(f"Writing {outfile!s}")
-<<<<<<< HEAD
-    ruff_write_lint_format_str(
+    ruff.write_lint_format(
         outfile, generate_schema__init__("channels", "core", package=pkg_schema)
     )
-=======
-    content = [
-        "# ruff: noqa\n",
-        "from .core import *\nfrom .channels import *\n",
-        f"SCHEMA_VERSION = '{version}'\n",
-        f"SCHEMA_URL = {schema_url(version)!r}\n",
-    ]
-    ruff.write_lint_format(outfile, content)
->>>>>>> 0245e0f4
 
     TypeAliasTracer.update_aliases(("Map", "Mapping[str, Any]"))
 
@@ -1132,7 +1122,7 @@
     files[fp_channels] = modules[fp_channels].contents
 
     # Expand `schema.__init__.__all__` with new classes
-    ruff_write_lint_format_str(
+    ruff.write_lint_format(
         outfile,
         generate_schema__init__("channels", "core", package=pkg_schema, expand=modules),
     )
