--- conflicted
+++ resolved
@@ -50,10 +50,7 @@
     from tools.schemapi.codegen import ArgInfo, AttrGetter
     from vl_convert import VegaThemes
 
-<<<<<<< HEAD
 T = TypeVar("T", bound="str | Iterable[str]")
-=======
->>>>>>> 8135911f
 
 SCHEMA_VERSION: Final = "v5.20.1"
 
