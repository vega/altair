"""Generate a schema wrapper from a schema."""

from __future__ import annotations

import argparse
import copy
import json
import sys
import textwrap
from collections import deque
from dataclasses import dataclass
from itertools import chain
from operator import attrgetter
from pathlib import Path
<<<<<<< HEAD
from typing import (
    TYPE_CHECKING,
    Any,
    Final,
    Generic,
    Iterable,
    Iterator,
    Literal,
    TypeVar,
)
=======
from typing import TYPE_CHECKING, Any, Final, Literal
>>>>>>> 2ba89d50
from urllib import request

import vl_convert as vlc

sys.path.insert(0, str(Path.cwd()))


from tools.codemod import ruff
from tools.markup import rst_syntax_for_class
from tools.schemapi import CodeSnippet, SchemaInfo, arg_kwds, arg_required_kwds, codegen
from tools.schemapi.utils import (
    SchemaProperties,
    TypeAliasTracer,
    finalize_type_reprs,
    get_valid_identifier,
    import_type_checking,
    import_typing_extensions,
    indent_docstring,
    resolve_references,
    spell_literal,
)
from tools.vega_expr import write_expr_module

if TYPE_CHECKING:
    from collections.abc import Iterable, Iterator

    from tools.schemapi.codegen import ArgInfo, AttrGetter
    from vl_convert import VegaThemes

T = TypeVar("T", bound="str | Iterable[str]")

SCHEMA_VERSION: Final = "v5.20.1"


HEADER_COMMENT = """\
# The contents of this file are automatically written by
# tools/generate_schema_wrapper.py. Do not modify directly.
"""

HEADER: Final = f"""{HEADER_COMMENT}
from __future__ import annotations\n
"""

SCHEMA_URL_TEMPLATE: Final = "https://vega.github.io/schema/{library}/{version}.json"
VL_PACKAGE_TEMPLATE = (
    "https://raw.githubusercontent.com/vega/vega-lite/refs/tags/{version}/package.json"
)
SCHEMA_FILE = "vega-lite-schema.json"
THEMES_FILE = "vega-themes.json"
EXPR_FILE: Path = (
    Path(__file__).parent / ".." / "altair" / "expr" / "__init__.py"
).resolve()

CHANNEL_MYPY_IGNORE_STATEMENTS: Final = """\
# These errors need to be ignored as they come from the overload methods
# which trigger two kind of errors in mypy:
# * all of them do not have an implementation in this file
# * some of them are the only overload methods -> overloads usually only make
#   sense if there are multiple ones
# However, we need these overloads due to how the propertysetter works
# mypy: disable-error-code="no-overload-impl, empty-body, misc"
"""

BASE_SCHEMA: Final = """
class {basename}(SchemaBase):
    _rootschema = load_schema()
    @classmethod
    def _default_wrapper_classes(cls) -> Iterator[type[Any]]:
        return _subclasses({basename})
"""

LOAD_SCHEMA: Final = '''
def load_schema() -> dict:
    """Load the json schema associated with this module's functions"""
    schema_bytes = pkgutil.get_data(__name__, "{schemafile}")
    if schema_bytes is None:
        raise ValueError("Unable to load {schemafile}")
    return json.loads(
        schema_bytes.decode("utf-8")
    )
'''


CHANNEL_MIXINS: Final = """
class FieldChannelMixin:
    _encoding_name: str
    def to_dict(
        self,
        validate: bool = True,
        ignore: list[str] | None = None,
        context: dict[str, Any] | None = None,
    ) -> dict | list[dict]:
        context = context or {}
        ignore = ignore or []
        shorthand = self._get("shorthand")  # type: ignore[attr-defined]
        field = self._get("field")  # type: ignore[attr-defined]

        if shorthand is not Undefined and field is not Undefined:
            msg = f"{self.__class__.__name__} specifies both shorthand={shorthand} and field={field}. "
            raise ValueError(msg)

        if isinstance(shorthand, (tuple, list)):
            # If given a list of shorthands, then transform it to a list of classes
            kwds = self._kwds.copy()  # type: ignore[attr-defined]
            kwds.pop("shorthand")
            return [
                self.__class__(sh, **kwds).to_dict(  # type: ignore[call-arg]
                    validate=validate, ignore=ignore, context=context
                )
                for sh in shorthand
            ]

        if shorthand is Undefined:
            parsed = {}
        elif isinstance(shorthand, str):
            data: nw.DataFrame | Any = context.get("data", None)
            parsed = parse_shorthand(shorthand, data=data)
            type_required = "type" in self._kwds  # type: ignore[attr-defined]
            type_in_shorthand = "type" in parsed
            type_defined_explicitly = self._get("type") is not Undefined  # type: ignore[attr-defined]
            if not type_required:
                # Secondary field names don't require a type argument in VegaLite 3+.
                # We still parse it out of the shorthand, but drop it here.
                parsed.pop("type", None)
            elif not (type_in_shorthand or type_defined_explicitly):
                if isinstance(data, nw.DataFrame):
                    msg = (
                        f'Unable to determine data type for the field "{shorthand}";'
                        " verify that the field name is not misspelled."
                        " If you are referencing a field from a transform,"
                        " also confirm that the data type is specified correctly."
                    )
                    raise ValueError(msg)
                else:
                    msg = (
                        f"{shorthand} encoding field is specified without a type; "
                        "the type cannot be automatically inferred because "
                        "the data is not specified as a pandas.DataFrame."
                    )
                    raise ValueError(msg)
        else:
            # Shorthand is not a string; we pass the definition to field,
            # and do not do any parsing.
            parsed = {"field": shorthand}
        context["parsed_shorthand"] = parsed

        return super(FieldChannelMixin, self).to_dict(
            validate=validate, ignore=ignore, context=context
        )


class ValueChannelMixin:
    _encoding_name: str
    def to_dict(
        self,
        validate: bool = True,
        ignore: list[str] | None = None,
        context: dict[str, Any] | None = None,
    ) -> dict:
        context = context or {}
        ignore = ignore or []
        condition = self._get("condition", Undefined)  # type: ignore[attr-defined]
        copy = self  # don't copy unless we need to
        if condition is not Undefined:
            if isinstance(condition, core.SchemaBase):
                pass
            elif "field" in condition and "type" not in condition:
                kwds = parse_shorthand(condition["field"], context.get("data", None))
                copy = self.copy(deep=["condition"])  # type: ignore[attr-defined]
                copy["condition"].update(kwds)  # type: ignore[index]
        return super(ValueChannelMixin, copy).to_dict(
            validate=validate, ignore=ignore, context=context
        )


class DatumChannelMixin:
    _encoding_name: str
    def to_dict(
        self,
        validate: bool = True,
        ignore: list[str] | None = None,
        context: dict[str, Any] | None = None,
    ) -> dict:
        context = context or {}
        ignore = ignore or []
        datum = self._get("datum", Undefined)  # type: ignore[attr-defined] # noqa
        copy = self  # don't copy unless we need to
        return super(DatumChannelMixin, copy).to_dict(
            validate=validate, ignore=ignore, context=context
        )
"""

MARK_MIXIN: Final = '''
class MarkMethodMixin:
    """A mixin class that defines mark methods"""

{methods}
'''

MARK_METHOD: Final = '''
def mark_{mark}(self, {method_args}, **kwds) -> Self:
    """Set the chart's mark to '{mark}' (see :class:`{mark_def}`)."""
    kwds = dict({dict_args}, **kwds)
    copy = self.copy(deep=False)  # type: ignore[attr-defined]
    if any(val is not Undefined for val in kwds.values()):
        copy.mark = core.{mark_def}(type="{mark}", **kwds)
    else:
        copy.mark = "{mark}"
    return copy
'''

CONFIG_METHOD: Final = """
@use_signature(core.{classname})
def {method}(self, *args, **kwargs) -> Self:
    copy = self.copy(deep=False)  # type: ignore[attr-defined]
    copy.config = core.{classname}(*args, **kwargs)
    return copy
"""

CONFIG_PROP_METHOD: Final = """
@use_signature(core.{classname})
def configure_{prop}(self, *args, **kwargs) -> Self:
    copy = self.copy(deep=['config'])  # type: ignore[attr-defined]
    if copy.config is Undefined:
        copy.config = core.Config()
    copy.config["{prop}"] = core.{classname}(*args, **kwargs)
    return copy
"""
UNIVERSAL_TYPED_DICT = '''
class {name}(TypedDict{metaclass_kwds}):{comment}
    """
    {summary}

    Parameters
    ----------
    {doc}"""

    {td_args}
'''
ENCODE_KWDS: Literal["EncodeKwds"] = "EncodeKwds"
THEME_CONFIG: Literal["ThemeConfig"] = "ThemeConfig"
PADDING_KWDS: Literal["PaddingKwds"] = "PaddingKwds"
ROW_COL_KWDS: Literal["RowColKwds"] = "RowColKwds"
ENCODE_KWDS_SUMMARY: Final = (
    "Encoding channels map properties of the data to visual properties of the chart."
)
THEME_CONFIG_SUMMARY: Final = (
    "Top-Level Configuration ``TypedDict`` for creating a consistent theme."
)
EXTRA_ITEMS_MESSAGE: Final = """\
    Notes
    -----
    The following keys may be specified as string literals **only**:

        {invalid_kwds}

    See `PEP728`_ for type checker compatibility.

    .. _PEP728:
        https://peps.python.org/pep-0728/#reference-implementation
"""

ENCODE_METHOD: Final = '''
class _EncodingMixin:
    def encode(self, *args: Any, {method_args}) -> Self:
        """Map properties of the data to visual properties of the chart (see :class:`FacetedEncoding`)
        {docstring}"""
        kwargs = {dict_literal}
        if args:
            kwargs = {{k: v for k, v in kwargs.items() if v is not Undefined}}

        # Convert args to kwargs based on their types.
        kwargs = _infer_encoding_types(args, kwargs)
        # get a copy of the dict representation of the previous encoding
        # ignore type as copy method comes from SchemaBase
        copy = self.copy(deep=['encoding'])  # type: ignore[attr-defined]
        encoding = copy._get('encoding', {{}})
        if isinstance(encoding, core.VegaLiteSchema):
            encoding = {{k: v for k, v in encoding._kwds.items() if v is not Undefined}}
        # update with the new encodings, and apply them to the copy
        encoding.update(kwargs)
        copy.encoding = core.FacetedEncoding(**encoding)
        return copy
'''


# NOTE: Not yet reasonable to generalize `TypeAliasType`, `TypeVar`
# Revisit if this starts to become more common
TYPING_EXTRA: Final = '''
T = TypeVar("T")
OneOrSeq = TypeAliasType("OneOrSeq", Union[T, Sequence[T]], type_params=(T,))
"""
One of ``T`` specified type(s), or a `Sequence` of such.

Examples
--------
The parameters ``short``, ``long`` accept the same range of types::

    # ruff: noqa: UP006, UP007

    def func(
        short: OneOrSeq[str | bool | float],
        long: Union[str, bool, float, Sequence[Union[str, bool, float]],
    ): ...
"""

class Value(TypedDict, Generic[T]):
    """
    A `Generic`_ single item ``dict``.

    Parameters
    ----------
    value: T
        Wrapped value.

    .. _Generic:
        https://typing.readthedocs.io/en/latest/spec/generics.html#generics
    """

    value: T


ColorHex = Annotated[
    LiteralString,
    re.compile(r"#[0-9a-f]{2}[0-9a-f]{2}[0-9a-f]{2}([0-9a-f]{2})?", re.IGNORECASE),
]
"""
A `hexadecimal`_ color code.

Corresponds to the ``json-schema`` string format:

    {"format": "color-hex", "type": "string"}

Examples
--------
:

    "#f0f8ff"
    "#7fffd4"
    "#000000"
    "#0000FF"
    "#0000ff80"

.. _hexadecimal:
    https://www.w3schools.com/html/html_colors_hex.asp
"""

def is_color_hex(obj: Any) -> TypeIs[ColorHex]:
    """Return ``True`` if the object is a hexadecimal color code."""
    # NOTE: Extracts compiled pattern from metadata,
    # to avoid defining in multiple places.
    it = iter(get_args(ColorHex))
    next(it)
    pattern: re.Pattern[str] = next(it)
    return bool(pattern.fullmatch(obj))



class RowColKwds(TypedDict, Generic[T], total=False):
    """
    A `Generic`_ two-item ``dict``.

    Parameters
    ----------
    column: T
    row: T

    .. _Generic:
        https://typing.readthedocs.io/en/latest/spec/generics.html#generics
    """

    column: T
    row: T


class PaddingKwds(TypedDict, total=False):
    bottom: float
    left: float
    right: float
    top: float
'''

_ChannelType = Literal["field", "datum", "value"]
INTO_CONDITION: Literal["IntoCondition"] = "IntoCondition"


class SchemaGenerator(codegen.SchemaGenerator):
    schema_class_template = textwrap.dedent(
        '''
    class {classname}({basename}):
        """{docstring}"""
        _schema = {schema!r}

        {init_code}
    '''
    )


class FieldSchemaGenerator(SchemaGenerator):
    schema_class_template = textwrap.dedent(
        '''
    @with_property_setters
    class {classname}(FieldChannelMixin, core.{basename}):
        """{docstring}"""
        _class_is_valid_at_instantiation = False
        _encoding_name = "{encodingname}"

        {method_code}

        {init_code}
    '''
    )


class ValueSchemaGenerator(SchemaGenerator):
    schema_class_template = textwrap.dedent(
        '''
    @with_property_setters
    class {classname}(ValueChannelMixin, core.{basename}):
        """{docstring}"""
        _class_is_valid_at_instantiation = False
        _encoding_name = "{encodingname}"

        {method_code}

        {init_code}
    '''
    )


class DatumSchemaGenerator(SchemaGenerator):
    schema_class_template = textwrap.dedent(
        '''
    @with_property_setters
    class {classname}(DatumChannelMixin, core.{basename}):
        """{docstring}"""
        _class_is_valid_at_instantiation = False
        _encoding_name = "{encodingname}"

        {method_code}

        {init_code}
    '''
    )


class ModuleDef(Generic[T]):
    def __init__(self, contents: T, all: Iterable[str], /) -> None:
        self.contents: T = contents
        self.all: list[str] = list(all)


def schema_class(*args, **kwargs) -> str:
    return SchemaGenerator(*args, **kwargs).schema_class()


def schema_url(version: str = SCHEMA_VERSION) -> str:
    return SCHEMA_URL_TEMPLATE.format(library="vega-lite", version=version)


def download_schemafile(
    version: str, schemapath: Path, skip_download: bool = False
) -> Path:
    url = schema_url(version=version)
    schemadir = Path(schemapath)
    schemadir.mkdir(parents=True, exist_ok=True)
    fp = schemadir / SCHEMA_FILE
    if not skip_download:
        request.urlretrieve(url, fp)
    elif not fp.exists():
        msg = f"Cannot skip download: {fp!s} does not exist"
        raise ValueError(msg)
    return fp


def _vega_lite_props_only(
    themes: dict[VegaThemes, dict[str, Any]], props: SchemaProperties, /
) -> Iterator[tuple[VegaThemes, dict[str, Any]]]:
    """Removes properties that are allowed in `Vega` but not `Vega-Lite` from theme definitions."""
    keep = props.keys()
    for name, theme_spec in themes.items():
        yield name, {k: v for k, v in theme_spec.items() if k in keep}


def update_vega_themes(fp: Path, /, indent: str | int | None = 2) -> None:
    root = load_schema(fp.parent / SCHEMA_FILE)
    vl_props = SchemaInfo.from_refname("Config", root).properties
    themes = dict(_vega_lite_props_only(vlc.get_themes(), vl_props))
    data = json.dumps(themes, indent=indent, sort_keys=True)
    fp.write_text(data, encoding="utf8")

    theme_names = sorted(iter(themes))
    TypeAliasTracer.update_aliases(("VegaThemes", spell_literal(theme_names)))


def load_schema(fp: Path, /) -> dict[str, Any]:
    """Reads and returns the root schema from ``fp``."""
    with fp.open(encoding="utf8") as f:
        root_schema = json.load(f)
    return root_schema


def load_schema_with_shorthand_properties(fp: Path, /) -> dict[str, Any]:
    schema = load_schema(fp)
    encoding_def = "FacetedEncoding"
    encoding = SchemaInfo(schema["definitions"][encoding_def], rootschema=schema)
    shorthand = {
        "anyOf": [
            {"type": "string"},
            {"type": "array", "items": {"type": "string"}},
            {"$ref": "#/definitions/RepeatRef"},
        ],
        "description": "shorthand for field, aggregate, and type",
    }
    for propschema in encoding.properties.values():
        def_dict = get_field_datum_value_defs(propschema, schema)
        if field_ref := def_dict.get("field", None):
            defschema: dict[str, Any] = {"$ref": field_ref}
            defschema = copy.deepcopy(resolve_references(defschema, schema))
            # For Encoding field definitions, we patch the schema by adding the
            # shorthand property.
            defschema["properties"]["shorthand"] = shorthand
            if "required" not in defschema:
                defschema["required"] = ["shorthand"]
            elif "shorthand" not in defschema["required"]:
                defschema["required"].append("shorthand")
            schema["definitions"][field_ref.split("/")[-1]] = defschema
    return schema


def copy_schemapi_util() -> None:
    """Copy the schemapi utility into altair/utils/ and its test file to tests/utils/."""
    # copy the schemapi utility file
    source_fp = Path(__file__).parent / "schemapi" / "schemapi.py"
    destination_fp = Path(__file__).parent / ".." / "altair" / "utils" / "schemapi.py"

    print(f"Copying\n {source_fp!s}\n  -> {destination_fp!s}")
    with (
        source_fp.open(encoding="utf8") as source,
        destination_fp.open("w", encoding="utf8") as dest,
    ):
        dest.write(HEADER_COMMENT)
        dest.writelines(source.readlines())
    if sys.platform == "win32":
        ruff.format(destination_fp)


def recursive_dict_update(schema: dict, root: dict, def_dict: dict) -> None:
    if "$ref" in schema:
        next_schema = resolve_references(schema, root)
        if "properties" in next_schema:
            definition = schema["$ref"]
            properties = next_schema["properties"]
            for k in def_dict:
                if k in properties:
                    def_dict[k] = definition
        else:
            recursive_dict_update(next_schema, root, def_dict)
    elif "anyOf" in schema:
        for sub_schema in schema["anyOf"]:
            recursive_dict_update(sub_schema, root, def_dict)


def get_field_datum_value_defs(
    propschema: SchemaInfo, root: dict[str, Any]
) -> dict[_ChannelType, str]:
    def_dict: dict[_ChannelType, str | None] = dict.fromkeys(
        ("field", "datum", "value")
    )
    _schema = propschema.schema
    schema = _schema if isinstance(_schema, dict) else dict(_schema)
    if propschema.is_reference() and "properties" in schema:
        if "field" in schema["properties"]:
            def_dict["field"] = propschema.ref
        else:
            msg = "Unexpected schema structure"
            raise ValueError(msg)
    else:
        recursive_dict_update(schema, root, def_dict)

    return {i: j for i, j in def_dict.items() if j}


def toposort(graph: dict[str, list[str]]) -> list[str]:
    """
    Topological sort of a directed acyclic graph.

    Parameters
    ----------
    graph : dict of lists
        Mapping of node labels to list of child node labels.
        This is assumed to represent a graph with no cycles.

    Returns
    -------
    order : list
        topological order of input graph.
    """
    # Once we drop support for Python 3.8, this can potentially be replaced
    # with graphlib.TopologicalSorter from the standard library.
    stack: list[str] = []
    visited: dict[str, Literal[True]] = {}

    def visit(nodes):
        for node in sorted(nodes, reverse=True):
            if not visited.get(node):
                visited[node] = True
                visit(graph.get(node, []))
                stack.insert(0, node)

    visit(graph)
    return stack


def generate_vegalite_schema_wrapper(fp: Path, /) -> ModuleDef[str]:
    """Generate a schema wrapper at the given path."""
    # TODO: generate simple tests for each wrapper
    basename = "VegaLiteSchema"
    rootschema = load_schema_with_shorthand_properties(fp)
    definitions: dict[str, SchemaGenerator] = {}
    graph: dict[str, list[str]] = {}

    for name in rootschema["definitions"]:
        defschema = {"$ref": "#/definitions/" + name}
        defschema_repr = {"$ref": "#/definitions/" + name}
        name = get_valid_identifier(name)
        definitions[name] = SchemaGenerator(
            name,
            schema=defschema,
            schemarepr=defschema_repr,
            rootschema=rootschema,
            basename=basename,
            rootschemarepr=CodeSnippet(f"{basename}._rootschema"),
        )
    for name, schema in definitions.items():
        graph[name] = []
        for child_name in schema.subclasses():
            child_name = get_valid_identifier(child_name)
            graph[name].append(child_name)
            child: SchemaGenerator = definitions[child_name]
            if child.basename == basename:
                child.basename = [name]
            else:
                assert isinstance(child.basename, list)
                child.basename.append(name)

    # Specify __all__ explicitly so that we can exclude the ones from the list
    # of exported classes which are also defined in the channels or api modules which takes
    # precedent in the generated __init__.py files one and two levels up.
    # Importing these classes from multiple modules confuses type checkers.
    EXCLUDE = {"Color", "Text", "LookupData", "Dict", "FacetMapping"}
    it = (c for c in definitions.keys() - EXCLUDE if not c.startswith("_"))
    all_ = [*sorted(it), "Root", "VegaLiteSchema", "SchemaBase", "load_schema"]
    contents = [
        HEADER,
        "from typing import Any, Literal, Union, Protocol, Sequence, List, Iterator, TYPE_CHECKING",
        "import pkgutil",
        "import json\n",
        "from narwhals.dependencies import is_pandas_dataframe as _is_pandas_dataframe",
        "from altair.utils.schemapi import SchemaBase, Undefined, UndefinedType, _subclasses # noqa: F401\n",
        import_type_checking(
            "from altair import Parameter",
            "from altair.typing import Optional",
            "from ._typing import * # noqa: F403",
        ),
        "\n" f"__all__ = {all_}\n",
        LOAD_SCHEMA.format(schemafile=SCHEMA_FILE),
        BASE_SCHEMA.format(basename=basename),
        schema_class(
            "Root",
            schema=rootschema,
            basename=basename,
            schemarepr=CodeSnippet(f"{basename}._rootschema"),
        ),
    ]

    for name in toposort(graph):
        contents.append(definitions[name].schema_class())

    contents.append("")  # end with newline
    return ModuleDef("\n".join(contents), all_)


@dataclass
class ChannelInfo:
    supports_arrays: bool
    deep_description: str
    field_class_name: str
    datum_class_name: str | None = None
    value_class_name: str | None = None

    @property
    def is_field_only(self) -> bool:
        return not (self.datum_class_name or self.value_class_name)

    @property
    def all_names(self) -> Iterator[str]:
        """All channels are expected to have a field class."""
        yield self.field_class_name
        yield from self.non_field_names

    @property
    def non_field_names(self) -> Iterator[str]:
        if self.is_field_only:
            yield from ()
        else:
            if self.datum_class_name:
                yield self.datum_class_name
            if self.value_class_name:
                yield self.value_class_name


def generate_vegalite_channel_wrappers(fp: Path, /) -> ModuleDef[list[str]]:
    schema = load_schema_with_shorthand_properties(fp)
    encoding_def = "FacetedEncoding"
    encoding = SchemaInfo(schema["definitions"][encoding_def], rootschema=schema)
    channel_infos: dict[str, ChannelInfo] = {}
    class_defs: list[Any] = []

    for prop, propschema in encoding.properties.items():
        def_dict = get_field_datum_value_defs(propschema, schema)
        supports_arrays = any(
            schema_info.is_array() for schema_info in propschema.anyOf
        )
        classname: str = prop[0].upper() + prop[1:]
        channel_info = ChannelInfo(
            supports_arrays=supports_arrays,
            deep_description=propschema.deep_description,
            field_class_name=classname,
        )

        for encoding_spec, definition in def_dict.items():
            basename = definition.rsplit("/", maxsplit=1)[-1]
            basename = get_valid_identifier(basename)

            gen: SchemaGenerator
            defschema = {"$ref": definition}
            kwds: dict[str, Any] = {
                "basename": basename,
                "schema": defschema,
                "rootschema": schema,
                "encodingname": prop,
                "haspropsetters": True,
            }
            if encoding_spec == "field":
                gen = FieldSchemaGenerator(classname, nodefault=[], **kwds)
            elif encoding_spec == "datum":
                temp_name = f"{classname}Datum"
                channel_info.datum_class_name = temp_name
                gen = DatumSchemaGenerator(temp_name, nodefault=["datum"], **kwds)
            elif encoding_spec == "value":
                temp_name = f"{classname}Value"
                channel_info.value_class_name = temp_name
                gen = ValueSchemaGenerator(temp_name, nodefault=["value"], **kwds)
            else:
                raise NotImplementedError

            class_defs.append(gen.schema_class())

        channel_infos[prop] = channel_info

    # NOTE: See https://github.com/vega/altair/pull/3482#issuecomment-2241577342
    COMPAT_EXPORTS = (
        "DatumChannelMixin",
        "FieldChannelMixin",
        "ValueChannelMixin",
        "with_property_setters",
    )
    it = chain.from_iterable(info.all_names for info in channel_infos.values())
    all_ = sorted(chain(it, COMPAT_EXPORTS))
    imports = [
        "import sys",
        "from typing import Any, overload, Sequence, List, Literal, Union, TYPE_CHECKING, TypedDict",
        import_typing_extensions((3, 10), "TypeAlias"),
        "import narwhals.stable.v1 as nw",
        "from altair.utils.schemapi import Undefined, with_property_setters",
        "from altair.utils import infer_encoding_types as _infer_encoding_types",
        "from altair.utils import parse_shorthand",
        "from . import core",
        "from ._typing import * # noqa: F403",
    ]
    contents: list[str] = [
        HEADER,
        CHANNEL_MYPY_IGNORE_STATEMENTS,
        *imports,
        import_type_checking(
            "from altair import Parameter, SchemaBase",
            "from altair.typing import Optional",
            f"from altair.vegalite.v5.api import {INTO_CONDITION}",
            textwrap.indent(import_typing_extensions((3, 11), "Self"), "    "),
        ),
        "\n" f"__all__ = {all_}\n",
        CHANNEL_MIXINS,
        *class_defs,
        *generate_encoding_artifacts(
            channel_infos, ENCODE_METHOD, facet_encoding=encoding
        ),
    ]
    return ModuleDef(contents, all_)


def generate_vegalite_mark_mixin(fp: Path, /, markdefs: dict[str, str]) -> str:
    schema = load_schema(fp)
    code: list[str] = []

    for mark_enum, mark_def in markdefs.items():
        _def = schema["definitions"][mark_enum]
        marks: list[Any] = _def["enum"] if "enum" in _def else [_def["const"]]
        info = SchemaInfo.from_refname(mark_def, rootschema=schema)
        mark_args = generate_mark_args(info)

        for mark in marks:
            # TODO: only include args relevant to given type?
            mark_method = MARK_METHOD.format(mark=mark, mark_def=mark_def, **mark_args)
            code.append("\n    ".join(mark_method.splitlines()))

    return MARK_MIXIN.format(methods="\n".join(code))


def generate_mark_args(
    info: SchemaInfo, /
) -> dict[Literal["method_args", "dict_args"], str]:
    args = codegen.get_args(info)
    method_args: deque[str] = deque()
    dict_args: deque[str] = deque()
    for p, p_info in args.iter_args(arg_required_kwds, exclude="type"):
        dict_args.append(f"{p}={p}")
        method_args.append(
            f"{p}: {p_info.to_type_repr(target='annotation', use_undefined=True)} = Undefined"
        )
    return {"method_args": ", ".join(method_args), "dict_args": ", ".join(dict_args)}


def generate_typed_dict(
    info: SchemaInfo,
    name: str,
    *,
    summary: str | None = None,
    groups: Iterable[str] | AttrGetter[ArgInfo, set[str]] = arg_required_kwds,
    exclude: str | Iterable[str] | None = None,
    override_args: Iterable[str] | None = None,
) -> str:
    """
    Return a fully typed & documented ``TypedDict``.

    Parameters
    ----------
    info
        JSON Schema wrapper.
    name
        Full target class name.
        Include a pre/post-fix if ``SchemaInfo.title`` already exists.
    summary
        When provided, used instead of generated summary line.
    groups
        A subset of ``ArgInfo``, or a callable that can derive one.
    exclude
        Property name(s) to omit if they appear during iteration.
    override_args
        When provided, used instead of any ``ArgInfo`` related handling.

        .. note::
            See ``EncodeKwds``.

    Notes
    -----
    - Internally handles keys that are not valid python identifiers
    - The union of their types will be added to ``__extra_items__``
    """
    TARGET: Literal["annotation"] = "annotation"
    arg_info = codegen.get_args(info)
    metaclass_kwds = ", total=False"
    comment = ""
    args_it: Iterable[str] = (
        (
            f"{p}: {p_info.to_type_repr(target=TARGET, use_concrete=True)}"
            for p, p_info in arg_info.iter_args(groups, exclude=exclude)
        )
        if override_args is None
        else override_args
    )
    args = "\n    ".join(args_it)
    doc = indent_docstring(
        chain.from_iterable(
            (p, f"    {p_info.deep_description}")
            for p, p_info in arg_info.iter_args(groups, exclude=exclude)
        ),
        indent_level=4,
    )
    # NOTE: The RHS eager eval is used to skip `invalid_kwds`,
    # if they have been marked for exclusion
    if (kwds := arg_info.invalid_kwds) and list(
        arg_info.iter_args(kwds, exclude=exclude)
    ):
        metaclass_kwds = f", closed=True{metaclass_kwds}"
        comment = "  # type: ignore[call-arg]"
        kwds_all_tps = chain.from_iterable(
            info.to_type_repr(as_str=False, target=TARGET, use_concrete=True)
            for _, info in arg_info.iter_args(kwds, exclude=exclude)
        )
        args = (
            f"{args}\n    "
            f"__extra_items__: {finalize_type_reprs(kwds_all_tps, target=TARGET)}"
        )
        doc = (
            f"{doc}\n" f"{EXTRA_ITEMS_MESSAGE.format(invalid_kwds=repr(sorted(kwds)))}"
        )

    return UNIVERSAL_TYPED_DICT.format(
        name=name,
        metaclass_kwds=metaclass_kwds,
        comment=comment,
        summary=(summary or f":class:`altair.{info.title}` ``TypedDict`` wrapper."),
        doc=doc,
        td_args=args,
    )


def generate_config_typed_dicts(fp: Path, /) -> Iterator[str]:
    KWDS: Literal["Kwds"] = "Kwds"
    CONFIG: Literal["Config"] = "Config"
    TOP_LEVEL: Literal["TopLevelUnitSpec"] = "TopLevelUnitSpec"
    TOP_LEVEL_EXTRAS = (
        "Step",
        "Projection",
        "Resolve",
        "TitleParams",
        "ViewBackground",
    )
    TOP_LEVEL_EXCLUDE = {"$schema", "data", "datasets", "encoding", "transform"}
    root = load_schema(fp)
    config = SchemaInfo.from_refname(CONFIG, root)
    theme_targets = find_theme_config_targets(config)
    for name in TOP_LEVEL_EXTRAS:
        theme_targets.update(
            find_theme_config_targets(SchemaInfo.from_refname(name, root))
        )

    relevant: dict[str, SchemaInfo] = {
        x.title: x for x in sorted(theme_targets, key=attrgetter("refname"))
    }

    SchemaInfo._remap_title.update(
        {"HexColor": ("ColorHex",), "Padding": ("float", PADDING_KWDS)}
    )
    SchemaInfo._remap_title.update((k, (f"{k}{KWDS}",)) for k in relevant)
    config_sub: Iterator[str] = (
        generate_typed_dict(info, name=f"{info.title}{KWDS}")
        for info in relevant.values()
    )
    config_sub_names = (f"{nm}{KWDS}" for nm in relevant)
    yield f"__all__ = {[*config_sub_names, PADDING_KWDS, ROW_COL_KWDS, THEME_CONFIG]}\n\n"
    yield "\n".join(config_sub)
    yield generate_typed_dict(
        SchemaInfo.from_refname(TOP_LEVEL, root),
        THEME_CONFIG,
        summary=THEME_CONFIG_SUMMARY,
        groups=arg_kwds,
        exclude=TOP_LEVEL_EXCLUDE,
    )


def find_theme_config_targets(info: SchemaInfo, depth: int = 0, /) -> set[SchemaInfo]:
    """Equivalent to `get_all_objects`."""
    MAX_DEPTH = 6
    seen: set[SchemaInfo] = set()
    if info.is_theme_config_target() and info not in seen:
        seen.add(info)
    if depth < MAX_DEPTH:
        for prop_info in info.iter_descendants():
            seen.update(find_theme_config_targets(prop_info, depth + 1))
    return seen


def generate_vegalite_config_mixin(fp: Path, /) -> str:
    class_name = "ConfigMethodMixin"
    CONFIG: Literal["Config"] = "Config"
    code = [
        f"class {class_name}:",
        '    """A mixin class that defines config methods"""',
    ]
    info = SchemaInfo.from_refname(CONFIG, rootschema=load_schema(fp))

    # configure() method
    method = CONFIG_METHOD.format(classname=CONFIG, method="configure")
    code.append("\n    ".join(method.splitlines()))

    # configure_prop() methods
    for prop, prop_info in info.properties.items():
        classname = prop_info.refname
        if classname and classname.endswith(CONFIG):
            method = CONFIG_PROP_METHOD.format(classname=classname, prop=prop)
            code.append("\n    ".join(method.splitlines()))
    return "\n".join(code)


def generate_schema__init__(
    *modules: str,
    package: str,
    expand: dict[Path, ModuleDef[Any]] | None = None,
) -> Iterator[str]:
    """
    Generate schema subpackage init contents.

    Parameters
    ----------
    *modules
        Module names to expose, in addition to their members::

            ...schema.__init__.__all__ = [
                ...,
                module_1.__name__,
                module_1.__all__,
                module_2.__name__,
                module_2.__all__,
                ...,
            ]
    package
        Absolute, dotted path for `schema`, e.g::

            "altair.vegalite.v5.schema"
    expand
        Required for 2nd-pass, which explicitly defines the new ``__all__``, using newly generated names.

        .. note::
            The default `import idiom`_ works at runtime, and for ``pyright`` - but not ``mypy``.
            See `issue`_.

    .. _import idiom:
        https://typing.readthedocs.io/en/latest/spec/distributing.html#library-interface-public-and-private-symbols
    .. _issue:
        https://github.com/python/mypy/issues/15300
    """
    yield f"# ruff: noqa: F403, F405\n{HEADER_COMMENT}"
    yield f"from {package} import {', '.join(modules)}"
    yield from (f"from {package}.{mod} import *" for mod in modules)
    yield f"SCHEMA_VERSION = {SCHEMA_VERSION!r}\n"
    yield f"SCHEMA_URL = {schema_url()!r}\n"
    base_all: list[str] = ["SCHEMA_URL", "SCHEMA_VERSION", *modules]
    if expand:
        base_all.extend(
            chain.from_iterable(v.all for k, v in expand.items() if k.stem in modules)
        )
        yield f"__all__ = {base_all}"
    else:
        yield f"__all__ = {base_all}"
        yield from (f"__all__ += {mod}.__all__" for mod in modules)


def path_to_module_str(
    fp: Path,
    /,
    root: Literal["altair", "doc", "sphinxext", "tests", "tools"] = "altair",
) -> str:
    # NOTE: GH runner has 3x altair, local is 2x
    # - Needs to be the last occurence
    idx = fp.parts.index(root)
    start = idx + fp.parts.count(root) - 1 if root == "altair" else idx
    parents = fp.parts[start:-1]
    return ".".join(parents if fp.stem == "__init__" else (*parents, fp.stem))


def vegalite_main(skip_download: bool = False) -> None:
    version = SCHEMA_VERSION
    vn = version.split(".")[0]
    fp = (Path(__file__).parent / ".." / "altair" / "vegalite" / vn).resolve()
    schemapath = fp / "schema"
    schemafile = download_schemafile(
        version=version,
        schemapath=schemapath,
        skip_download=skip_download,
    )

    fp_themes = schemapath / THEMES_FILE
    print(f"Updating themes\n {schemafile!s}\n  ->{fp_themes!s}")
    update_vega_themes(fp_themes)

    # Generate __init__.py file
    outfile = schemapath / "__init__.py"
    pkg_schema = path_to_module_str(outfile)
    print(f"Writing {outfile!s}")
    ruff.write_lint_format(
        outfile, generate_schema__init__("channels", "core", package=pkg_schema)
    )

    TypeAliasTracer.update_aliases(("Map", "Mapping[str, Any]"))

    files: dict[Path, str | Iterable[str]] = {}
    modules: dict[Path, ModuleDef[Any]] = {}

    # Generate the core schema wrappers
    fp_core = schemapath / "core.py"
    print(f"Generating\n {schemafile!s}\n  ->{fp_core!s}")
    modules[fp_core] = generate_vegalite_schema_wrapper(schemafile)
    files[fp_core] = modules[fp_core].contents

    # Generate the channel wrappers
    fp_channels = schemapath / "channels.py"
    print(f"Generating\n {schemafile!s}\n  ->{fp_channels!s}")
    modules[fp_channels] = generate_vegalite_channel_wrappers(schemafile)
    files[fp_channels] = modules[fp_channels].contents

    # Expand `schema.__init__.__all__` with new classes
    ruff.write_lint_format(
        outfile,
        generate_schema__init__("channels", "core", package=pkg_schema, expand=modules),
    )

    # generate the mark mixin
    markdefs = {k: f"{k}Def" for k in ["Mark", "BoxPlot", "ErrorBar", "ErrorBand"]}
    fp_mixins = schemapath / "mixins.py"
    print(f"Generating\n {schemafile!s}\n  ->{fp_mixins!s}")
    mixins_imports = (
        "from typing import Any, Sequence, List, Literal, Union",
        "from altair.utils import use_signature, Undefined",
        "from . import core",
    )

    mark_mixin = generate_vegalite_mark_mixin(schemafile, markdefs)
    config_mixin = generate_vegalite_config_mixin(schemafile)
    content_mixins = [
        HEADER,
        "\n\n",
        "\n".join(mixins_imports),
        "\n\n",
        import_type_checking(
            "import sys",
            textwrap.indent(import_typing_extensions((3, 11), "Self"), "    "),
            "from altair.typing import Optional",
            "from ._typing import * # noqa: F403",
            "from altair import Parameter, SchemaBase",
        ),
        "\n\n\n",
        mark_mixin,
        "\n\n\n",
        config_mixin,
    ]
    files[fp_mixins] = content_mixins

    # Generate theme-related Config hierarchy of TypedDict
    fp_theme_config: Path = schemapath / "_config.py"
    content_theme_config = [
        HEADER,
        "from typing import Any, TYPE_CHECKING, Literal, Sequence, TypedDict, Union",
        import_typing_extensions((3, 14), "TypedDict", include_sys=True),
        f"from ._typing import {ROW_COL_KWDS}, {PADDING_KWDS}",
        "\n\n",
        import_type_checking("from ._typing import * # noqa: F403"),
        "\n\n",
        *generate_config_typed_dicts(schemafile),
    ]
    files[fp_theme_config] = content_theme_config

    # Write `_typing.py` TypeAlias, for import in generated modules
    fp_typing = schemapath / "_typing.py"
    msg = (
        f"Generating\n {schemafile!s}\n  ->{fp_typing!s}\n"
        f"Tracer cache collected {TypeAliasTracer.n_entries!r} entries."
    )
    print(msg)
    TypeAliasTracer.write_module(
        fp_typing,
        "OneOrSeq",
        "Value",
        "ColorHex",
        "is_color_hex",
        ROW_COL_KWDS,
        PADDING_KWDS,
        header=HEADER,
        extra=TYPING_EXTRA,
    )
    # Write the pre-generated modules
    for fp, contents in files.items():
        print(f"Writing\n {schemafile!s}\n  ->{fp!s}")
        ruff.write_lint_format(fp, contents)


def generate_encoding_artifacts(
    channel_infos: dict[str, ChannelInfo],
    fmt_method: str,
    *,
    facet_encoding: SchemaInfo,
) -> Iterator[str]:
    """
    Generate ``Chart.encode()`` and related typing structures.

    - `TypeAlias`(s) for each parameter to ``Chart.encode()``
    - Mixin class that provides the ``Chart.encode()`` method
    - `TypedDict`, utilising/describing these structures as part of https://github.com/pola-rs/polars/pull/17995.

    Notes
    -----
    - `Map`/`Dict` stands for the return types of `alt.(datum|value)`, and any encoding channel class.
        - See discussions in https://github.com/vega/altair/pull/3208
    - We could be more specific about what types are accepted in the `List`
        - but this translates poorly to an IDE
        - `info.supports_arrays`
    """
    PREFIX_INTERNAL = "Any"
    PREFIX_EXPORT = "Channel"
    signature_args: list[str] = []
    internal_aliases: list[str] = []
    export_aliases: list[str] = []
    typed_dict_args: list[str] = []
    signature_doc_params: list[str] = ["", "Parameters", "----------"]

    for channel, info in channel_infos.items():
        channel_name = f"{channel[0].upper()}{channel[1:]}"

        names = list(info.all_names)
        it_rst_names: Iterator[str] = (rst_syntax_for_class(c) for c in info.all_names)

        docstring_types: list[str] = ["str", next(it_rst_names), "Dict"]
        if len(names) > 1:
            # NOTE: Another level of internal aliases are generated, for channels w/ 2-3 types.
            # These are represent only types defined in `channels.py` and not the full range accepted.
            any_name = f"{PREFIX_INTERNAL}{channel_name}"
            internal_aliases.append(
                f"{any_name}: TypeAlias = Union[{', '.join(names)}]"
            )
            tp_inner: str = ", ".join(("str", any_name, f"{INTO_CONDITION!r}", "Map"))
        else:
            tp_inner = ", ".join(("str", names[0], f"{INTO_CONDITION!r}", "Map"))

        tp_inner = f"Union[{tp_inner}]"

        if info.supports_arrays:
            docstring_types.append("List")
            tp_inner = f"OneOrSeq[{tp_inner}]"

        doc_types_flat: str = ", ".join(chain(docstring_types, it_rst_names))

        export_aliases.append(f"{PREFIX_EXPORT}{channel_name}: TypeAlias = {tp_inner}")
        # We use the full type hints instead of the alias in the signatures below
        # as IDEs such as VS Code would else show the name of the alias instead
        # of the expanded full type hints. The later are more useful to users.
        typed_dict_args.append(f"{channel}: {tp_inner}")
        signature_args.append(f"{channel}: Optional[{tp_inner}] = Undefined")

        description: str = f"    {info.deep_description}"

        signature_doc_params.extend((f"{channel} : {doc_types_flat}", description))

    method: str = fmt_method.format(
        method_args=", ".join(signature_args),
        docstring=indent_docstring(signature_doc_params, indent_level=8, lstrip=False),
        dict_literal="{" + ", ".join(f"{kwd!r}:{kwd}" for kwd in channel_infos) + "}",
    )
    typed_dict = generate_typed_dict(
        facet_encoding,
        ENCODE_KWDS,
        summary=ENCODE_KWDS_SUMMARY,
        override_args=typed_dict_args,
    )
    artifacts: Iterable[str] = (
        *internal_aliases,
        "",
        *export_aliases,
        method,
        typed_dict,
    )
    yield from artifacts


def main() -> None:
    parser = argparse.ArgumentParser(
        prog="generate_schema_wrapper.py", description="Generate the Altair package."
    )
    parser.add_argument(
        "--skip-download", action="store_true", help="skip downloading schema files"
    )
    args = parser.parse_args()
    copy_schemapi_util()
    vegalite_main(args.skip_download)
    write_expr_module(
        vlc.get_vega_version(),
        output=EXPR_FILE,
        header=HEADER_COMMENT,
    )

    # The modules below are imported after the generation of the new schema files
    # as these modules import Altair. This allows them to use the new changes
    from tools import generate_api_docs, update_init_file

    generate_api_docs.write_api_file()
    update_init_file.update__all__variable()


if __name__ == "__main__":
    main()<|MERGE_RESOLUTION|>--- conflicted
+++ resolved
@@ -8,24 +8,12 @@
 import sys
 import textwrap
 from collections import deque
+from collections.abc import Iterable, Iterator
 from dataclasses import dataclass
 from itertools import chain
 from operator import attrgetter
 from pathlib import Path
-<<<<<<< HEAD
-from typing import (
-    TYPE_CHECKING,
-    Any,
-    Final,
-    Generic,
-    Iterable,
-    Iterator,
-    Literal,
-    TypeVar,
-)
-=======
-from typing import TYPE_CHECKING, Any, Final, Literal
->>>>>>> 2ba89d50
+from typing import TYPE_CHECKING, Any, Final, Generic, Literal, TypeVar
 from urllib import request
 
 import vl_convert as vlc
