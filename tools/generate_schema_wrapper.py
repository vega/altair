--- conflicted
+++ resolved
@@ -394,11 +394,8 @@
     top: float
 '''
 
-<<<<<<< HEAD
 _ChannelType = Literal["field", "datum", "value"]
-=======
 INTO_CONDITION: Literal["IntoCondition"] = "IntoCondition"
->>>>>>> eb6febd4
 
 
 class SchemaGenerator(codegen.SchemaGenerator):
@@ -796,12 +793,8 @@
         import_type_checking(
             "from altair import Parameter, SchemaBase",
             "from altair.typing import Optional",
-<<<<<<< HEAD
+            f"from altair.vegalite.v5.api import {INTO_CONDITION}",
             textwrap.indent(import_typing_extensions((3, 11), "Self"), "    "),
-=======
-            "from typing_extensions import Self",
-            f"from altair.vegalite.v5.api import {INTO_CONDITION}",
->>>>>>> eb6febd4
         ),
         "\n" f"__all__ = {sorted(all_)}\n",
         CHANNEL_MIXINS,
@@ -1138,16 +1131,11 @@
         - but this translates poorly to an IDE
         - `info.supports_arrays`
     """
-<<<<<<< HEAD
-    signature_args: list[str] = []
-    type_aliases: list[str] = []
-=======
     PREFIX_INTERNAL = "Any"
     PREFIX_EXPORT = "Channel"
-    signature_args: list[str] = ["self", "*args: Any"]
+    signature_args: list[str] = []
     internal_aliases: list[str] = []
     export_aliases: list[str] = []
->>>>>>> eb6febd4
     typed_dict_args: list[str] = []
     signature_doc_params: list[str] = ["", "Parameters", "----------"]
 
