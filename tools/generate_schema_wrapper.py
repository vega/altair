--- conflicted
+++ resolved
@@ -819,9 +819,6 @@
         "from . import core",
         "from ._typing import * # noqa: F403",
     ]
-<<<<<<< HEAD
-    contents: list[str] = [
-=======
     TYPING_CORE = (
         DATETIME,
         TIME_UNIT_PARAMS,
@@ -833,8 +830,7 @@
         ENCODING_SORT_FIELD,
     )
     TYPING_API = INTO_CONDITION, BIN, IMPUTE
-    contents = [
->>>>>>> 2d812aff
+    contents: list[str] = [
         HEADER,
         CHANNEL_MYPY_IGNORE_STATEMENTS,
         *imports,
@@ -1154,8 +1150,10 @@
     # Generate the channel wrappers
     fp_channels = schemapath / "channels.py"
     print(f"Generating\n {schemafile!s}\n  ->{fp_channels!s}")
-<<<<<<< HEAD
-    modules[fp_channels] = generate_vegalite_channel_wrappers(schemafile)
+    with RemapContext(
+        {DATETIME: (TEMPORAL, DATETIME), BIN_PARAMS: (BIN,), IMPUTE_PARAMS: (IMPUTE,)}
+    ):
+        modules[fp_channels] = generate_vegalite_channel_wrappers(schemafile)
     files[fp_channels] = modules[fp_channels].contents
 
     # Expand `schema.__init__.__all__` with new classes
@@ -1163,12 +1161,6 @@
         outfile,
         generate_schema__init__("channels", "core", package=pkg_schema, expand=modules),
     )
-=======
-    with RemapContext(
-        {DATETIME: (TEMPORAL, DATETIME), BIN_PARAMS: (BIN,), IMPUTE_PARAMS: (IMPUTE,)}
-    ):
-        files[fp_channels] = generate_vegalite_channel_wrappers(schemafile)
->>>>>>> 2d812aff
 
     # generate the mark mixin
     markdefs = {k: f"{k}Def" for k in ["Mark", "BoxPlot", "ErrorBar", "ErrorBand"]}
