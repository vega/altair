"""Generate a schema wrapper from a schema."""

from __future__ import annotations

import argparse
import copy
import json
import sys
import textwrap
from collections.abc import Iterable, Iterator
from dataclasses import dataclass
from itertools import chain
from operator import attrgetter
from pathlib import Path
from typing import TYPE_CHECKING, Any, Final, Generic, Literal, TypeVar
from urllib import request

if sys.version_info >= (3, 14):
    from typing import TypedDict
else:
    from typing_extensions import TypedDict

import vl_convert as vlc

sys.path.insert(0, str(Path.cwd()))


from tools.codemod import ruff
from tools.markup import rst_syntax_for_class
from tools.schemapi import CodeSnippet, SchemaInfo, arg_kwds, arg_required_kwds, codegen
from tools.schemapi.utils import (
    RemapContext,
    SchemaProperties,
    TypeAliasTracer,
    finalize_type_reprs,
    get_valid_identifier,
    import_type_checking,
    import_typing_extensions,
    indent_docstring,
    resolve_references,
    spell_literal,
)
from tools.vega_expr import write_expr_module
from tools.versioning import VERSIONS

if TYPE_CHECKING:
    from collections.abc import Iterable, Iterator

    from tools.schemapi.codegen import ArgInfo, AttrGetter
    from vl_convert import VegaThemes

T = TypeVar("T", bound="str | Iterable[str]")

SCHEMA_VERSION: Final = VERSIONS["vega-lite"]


HEADER_COMMENT = """\
# The contents of this file are automatically written by
# tools/generate_schema_wrapper.py. Do not modify directly.
"""

HEADER: Final = f"""{HEADER_COMMENT}
from __future__ import annotations\n
"""

SCHEMA_URL_TEMPLATE: Final = "https://vega.github.io/schema/{library}/{version}.json"
VL_PACKAGE_TEMPLATE = (
    "https://raw.githubusercontent.com/vega/vega-lite/refs/tags/{version}/package.json"
)
SCHEMA_FILE = "vega-lite-schema.json"
THEMES_FILE = "vega-themes.json"
EXPR_FILE: Path = (
    Path(__file__).parent / ".." / "altair" / "expr" / "__init__.py"
).resolve()

CHANNEL_MYPY_IGNORE_STATEMENTS: Final = """\
# These errors need to be ignored as they come from the overload methods
# which trigger two kind of errors in mypy:
# * all of them do not have an implementation in this file
# * some of them are the only overload methods -> overloads usually only make
#   sense if there are multiple ones
# However, we need these overloads due to how the propertysetter works
# mypy: disable-error-code="no-overload-impl, empty-body, misc"
"""

BASE_SCHEMA: Final = """
class {basename}(SchemaBase):
    _rootschema = load_schema()
    @classmethod
    def _default_wrapper_classes(cls) -> Iterator[type[Any]]:
        return _subclasses({basename})
"""

LOAD_SCHEMA: Final = '''
def load_schema() -> dict:
    """Load the json schema associated with this module's functions"""
    schema_bytes = pkgutil.get_data(__name__, "{schemafile}")
    if schema_bytes is None:
        raise ValueError("Unable to load {schemafile}")
    return json.loads(
        schema_bytes.decode("utf-8")
    )
'''


CHANNEL_MIXINS: Final = """
class FieldChannelMixin:
    _encoding_name: str
    def to_dict(
        self,
        validate: bool = True,
        ignore: list[str] | None = None,
        context: dict[str, Any] | None = None,
    ) -> dict | list[dict]:
        context = context or {}
        ignore = ignore or []
        shorthand = self._get("shorthand")  # type: ignore[attr-defined]
        field = self._get("field")  # type: ignore[attr-defined]

        if shorthand is not Undefined and field is not Undefined:
            msg = f"{self.__class__.__name__} specifies both shorthand={shorthand} and field={field}. "
            raise ValueError(msg)

        if isinstance(shorthand, (tuple, list)):
            # If given a list of shorthands, then transform it to a list of classes
            kwds = self._kwds.copy()  # type: ignore[attr-defined]
            kwds.pop("shorthand")
            return [
                self.__class__(sh, **kwds).to_dict(  # type: ignore[call-arg]
                    validate=validate, ignore=ignore, context=context
                )
                for sh in shorthand
            ]

        if shorthand is Undefined:
            parsed = {}
        elif isinstance(shorthand, str):
            data: nw.DataFrame | Any = context.get("data", None)
            parsed = parse_shorthand(shorthand, data=data)
            type_required = "type" in self._kwds  # type: ignore[attr-defined]
            type_in_shorthand = "type" in parsed
            type_defined_explicitly = self._get("type") is not Undefined  # type: ignore[attr-defined]
            if not type_required:
                # Secondary field names don't require a type argument in VegaLite 3+.
                # We still parse it out of the shorthand, but drop it here.
                parsed.pop("type", None)
            elif not (type_in_shorthand or type_defined_explicitly):
                if isinstance(data, nw.DataFrame):
                    msg = (
                        f'Unable to determine data type for the field "{shorthand}";'
                        " verify that the field name is not misspelled."
                        " If you are referencing a field from a transform,"
                        " also confirm that the data type is specified correctly."
                    )
                    raise ValueError(msg)
                else:
                    msg = (
                        f"{shorthand} encoding field is specified without a type; "
                        "the type cannot be automatically inferred because "
                        "the data is not specified as a pandas.DataFrame."
                    )
                    raise ValueError(msg)
        else:
            # Shorthand is not a string; we pass the definition to field,
            # and do not do any parsing.
            parsed = {"field": shorthand}
        context["parsed_shorthand"] = parsed

        return super(FieldChannelMixin, self).to_dict(
            validate=validate, ignore=ignore, context=context
        )


class ValueChannelMixin:
    _encoding_name: str
    def to_dict(
        self,
        validate: bool = True,
        ignore: list[str] | None = None,
        context: dict[str, Any] | None = None,
    ) -> dict:
        context = context or {}
        ignore = ignore or []
        condition = self._get("condition", Undefined)  # type: ignore[attr-defined]
        copy = self  # don't copy unless we need to
        if condition is not Undefined:
            if isinstance(condition, core.SchemaBase):
                pass
            elif "field" in condition and "type" not in condition:
                kwds = parse_shorthand(condition["field"], context.get("data", None))
                copy = self.copy(deep=["condition"])  # type: ignore[attr-defined]
                copy["condition"].update(kwds)  # type: ignore[index]
        return super(ValueChannelMixin, copy).to_dict(
            validate=validate, ignore=ignore, context=context
        )


class DatumChannelMixin:
    _encoding_name: str
    def to_dict(
        self,
        validate: bool = True,
        ignore: list[str] | None = None,
        context: dict[str, Any] | None = None,
    ) -> dict:
        context = context or {}
        ignore = ignore or []
        datum = self._get("datum", Undefined)  # type: ignore[attr-defined] # noqa
        copy = self  # don't copy unless we need to
        return super(DatumChannelMixin, copy).to_dict(
            validate=validate, ignore=ignore, context=context
        )
"""

MARK_MIXIN: Final = '''
class MarkMethodMixin:
    """A mixin class that defines mark methods"""

{methods}
'''

MARK_METHOD: Final = '''
@use_signature({decorator})
def mark_{mark}(self, **kwds: Any) -> Self:
    """Set the chart's mark to '{mark}' (see :class:`{mark_def}`)."""

    copy = self.copy(deep=False)  # type: ignore[attr-defined]
    if any(val is not Undefined for val in kwds.values()):
        copy.mark = core.{mark_def}(type="{mark}", **kwds)
    else:
        copy.mark = "{mark}"
    return copy
'''

CONFIG_METHOD: Final = """
@use_signature(core.{classname})
def {method}(self, *args, **kwargs) -> Self:
    copy = self.copy(deep=False)  # type: ignore[attr-defined]
    copy.config = core.{classname}(*args, **kwargs)
    return copy
"""

CONFIG_PROP_METHOD: Final = """
@use_signature(core.{classname})
def configure_{prop}(self, *args, **kwargs) -> Self:
    copy = self.copy(deep=['config'])  # type: ignore[attr-defined]
    if copy.config is Undefined:
        copy.config = core.Config()
    copy.config["{prop}"] = core.{classname}(*args, **kwargs)
    return copy
"""
UNIVERSAL_TYPED_DICT = '''
class {name}(TypedDict{metaclass_kwds}):{comment}
    """
    {summary}

    Parameters
    ----------
    {doc}"""

    {td_args}
'''
ENCODE_KWDS: Literal["EncodeKwds"] = "EncodeKwds"
THEME_CONFIG: Literal["ThemeConfig"] = "ThemeConfig"
PADDING_KWDS: Literal["PaddingKwds"] = "PaddingKwds"
ROW_COL_KWDS: Literal["RowColKwds"] = "RowColKwds"
TEMPORAL: Literal["Temporal"] = "Temporal"

# NOTE: `api.py` typing imports
BIN: Literal["Bin"] = "Bin"
IMPUTE: Literal["Impute"] = "Impute"
INTO_CONDITION: Literal["IntoCondition"] = "IntoCondition"
CHART_DATA_TYPE: Literal["ChartDataType"] = "ChartDataType"

# NOTE: `core.py` typing imports
DATETIME: Literal["DateTime"] = "DateTime"
BIN_PARAMS: Literal["BinParams"] = "BinParams"
IMPUTE_PARAMS: Literal["ImputeParams"] = "ImputeParams"
TIME_UNIT_PARAMS: Literal["TimeUnitParams"] = "TimeUnitParams"
SCALE: Literal["Scale"] = "Scale"
AXIS: Literal["Axis"] = "Axis"
LEGEND: Literal["Legend"] = "Legend"
REPEAT_REF: Literal["RepeatRef"] = "RepeatRef"
HEADER_COLUMN: Literal["Header"] = "Header"
ENCODING_SORT_FIELD: Literal["EncodingSortField"] = "EncodingSortField"

ENCODE_KWDS_SUMMARY: Final = (
    "Encoding channels map properties of the data to visual properties of the chart."
)
THEME_CONFIG_SUMMARY: Final = (
    "Top-Level Configuration ``TypedDict`` for creating a consistent theme."
)
EXTRA_ITEMS_MESSAGE: Final = """\
    Notes
    -----
    The following keys may be specified as string literals **only**:

        {invalid_kwds}

    See `PEP728`_ for type checker compatibility.

    .. _PEP728:
        https://peps.python.org/pep-0728/#reference-implementation
"""

ENCODE_METHOD: Final = '''
class _EncodingMixin:
    def encode(self, *args: Any, {method_args}) -> Self:
        """Map properties of the data to visual properties of the chart (see :class:`FacetedEncoding`)
        {docstring}"""
        kwargs = {dict_literal}
        if args:
            kwargs = {{k: v for k, v in kwargs.items() if v is not Undefined}}

        # Convert args to kwargs based on their types.
        kwargs = _infer_encoding_types(args, kwargs)
        # get a copy of the dict representation of the previous encoding
        # ignore type as copy method comes from SchemaBase
        copy = self.copy(deep=['encoding'])  # type: ignore[attr-defined]
        encoding = copy._get('encoding', {{}})
        if isinstance(encoding, core.VegaLiteSchema):
            encoding = {{k: v for k, v in encoding._kwds.items() if v is not Undefined}}
        # update with the new encodings, and apply them to the copy
        encoding.update(kwargs)
        copy.encoding = core.FacetedEncoding(**encoding)
        return copy
'''

# Enables use of ~, &, | with compositions of selection objects.
DUNDER_PREDICATE_COMPOSITION = """
    def __invert__(self) -> PredicateComposition:
        return PredicateComposition({"not": self.to_dict()})

    def __and__(self, other: SchemaBase) -> PredicateComposition:
        return PredicateComposition({"and": [self.to_dict(), other.to_dict()]})

    def __or__(self, other: SchemaBase) -> PredicateComposition:
        return PredicateComposition({"or": [self.to_dict(), other.to_dict()]})
"""


# NOTE: Not yet reasonable to generalize `TypeAliasType`, `TypeVar`
# Revisit if this starts to become more common
TYPING_EXTRA: Final = '''
T = TypeVar("T")
OneOrSeq = TypeAliasType("OneOrSeq", Union[T, Sequence[T]], type_params=(T,))
"""
One of ``T`` specified type(s), or a `Sequence` of such.

Examples
--------
The parameters ``short``, ``long`` accept the same range of types::

    # ruff: noqa: UP006, UP007

    def func(
        short: OneOrSeq[str | bool | float],
        long: Union[str, bool, float, Sequence[Union[str, bool, float]],
    ): ...
"""

class Value(TypedDict, Generic[T]):
    """
    A `Generic`_ single item ``dict``.

    Parameters
    ----------
    value: T
        Wrapped value.

    .. _Generic:
        https://typing.readthedocs.io/en/latest/spec/generics.html#generics
    """

    value: T


ColorHex = Annotated[
    LiteralString,
    re.compile(r"#[0-9a-f]{2}[0-9a-f]{2}[0-9a-f]{2}([0-9a-f]{2})?", re.IGNORECASE),
]
"""
A `hexadecimal`_ color code.

Corresponds to the ``json-schema`` string format:

    {"format": "color-hex", "type": "string"}

Examples
--------
:

    "#f0f8ff"
    "#7fffd4"
    "#000000"
    "#0000FF"
    "#0000ff80"

.. _hexadecimal:
    https://www.w3schools.com/html/html_colors_hex.asp
"""

def is_color_hex(obj: Any) -> TypeIs[ColorHex]:
    """Return ``True`` if the object is a hexadecimal color code."""
    # NOTE: Extracts compiled pattern from metadata,
    # to avoid defining in multiple places.
    it = iter(get_args(ColorHex))
    next(it)
    pattern: re.Pattern[str] = next(it)
    return bool(pattern.fullmatch(obj))



class RowColKwds(TypedDict, Generic[T], total=False):
    """
    A `Generic`_ two-item ``dict``.

    Parameters
    ----------
    column: T
    row: T

    .. _Generic:
        https://typing.readthedocs.io/en/latest/spec/generics.html#generics
    """

    column: T
    row: T


class PaddingKwds(TypedDict, total=False):
    bottom: float
    left: float
    right: float
    top: float

Temporal: TypeAlias = Union[date, datetime]
'''

_ChannelType = Literal["field", "datum", "value"]


class SchemaGenerator(codegen.SchemaGenerator):
    schema_class_template = textwrap.dedent(
        '''
    class {classname}({basename}):
        """{docstring}"""
        _schema = {schema!r}

        {init_code}
    '''
    )


class MethodSchemaGenerator(SchemaGenerator):
    """Base template w/ an extra slot `{method_code}` after `{init_code}`."""

    schema_class_template = textwrap.dedent(
        '''
    class {classname}({basename}):
        """{docstring}"""
        _schema = {schema!r}

        {init_code}

        {method_code}
    '''
    )


SchGen = TypeVar("SchGen", bound=SchemaGenerator)


class OverridesItem(TypedDict, Generic[SchGen]):
    tp: type[SchGen]
    kwds: dict[str, Any]


CORE_OVERRIDES: dict[str, OverridesItem[SchemaGenerator]] = {
    "PredicateComposition": OverridesItem(
        tp=MethodSchemaGenerator, kwds={"method_code": DUNDER_PREDICATE_COMPOSITION}
    )
}


class FieldSchemaGenerator(SchemaGenerator):
    schema_class_template = textwrap.dedent(
        '''
    @with_property_setters
    class {classname}(FieldChannelMixin, core.{basename}):
        """{docstring}"""
        _class_is_valid_at_instantiation = False
        _encoding_name = "{encodingname}"

        {method_code}

        {init_code}
    '''
    )
    haspropsetters = True


class ValueSchemaGenerator(SchemaGenerator):
    schema_class_template = textwrap.dedent(
        '''
    @with_property_setters
    class {classname}(ValueChannelMixin, core.{basename}):
        """{docstring}"""
        _class_is_valid_at_instantiation = False
        _encoding_name = "{encodingname}"

        {method_code}

        {init_code}
    '''
    )
    haspropsetters = True


class DatumSchemaGenerator(SchemaGenerator):
    schema_class_template = textwrap.dedent(
        '''
    @with_property_setters
    class {classname}(DatumChannelMixin, core.{basename}):
        """{docstring}"""
        _class_is_valid_at_instantiation = False
        _encoding_name = "{encodingname}"

        {method_code}

        {init_code}
    '''
    )
    haspropsetters = True


class ModuleDef(Generic[T]):
    def __init__(self, contents: T, all: Iterable[str], /) -> None:
        self.contents: T = contents
        self.all: list[str] = list(all)


def schema_class(*args, **kwargs) -> str:
    return SchemaGenerator(*args, **kwargs).schema_class()


def schema_url(version: str = SCHEMA_VERSION) -> str:
    return SCHEMA_URL_TEMPLATE.format(library="vega-lite", version=version)


def download_schemafile(
    version: str, schemapath: Path, skip_download: bool = False
) -> Path:
    url = schema_url(version=version)
    schemadir = Path(schemapath)
    schemadir.mkdir(parents=True, exist_ok=True)
    fp = schemadir / SCHEMA_FILE
    if not skip_download:
        request.urlretrieve(url, fp)
    elif not fp.exists():
        msg = f"Cannot skip download: {fp!s} does not exist"
        raise ValueError(msg)
    return fp


def _vega_lite_props_only(
    themes: dict[VegaThemes, dict[str, Any]], props: SchemaProperties, /
) -> Iterator[tuple[VegaThemes, dict[str, Any]]]:
    """
    Removes properties that are allowed in `Vega` but not `Vega-Lite` from theme definitions.

    Each theme is then nested as ``ThemeConfig["config"] = ...``
    """
    keep = props.keys()
    for name, theme_spec in themes.items():
        yield name, {"config": {k: v for k, v in theme_spec.items() if k in keep}}


def update_vega_themes(fp: Path, /, indent: str | int | None = 2) -> None:
    root = load_schema(fp.parent / SCHEMA_FILE)
    vl_props = SchemaInfo.from_refname("Config", root).properties
    themes = dict(_vega_lite_props_only(vlc.get_themes(), vl_props))
    data = json.dumps(themes, indent=indent, sort_keys=True)
    fp.write_text(data, encoding="utf8")

    theme_names = sorted(iter(themes))
    TypeAliasTracer.update_aliases(("VegaThemes", spell_literal(theme_names)))


def load_schema(fp: Path, /) -> dict[str, Any]:
    """Reads and returns the root schema from ``fp``."""
    with fp.open(encoding="utf8") as f:
        root_schema = json.load(f)
    return root_schema


def load_schema_with_shorthand_properties(fp: Path, /) -> dict[str, Any]:
    schema = load_schema(fp)
    encoding_def = "FacetedEncoding"
    encoding = SchemaInfo(schema["definitions"][encoding_def], rootschema=schema)
    shorthand = {
        "anyOf": [
            {"type": "string"},
            {"type": "array", "items": {"type": "string"}},
            {"$ref": "#/definitions/RepeatRef"},
        ],
        "description": "shorthand for field, aggregate, and type",
    }
    for propschema in encoding.properties.values():
        def_dict = get_field_datum_value_defs(propschema, schema)
        if field_ref := def_dict.get("field", None):
            defschema: dict[str, Any] = {"$ref": field_ref}
            defschema = copy.deepcopy(resolve_references(defschema, schema))
            # For Encoding field definitions, we patch the schema by adding the
            # shorthand property.
            defschema["properties"]["shorthand"] = shorthand
            if "required" not in defschema:
                defschema["required"] = ["shorthand"]
            elif "shorthand" not in defschema["required"]:
                defschema["required"].append("shorthand")
            schema["definitions"][field_ref.split("/")[-1]] = defschema
    return schema


def copy_schemapi_util() -> None:
    """Copy the schemapi utility into altair/utils/ and its test file to tests/utils/."""
    # copy the schemapi utility file
    source_fp = Path(__file__).parent / "schemapi" / "schemapi.py"
    destination_fp = Path(__file__).parent / ".." / "altair" / "utils" / "schemapi.py"

    print(f"Copying\n {source_fp!s}\n  -> {destination_fp!s}")
    with (
        source_fp.open(encoding="utf8") as source,
        destination_fp.open("w", encoding="utf8") as dest,
    ):
        dest.write(HEADER_COMMENT)
        dest.writelines(chain(source.readlines(), VERSIONS.iter_inline_literal()))
    ruff.format(destination_fp)


def recursive_dict_update(schema: dict, root: dict, def_dict: dict) -> None:
    if "$ref" in schema:
        next_schema = resolve_references(schema, root)
        if "properties" in next_schema:
            definition = schema["$ref"]
            properties = next_schema["properties"]
            for k in def_dict:
                if k in properties:
                    def_dict[k] = definition
        else:
            recursive_dict_update(next_schema, root, def_dict)
    elif "anyOf" in schema:
        for sub_schema in schema["anyOf"]:
            recursive_dict_update(sub_schema, root, def_dict)


def get_field_datum_value_defs(
    propschema: SchemaInfo, root: dict[str, Any]
) -> dict[_ChannelType, str]:
    def_dict: dict[_ChannelType, str | None] = dict.fromkeys(
        ("field", "datum", "value")
    )
    _schema = propschema.schema
    schema = _schema if isinstance(_schema, dict) else dict(_schema)
    if propschema.is_reference() and "properties" in schema:
        if "field" in schema["properties"]:
            def_dict["field"] = propschema.ref
        else:
            msg = "Unexpected schema structure"
            raise ValueError(msg)
    else:
        recursive_dict_update(schema, root, def_dict)

    return {i: j for i, j in def_dict.items() if j}


def toposort(graph: dict[str, list[str]]) -> list[str]:
    """
    Topological sort of a directed acyclic graph.

    Parameters
    ----------
    graph : dict of lists
        Mapping of node labels to list of child node labels.
        This is assumed to represent a graph with no cycles.

    Returns
    -------
    order : list
        topological order of input graph.
    """
    # Once we drop support for Python 3.8, this can potentially be replaced
    # with graphlib.TopologicalSorter from the standard library.
    stack: list[str] = []
    visited: dict[str, Literal[True]] = {}

    def visit(nodes):
        for node in sorted(nodes, reverse=True):
            if not visited.get(node):
                visited[node] = True
                visit(graph.get(node, []))
                stack.insert(0, node)

    visit(graph)
    return stack


def generate_vegalite_schema_wrapper(fp: Path, /) -> ModuleDef[str]:
    """Generate a schema wrapper at the given path."""
    # TODO: generate simple tests for each wrapper
    basename = "VegaLiteSchema"
    rootschema = load_schema_with_shorthand_properties(fp)
    definitions: dict[str, SchemaGenerator] = {}
    graph: dict[str, list[str]] = {}

    for name in rootschema["definitions"]:
        defschema = {"$ref": "#/definitions/" + name}
        defschema_repr = {"$ref": "#/definitions/" + name}
        name = get_valid_identifier(name)
        if overrides := CORE_OVERRIDES.get(name):
            tp = overrides["tp"]
            kwds = overrides["kwds"]
        else:
            tp = SchemaGenerator
            kwds = {}
        definitions[name] = tp(
            name,
            schema=defschema,
            schemarepr=defschema_repr,
            rootschema=rootschema,
            basename=basename,
            rootschemarepr=CodeSnippet(f"{basename}._rootschema"),
            **kwds,
        )
    for name, schema in definitions.items():
        graph[name] = []
        for child_name in schema.subclasses():
            child_name = get_valid_identifier(child_name)
            graph[name].append(child_name)
            child: SchemaGenerator = definitions[child_name]
            if child.basename == basename:
                child.basename = [name]
            else:
                assert isinstance(child.basename, list)
                child.basename.append(name)

    # Specify __all__ explicitly so that we can exclude the ones from the list
    # of exported classes which are also defined in the channels or api modules which takes
    # precedent in the generated __init__.py files one and two levels up.
    # Importing these classes from multiple modules confuses type checkers.
    EXCLUDE = {"Color", "Text", "LookupData", "Dict", "FacetMapping"}
    it = (c for c in definitions.keys() - EXCLUDE if not c.startswith("_"))
    all_ = [*sorted(it), "Root", "VegaLiteSchema", "SchemaBase", "load_schema"]
    contents = [
        HEADER,
        "from collections.abc import Iterator, Sequence",
        "from typing import Any, Literal, Union, Protocol, TYPE_CHECKING",
        "import pkgutil",
        "import json\n",
        "import narwhals.stable.v1 as nw\n",
        "from altair.utils.schemapi import SchemaBase, Undefined, UndefinedType, _subclasses # noqa: F401\n",
        import_type_checking(
            "from datetime import date, datetime",
            "from altair import Parameter",
            "from altair.typing import Optional",
            f"from altair.vegalite.v5.api import {CHART_DATA_TYPE}",
            "from ._typing import * # noqa: F403",
        ),
        f"\n__all__ = {all_}\n",
        LOAD_SCHEMA.format(schemafile=SCHEMA_FILE),
        BASE_SCHEMA.format(basename=basename),
        schema_class(
            "Root",
            schema=rootschema,
            basename=basename,
            schemarepr=CodeSnippet(f"{basename}._rootschema"),
        ),
    ]

    for name in toposort(graph):
        contents.append(definitions[name].schema_class())

    contents.append("")  # end with newline
    return ModuleDef("\n".join(contents), all_)


@dataclass
class ChannelInfo:
    supports_arrays: bool
    deep_description: str
    field_class_name: str
    datum_class_name: str | None = None
    value_class_name: str | None = None

    @property
    def is_field_only(self) -> bool:
        return not (self.datum_class_name or self.value_class_name)

    @property
    def all_names(self) -> Iterator[str]:
        """All channels are expected to have a field class."""
        yield self.field_class_name
        yield from self.non_field_names

    @property
    def non_field_names(self) -> Iterator[str]:
        if self.is_field_only:
            yield from ()
        else:
            if self.datum_class_name:
                yield self.datum_class_name
            if self.value_class_name:
                yield self.value_class_name


def generate_vegalite_channel_wrappers(fp: Path, /) -> ModuleDef[list[str]]:
    schema = load_schema_with_shorthand_properties(fp)
    encoding_def = "FacetedEncoding"
    encoding = SchemaInfo(schema["definitions"][encoding_def], rootschema=schema)
    channel_infos: dict[str, ChannelInfo] = {}
    class_defs: list[Any] = []

    for prop, propschema in encoding.properties.items():
        def_dict = get_field_datum_value_defs(propschema, schema)
        supports_arrays = any(
            schema_info.is_array() for schema_info in propschema.anyOf
        )
        classname: str = prop[0].upper() + prop[1:]
        channel_info = ChannelInfo(
            supports_arrays=supports_arrays,
            deep_description=propschema.deep_description,
            field_class_name=classname,
        )

        for encoding_spec, definition in def_dict.items():
            basename = definition.rsplit("/", maxsplit=1)[-1]
            basename = get_valid_identifier(basename)

            gen: SchemaGenerator
            defschema = {"$ref": definition}
            kwds: dict[str, Any] = {
                "basename": basename,
                "schema": defschema,
                "rootschema": schema,
                "encodingname": prop,
            }
            if encoding_spec == "field":
                gen = FieldSchemaGenerator(classname, nodefault=[], **kwds)
            elif encoding_spec == "datum":
                temp_name = f"{classname}Datum"
                channel_info.datum_class_name = temp_name
                gen = DatumSchemaGenerator(temp_name, nodefault=["datum"], **kwds)
            elif encoding_spec == "value":
                temp_name = f"{classname}Value"
                channel_info.value_class_name = temp_name
                gen = ValueSchemaGenerator(temp_name, nodefault=["value"], **kwds)
            else:
                raise NotImplementedError

            class_defs.append(gen.schema_class())

        channel_infos[prop] = channel_info

    # NOTE: See https://github.com/vega/altair/pull/3482#issuecomment-2241577342
    COMPAT_EXPORTS = (
        "DatumChannelMixin",
        "FieldChannelMixin",
        "ValueChannelMixin",
        "with_property_setters",
    )
    it = chain.from_iterable(info.all_names for info in channel_infos.values())
    all_ = sorted(chain(it, COMPAT_EXPORTS))
    imports = [
        "import sys",
        "from collections.abc import Sequence",
        "from typing import Any, overload, Literal, Union, TYPE_CHECKING, TypedDict",
        import_typing_extensions((3, 10), "TypeAlias"),
        "import narwhals.stable.v1 as nw",
        "from altair.utils.schemapi import Undefined, with_property_setters",
        "from altair.utils import infer_encoding_types as _infer_encoding_types",
        "from altair.utils import parse_shorthand",
        "from . import core",
        "from ._typing import * # noqa: F403",
    ]
    TYPING_CORE = (
        DATETIME,
        TIME_UNIT_PARAMS,
        SCALE,
        AXIS,
        LEGEND,
        REPEAT_REF,
        HEADER_COLUMN,
        ENCODING_SORT_FIELD,
    )
    TYPING_API = INTO_CONDITION, BIN, IMPUTE
    contents: list[str] = [
        HEADER,
        CHANNEL_MYPY_IGNORE_STATEMENTS,
        *imports,
        import_type_checking(
            "from datetime import date, datetime",
            "from altair import Parameter, SchemaBase",
            "from altair.typing import Optional",
            f"from altair.vegalite.v5.schema.core import {', '.join(TYPING_CORE)}",
            f"from altair.vegalite.v5.api import {', '.join(TYPING_API)}",
            textwrap.indent(import_typing_extensions((3, 11), "Self"), "    "),
        ),
        f"\n__all__ = {all_}\n",
        CHANNEL_MIXINS,
        *class_defs,
        *generate_encoding_artifacts(
            channel_infos, ENCODE_METHOD, facet_encoding=encoding
        ),
    ]
    return ModuleDef(contents, all_)


def generate_vegalite_mark_mixin(fp: Path, /, markdefs: dict[str, str]) -> str:
    schema = load_schema(fp)
    code: list[str] = []

    it_dummy = (
        SchemaGenerator(
            classname=f"_{mark_def}",
            schema={"$ref": "#/definitions/" + mark_def},
            rootschema=schema,
            schemarepr={"$ref": "#/definitions/" + mark_def},
            exclude_properties={"type"},
            summary=f"{mark_def} schema wrapper.",
        ).schema_class()
        for mark_def in markdefs.values()
    )

    for mark_enum, mark_def in markdefs.items():
        _def = schema["definitions"][mark_enum]
        marks: list[Any] = _def["enum"] if "enum" in _def else [_def["const"]]

        for mark in marks:
            # TODO: only include args relevant to given type?
            mark_method = MARK_METHOD.format(
                decorator=f"_{mark_def}", mark=mark, mark_def=mark_def
            )
            code.append("\n    ".join(mark_method.splitlines()))

    return "\n".join(chain(it_dummy, [MARK_MIXIN.format(methods="\n".join(code))]))


def generate_typed_dict(
    info: SchemaInfo,
    name: str,
    *,
    summary: str | None = None,
    groups: Iterable[str] | AttrGetter[ArgInfo, set[str]] = arg_required_kwds,
    exclude: str | Iterable[str] | None = None,
    override_args: Iterable[str] | None = None,
) -> str:
    """
    Return a fully typed & documented ``TypedDict``.

    Parameters
    ----------
    info
        JSON Schema wrapper.
    name
        Full target class name.
        Include a pre/post-fix if ``SchemaInfo.title`` already exists.
    summary
        When provided, used instead of generated summary line.
    groups
        A subset of ``ArgInfo``, or a callable that can derive one.
    exclude
        Property name(s) to omit if they appear during iteration.
    override_args
        When provided, used instead of any ``ArgInfo`` related handling.

        .. note::
            See ``EncodeKwds``.

    Notes
    -----
    - Internally handles keys that are not valid python identifiers
    - The union of their types will be added to ``__extra_items__``
    """
    TARGET: Literal["annotation"] = "annotation"
    arg_info = codegen.get_args(info)
    metaclass_kwds = ", total=False"
    comment = ""
    args_it: Iterable[str] = (
        (
            f"{p}: {p_info.to_type_repr(target=TARGET, use_concrete=True)}"
            for p, p_info in arg_info.iter_args(groups, exclude=exclude)
        )
        if override_args is None
        else override_args
    )
    args = "\n    ".join(args_it)
    doc = indent_docstring(
        chain.from_iterable(
            (p, f"    {p_info.deep_description}")
            for p, p_info in arg_info.iter_args(groups, exclude=exclude)
        ),
        indent_level=4,
    )
    # NOTE: The RHS eager eval is used to skip `invalid_kwds`,
    # if they have been marked for exclusion
    if (kwds := arg_info.invalid_kwds) and list(
        arg_info.iter_args(kwds, exclude=exclude)
    ):
        metaclass_kwds = f", closed=True{metaclass_kwds}"
        comment = "  # type: ignore[call-arg]"
        kwds_all_tps = chain.from_iterable(
            info.to_type_repr(as_str=False, target=TARGET, use_concrete=True)
            for _, info in arg_info.iter_args(kwds, exclude=exclude)
        )
        args = (
            f"{args}\n    "
            f"__extra_items__: {finalize_type_reprs(kwds_all_tps, target=TARGET)}"
        )
        doc = f"{doc}\n{EXTRA_ITEMS_MESSAGE.format(invalid_kwds=repr(sorted(kwds)))}"

    return UNIVERSAL_TYPED_DICT.format(
        name=name,
        metaclass_kwds=metaclass_kwds,
        comment=comment,
        summary=(summary or f":class:`altair.{info.title}` ``TypedDict`` wrapper."),
        doc=doc,
        td_args=args,
    )


def generate_config_typed_dicts(fp: Path, /) -> Iterator[str]:
    KWDS: Literal["Kwds"] = "Kwds"
    CONFIG: Literal["Config"] = "Config"
    TOP_LEVEL: Literal["TopLevelUnitSpec"] = "TopLevelUnitSpec"
    TOP_LEVEL_EXTRAS = (
        "Step",
        "Projection",
        "Resolve",
        "TitleParams",
        "ViewBackground",
    )
    TOP_LEVEL_EXCLUDE = {"$schema", "data", "datasets", "encoding", "transform"}
    root = load_schema(fp)
    config = SchemaInfo.from_refname(CONFIG, root)
    theme_targets = find_theme_config_targets(config)
    for name in TOP_LEVEL_EXTRAS:
        theme_targets.update(
            find_theme_config_targets(SchemaInfo.from_refname(name, root))
        )

    relevant: dict[str, SchemaInfo] = {
        x.title: x for x in sorted(theme_targets, key=attrgetter("refname"))
    }

    SchemaInfo._remap_title.update(
        {"HexColor": ("ColorHex",), "Padding": ("float", PADDING_KWDS)}
    )
    SchemaInfo._remap_title.update((k, (f"{k}{KWDS}",)) for k in relevant)
    config_sub: Iterator[str] = (
        generate_typed_dict(info, name=f"{info.title}{KWDS}")
        for info in relevant.values()
    )
    config_sub_names = (f"{nm}{KWDS}" for nm in relevant)
    yield f"__all__ = {[*config_sub_names, PADDING_KWDS, ROW_COL_KWDS, THEME_CONFIG]}\n\n"
    yield "\n".join(config_sub)
    yield generate_typed_dict(
        SchemaInfo.from_refname(TOP_LEVEL, root),
        THEME_CONFIG,
        summary=THEME_CONFIG_SUMMARY,
        groups=arg_kwds,
        exclude=TOP_LEVEL_EXCLUDE,
    )


def find_theme_config_targets(info: SchemaInfo, depth: int = 0, /) -> set[SchemaInfo]:
    """Equivalent to `get_all_objects`."""
    MAX_DEPTH = 6
    seen: set[SchemaInfo] = set()
    if info.is_theme_config_target() and info not in seen:
        seen.add(info)
    if depth < MAX_DEPTH:
        for prop_info in info.iter_descendants():
            seen.update(find_theme_config_targets(prop_info, depth + 1))
    return seen


def generate_vegalite_config_mixin(fp: Path, /) -> str:
    class_name = "ConfigMethodMixin"
    CONFIG: Literal["Config"] = "Config"
    code = [
        f"class {class_name}:",
        '    """A mixin class that defines config methods"""',
    ]
    info = SchemaInfo.from_refname(CONFIG, rootschema=load_schema(fp))

    # configure() method
    method = CONFIG_METHOD.format(classname=CONFIG, method="configure")
    code.append("\n    ".join(method.splitlines()))

    # configure_prop() methods
    for prop, prop_info in info.properties.items():
        classname = prop_info.refname
        if classname and classname.endswith(CONFIG):
            method = CONFIG_PROP_METHOD.format(classname=classname, prop=prop)
            code.append("\n    ".join(method.splitlines()))
    return "\n".join(code)


def generate_schema__init__(
    *modules: str,
    package: str,
    expand: dict[Path, ModuleDef[Any]] | None = None,
) -> Iterator[str]:
    """
    Generate schema subpackage init contents.

    Parameters
    ----------
    *modules
        Module names to expose, in addition to their members::

            ...schema.__init__.__all__ = [
                ...,
                module_1.__name__,
                module_1.__all__,
                module_2.__name__,
                module_2.__all__,
                ...,
            ]
    package
        Absolute, dotted path for `schema`, e.g::

            "altair.vegalite.v5.schema"
    expand
        Required for 2nd-pass, which explicitly defines the new ``__all__``, using newly generated names.

        .. note::
            The default `import idiom`_ works at runtime, and for ``pyright`` - but not ``mypy``.
            See `issue`_.

    .. _import idiom:
        https://typing.readthedocs.io/en/latest/spec/distributing.html#library-interface-public-and-private-symbols
    .. _issue:
        https://github.com/python/mypy/issues/15300
    """
    yield f"# ruff: noqa: F403, F405\n{HEADER_COMMENT}"
    yield f"from {package} import {', '.join(modules)}"
    yield from (f"from {package}.{mod} import *" for mod in modules)
    yield f"SCHEMA_VERSION = {SCHEMA_VERSION!r}\n"
    yield f"SCHEMA_URL = {schema_url()!r}\n"
    base_all: list[str] = ["SCHEMA_URL", "SCHEMA_VERSION", *modules]
    if expand:
        base_all.extend(
            chain.from_iterable(v.all for k, v in expand.items() if k.stem in modules)
        )
        yield f"__all__ = {base_all}"
    else:
        yield f"__all__ = {base_all}"
        yield from (f"__all__ += {mod}.__all__" for mod in modules)


def path_to_module_str(
    fp: Path,
    /,
    root: Literal["altair", "doc", "sphinxext", "tests", "tools"] = "altair",
) -> str:
    # NOTE: GH runner has 3x altair, local is 2x
    # - Needs to be the last occurence
    idx = fp.parts.index(root)
    start = idx + fp.parts.count(root) - 1 if root == "altair" else idx
    parents = fp.parts[start:-1]
    return ".".join(parents if fp.stem == "__init__" else (*parents, fp.stem))


def vegalite_main(skip_download: bool = False) -> None:
    version = SCHEMA_VERSION
    vn = version.split(".")[0]
    fp = (Path(__file__).parent / ".." / "altair" / "vegalite" / vn).resolve()
    schemapath = fp / "schema"
    schemafile = download_schemafile(
        version=version,
        schemapath=schemapath,
        skip_download=skip_download,
    )

    fp_themes = schemapath / THEMES_FILE
    print(f"Updating themes\n {schemafile!s}\n  ->{fp_themes!s}")
    update_vega_themes(fp_themes)

    # Generate __init__.py file
    outfile = schemapath / "__init__.py"
    pkg_schema = path_to_module_str(outfile)
    print(f"Writing {outfile!s}")
    ruff.write_lint_format(
        outfile, generate_schema__init__("channels", "core", package=pkg_schema)
    )

    TypeAliasTracer.update_aliases(("Map", "Mapping[str, Any]"))

    files: dict[Path, str | Iterable[str]] = {}
    modules: dict[Path, ModuleDef[Any]] = {}

    # Generate the core schema wrappers
    fp_core = schemapath / "core.py"
    print(f"Generating\n {schemafile!s}\n  ->{fp_core!s}")
    modules[fp_core] = generate_vegalite_schema_wrapper(schemafile)
    files[fp_core] = modules[fp_core].contents

    # Generate the channel wrappers
    fp_channels = schemapath / "channels.py"
    print(f"Generating\n {schemafile!s}\n  ->{fp_channels!s}")
    with RemapContext(
        {DATETIME: (TEMPORAL, DATETIME), BIN_PARAMS: (BIN,), IMPUTE_PARAMS: (IMPUTE,)}
    ):
        modules[fp_channels] = generate_vegalite_channel_wrappers(schemafile)
    files[fp_channels] = modules[fp_channels].contents

    # Expand `schema.__init__.__all__` with new classes
    ruff.write_lint_format(
        outfile,
        generate_schema__init__("channels", "core", package=pkg_schema, expand=modules),
    )

    # generate the mark mixin
    markdefs = {k: f"{k}Def" for k in ["Mark", "BoxPlot", "ErrorBar", "ErrorBand"]}
    fp_mixins = schemapath / "mixins.py"
    print(f"Generating\n {schemafile!s}\n  ->{fp_mixins!s}")
    mixins_imports = (
        "from collections.abc import Sequence",
        "from typing import Any, Literal, Union",
        "from altair.utils import use_signature, Undefined, SchemaBase",
        "from . import core",
    )

    mark_mixin = generate_vegalite_mark_mixin(schemafile, markdefs)
    config_mixin = generate_vegalite_config_mixin(schemafile)
    content_mixins = [
        HEADER,
        "\n\n",
        "\n".join(mixins_imports),
        "\n\n",
        import_type_checking(
            "import sys",
            textwrap.indent(import_typing_extensions((3, 11), "Self"), "    "),
            "from altair.typing import Optional",
            "from ._typing import * # noqa: F403",
            "from altair import Parameter",
        ),
        "\n\n\n",
        mark_mixin,
        "\n\n\n",
        config_mixin,
    ]
    files[fp_mixins] = content_mixins

    # Generate theme-related Config hierarchy of TypedDict
    fp_theme_config: Path = schemapath / "_config.py"
    content_theme_config = [
        HEADER,
        "from collections.abc import Sequence",
        "from typing import Any, TYPE_CHECKING, Literal, TypedDict, Union",
        import_typing_extensions((3, 14), "TypedDict", include_sys=True),
        f"from ._typing import {ROW_COL_KWDS}, {PADDING_KWDS}",
        "\n\n",
        import_type_checking("from ._typing import * # noqa: F403"),
        "\n\n",
        *generate_config_typed_dicts(schemafile),
    ]
    files[fp_theme_config] = content_theme_config

    # Write `_typing.py` TypeAlias, for import in generated modules
    fp_typing = schemapath / "_typing.py"
    msg = (
        f"Generating\n {schemafile!s}\n  ->{fp_typing!s}\n"
        f"Tracer cache collected {TypeAliasTracer.n_entries!r} entries."
    )
    print(msg)
    TypeAliasTracer.write_module(
        fp_typing,
        "OneOrSeq",
        "Value",
        "ColorHex",
        "is_color_hex",
        ROW_COL_KWDS,
        PADDING_KWDS,
        TEMPORAL,
        header=HEADER,
        extra=TYPING_EXTRA,
    )
    # Write the pre-generated modules
    for fp, contents in files.items():
        print(f"Writing\n {schemafile!s}\n  ->{fp!s}")
        ruff.write_lint_format(fp, contents)


def generate_encoding_artifacts(
    channel_infos: dict[str, ChannelInfo],
    fmt_method: str,
    *,
    facet_encoding: SchemaInfo,
) -> Iterator[str]:
    """
    Generate ``Chart.encode()`` and related typing structures.

    - `TypeAlias`(s) for each parameter to ``Chart.encode()``
    - Mixin class that provides the ``Chart.encode()`` method
    - `TypedDict`, utilising/describing these structures as part of https://github.com/pola-rs/polars/pull/17995.

    Notes
    -----
    - `Map`/`Dict` stands for the return types of `alt.(datum|value)`, and any encoding channel class.
        - See discussions in https://github.com/vega/altair/pull/3208
    - We could be more specific about what types are accepted in the `List`
        - but this translates poorly to an IDE
        - `info.supports_arrays`
    """
    PREFIX_INTERNAL = "Any"
    PREFIX_EXPORT = "Channel"
    signature_args: list[str] = []
    internal_aliases: list[str] = []
    export_aliases: list[str] = []
    typed_dict_args: list[str] = []
    signature_doc_params: list[str] = ["", "Parameters", "----------"]

    for channel, info in channel_infos.items():
        channel_name = f"{channel[0].upper()}{channel[1:]}"

        names = list(info.all_names)
        it_rst_names: Iterator[str] = (rst_syntax_for_class(c) for c in info.all_names)

        docstring_types: list[str] = ["str", next(it_rst_names), "Dict"]
        if len(names) > 1:
            # NOTE: Another level of internal aliases are generated, for channels w/ 2-3 types.
            # These are represent only types defined in `channels.py` and not the full range accepted.
            any_name = f"{PREFIX_INTERNAL}{channel_name}"
            internal_aliases.append(
                f"{any_name}: TypeAlias = Union[{', '.join(names)}]"
            )
            tp_inner: str = ", ".join(("str", any_name, f"{INTO_CONDITION!r}", "Map"))
        else:
            tp_inner = ", ".join(("str", names[0], f"{INTO_CONDITION!r}", "Map"))

        tp_inner = f"Union[{tp_inner}]"

        if info.supports_arrays:
            docstring_types.append("List")
            tp_inner = f"OneOrSeq[{tp_inner}]"

        doc_types_flat: str = ", ".join(chain(docstring_types, it_rst_names))

        export_aliases.append(f"{PREFIX_EXPORT}{channel_name}: TypeAlias = {tp_inner}")
        # We use the full type hints instead of the alias in the signatures below
        # as IDEs such as VS Code would else show the name of the alias instead
        # of the expanded full type hints. The later are more useful to users.
        typed_dict_args.append(f"{channel}: {tp_inner}")
        signature_args.append(f"{channel}: Optional[{tp_inner}] = Undefined")

        description: str = f"    {info.deep_description}"

        signature_doc_params.extend((f"{channel} : {doc_types_flat}", description))

    method: str = fmt_method.format(
        method_args=", ".join(signature_args),
        docstring=indent_docstring(signature_doc_params, indent_level=8, lstrip=False),
        dict_literal="{" + ", ".join(f"{kwd!r}:{kwd}" for kwd in channel_infos) + "}",
    )
    typed_dict = generate_typed_dict(
        facet_encoding,
        ENCODE_KWDS,
        summary=ENCODE_KWDS_SUMMARY,
        override_args=typed_dict_args,
    )
    artifacts: Iterable[str] = (
        *internal_aliases,
        "",
        *export_aliases,
        method,
        typed_dict,
    )
    yield from artifacts


def main() -> None:
    from tools import datasets

    parser = argparse.ArgumentParser(
        prog="generate_schema_wrapper.py", description="Generate the Altair package."
    )
    parser.add_argument(
        "--skip-download", action="store_true", help="skip downloading schema files"
    )
    args = parser.parse_args()
    VERSIONS.update_all()
    copy_schemapi_util()
    vegalite_main(args.skip_download)
<<<<<<< HEAD
    write_expr_module(
        vlc.get_vega_version(),
        output=EXPR_FILE,
        header=HEADER_COMMENT,
    )
    datasets.app.refresh(include_typing=True)
=======
    write_expr_module(VERSIONS.vlc_vega, output=EXPR_FILE, header=HEADER_COMMENT)
>>>>>>> 8a6f65c0

    # The modules below are imported after the generation of the new schema files
    # as these modules import Altair. This allows them to use the new changes
    from tools import generate_api_docs, update_init_file

    generate_api_docs.write_api_file()
    update_init_file.update__all__variable()


if __name__ == "__main__":
    main()<|MERGE_RESOLUTION|>--- conflicted
+++ resolved
@@ -1393,16 +1393,8 @@
     VERSIONS.update_all()
     copy_schemapi_util()
     vegalite_main(args.skip_download)
-<<<<<<< HEAD
-    write_expr_module(
-        vlc.get_vega_version(),
-        output=EXPR_FILE,
-        header=HEADER_COMMENT,
-    )
+    write_expr_module(VERSIONS.vlc_vega, output=EXPR_FILE, header=HEADER_COMMENT)
     datasets.app.refresh(include_typing=True)
-=======
-    write_expr_module(VERSIONS.vlc_vega, output=EXPR_FILE, header=HEADER_COMMENT)
->>>>>>> 8a6f65c0
 
     # The modules below are imported after the generation of the new schema files
     # as these modules import Altair. This allows them to use the new changes
