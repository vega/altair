--- conflicted
+++ resolved
@@ -395,11 +395,7 @@
         use_concrete: bool = False,
         use_undefined: bool = False,
     ) -> list[str]: ...
-<<<<<<< HEAD
-    def to_type_repr(
-=======
-    def get_python_type_representation(  # noqa: C901
->>>>>>> 95f5d311
+    def to_type_repr(  # noqa: C901
         self,
         *,
         as_str: bool = True,
