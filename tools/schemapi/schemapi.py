from __future__ import annotations

import contextlib
import inspect
import json
import operator
import sys
import textwrap
from collections import defaultdict, deque
from functools import lru_cache, partial
from importlib.metadata import version as importlib_version
from itertools import chain, groupby, islice, zip_longest
from math import ceil
from typing import (
    TYPE_CHECKING,
    Any,
    Dict,
<<<<<<< HEAD
=======
    Final,
    Generic,
>>>>>>> eb6febd4
    Iterable,
    List,
<<<<<<< HEAD
=======
    Literal,
>>>>>>> eb6febd4
    Mapping,
    Sequence,
    TypeVar,
    Union,
    cast,
    overload,
)

import jsonschema
import jsonschema.validators
import narwhals.stable.v1 as nw
from jsonschema import ValidationError
from packaging.version import Version

<<<<<<< HEAD
=======
# This leads to circular imports with the vegalite module. Currently, this works
# but be aware that when you access it in this script, the vegalite module might
# not yet be fully instantiated in case your code is being executed during import time
from altair import vegalite

if sys.version_info >= (3, 12):
    from typing import Protocol, TypeAliasType, runtime_checkable
else:
    from typing_extensions import Protocol, TypeAliasType, runtime_checkable

>>>>>>> eb6febd4
if TYPE_CHECKING:
    from types import ModuleType
    from typing import Callable, ClassVar, Final, Iterator, KeysView, Literal

    from jsonschema.protocols import Validator, _JsonParameter

    from altair.typing import ChartType
    from altair.vegalite.v5.schema._typing import Map

    if sys.version_info >= (3, 13):
        from typing import TypeIs
    else:
        from typing_extensions import TypeIs

    if sys.version_info >= (3, 11):
        from typing import LiteralString, Never, Self
    else:
        from typing_extensions import LiteralString, Never, Self
    if sys.version_info >= (3, 10):
        from typing import TypeAlias
    else:
        from typing_extensions import TypeAlias
    _OptionalModule: TypeAlias = "ModuleType | None"
    _Errs: TypeAlias = Iterable[ValidationError]
    _ErrsLazy: TypeAlias = Iterator[ValidationError]
    _ErrsLazyGroup: TypeAlias = Iterator[_ErrsLazy]
    _IntoLazyGroup: TypeAlias = Iterator["tuple[str, ValidationError]"]
    _ValidatorKeyword: TypeAlias = Literal[
        "additionalProperties",
        "enum",
        "type",
        "required",
        "properties",
        "anyOf",
        "allOf",
        "oneOf",
        "ref",
        "const",
    ]
    """Non-exhaustive listing of possible literals in ``ValidationError.validator``"""

__all__ = [
    "Optional",  # altair.utils
    "SchemaBase",  # altair.vegalite.v5.schema.core
    "Undefined",  # altair.utils
    "UndefinedType",  # altair.vegalite.v5.schema.core -> (side-effect relied on to propagate to alt.__init__)
    "_is_valid",  # altair.vegalite.v5.api
    "_resolve_references",  # tools.schemapi.utils -> tools.generate_schema_wrapper
    "_subclasses",  # altair.vegalite.v5.schema.core
    "is_undefined",  # altair.typing
    "validate_jsonschema",  # altair.utils.display
    "with_property_setters",  # altair.vegalite.v5.schema.channels
]

_VEGA_LITE_ROOT_URI: Final = "urn:vega-lite-schema"
"""
Prefix added to each ``"$ref"``.

This URI is arbitrary and could be anything else.

It just cannot be an empty string as we need to reference the schema registered in
the ``referencing.Registry``.
"""

_DEFAULT_DIALECT_URI: LiteralString = "http://json-schema.org/draft-07/schema#"
"""
Ideally, this would be parsed from the current Vega-Lite schema, and not hardcoded here.

However, due to circular imports between this module and ``alt.vegalite``,
this information is not yet available as the latter is only *partially* loaded.

The `draft version`_ which is used is unlikely to change often so it's ok to keep this.

.. _draft version:
   https://json-schema.org/understanding-json-schema/reference/schema#declaring-a-dialect
"""
# RELATED: tests/utils/test/schemapi.py/test_actual_json_schema_draft_is_same_as_hardcoded_default

DEBUG_MODE: bool = True
"""
If ``DEBUG_MODE``, then ``SchemaBase`` are converted to ``dict`` and validated at creation time.

This slows things down, particularly for larger specs, but leads to much more
useful tracebacks for the user.

Individual schema classes can override with:

    class Derived(SchemaBase):
        _class_is_valid_at_instantiation: ClassVar[bool] = False
"""


def enable_debug_mode() -> None:
    global DEBUG_MODE
    DEBUG_MODE = True


def disable_debug_mode() -> None:
    global DEBUG_MODE
    DEBUG_MODE = False


@contextlib.contextmanager
def debug_mode(arg: bool) -> Iterator[None]:
    global DEBUG_MODE
    original = DEBUG_MODE
    DEBUG_MODE = arg
    try:
        yield
    finally:
        DEBUG_MODE = original


def validate_jsonschema(
    spec: _JsonParameter, schema: Map, rootschema: Map | None = None
) -> None:
    """
    Validates ``spec`` against ``schema`` in the context of ``rootschema``.

    Any ``ValidationError``(s) are deduplicated and prioritized, with
    the remaining errors deemed relevant to the user.

    Notes
    -----
    - The first error is monkeypatched with a grouped iterator of all remaining errors
    - ``SchemaValidationError`` utilizes the patched attribute, to craft a more helpful error message.
        - However this breaks typing

    ``schema`` and ``rootschema`` are not validated but instead considered as valid.

    We don't use ``jsonschema.validate`` as this would validate the ``schema`` itself.
    Instead, we pass the ``schema`` directly to the validator class.

    This is done for two reasons:

    1. The schema comes from Vega-Lite and is not based on the user
    input, therefore there is no need to validate it in the first place.
    2. The "uri-reference" format checker fails for some of the
    references as URIs in "$ref" are not encoded, e.g.:

        '#/definitions/ValueDefWithCondition<MarkPropFieldOrDatumDef, (Gradient|string|null)>'

    would be a valid $ref in a Vega-Lite schema but it is not a valid
    URI reference due to the characters such as '<'.
    """
    it_errors = _validator(schema, rootschema).iter_errors(spec)
    if first_error := next(it_errors, None):
        groups = _group_tree_leaves(_rechain(first_error, it_errors))
        most_specific = _prune_subset_paths(groups)
        deduplicated = _deduplicate_errors(most_specific)
        dummy_error: Any
        if dummy_error := next(deduplicated, None):
            dummy_error._errors = _regroup(_rechain(dummy_error, deduplicated))  # type: ignore[attr-defined]
            raise dummy_error
        else:
            msg = (
                f"Expected to find at least one error, but first error was `None`.\n\n"
                f"spec: {spec!r}"
            )
            raise NotImplementedError(msg)


def _get_schema_dialect_uri(schema: Map, /) -> str:
    """
    Return value of `$schema`_.

    Defines which JSON Schema draft ``schema`` was written for.

    .. _$schema:
       https://json-schema.org/understanding-json-schema/reference/schema#schema

    """
    return schema.get("$schema", _DEFAULT_DIALECT_URI)


def _prepare_references(schema: Map, /) -> dict[str, Any]:
    """
    Return a deep copy of ``schema`` w/ replaced uri(s).

    All encountered ``dict | list``(s) will be reconstructed
    w/ ``_VEGA_LITE_ROOT_URI`` in front of all nested``$ref`` values.

    Notes
    -----
    ``copy.deepcopy`` is not needed as the iterator yields new objects.
    """
    # FIXME: The hottest function + it is recursive
    # Should be done once per schema
    return dict(_recurse_refs(schema))


def _recurse_refs(m: Map, /) -> Iterator[tuple[str, Any]]:
    """
    Recurse through a schema, yielding fresh copies of mutable containers.

    Adds ``_VEGA_LITE_ROOT_URI`` in front of all nested``$ref`` values.
    """
    for k, v in m.items():
        if k == "$ref":
            yield k, f"{_VEGA_LITE_ROOT_URI}{v}"
        elif isinstance(v, dict):
            yield k, dict(_recurse_refs(v))
        elif isinstance(v, list):
            yield k, [dict(_recurse_refs(el)) if _is_dict(el) else el for el in v]
        else:
            yield k, v


@lru_cache(maxsize=None)
def _validator_for(uri: str, /) -> Callable[..., Validator]:
    """
    Retrieve the constructor for a `Validator`_ class appropriate for validating the given schema.

    Parameters
    ----------
    uri
        Address pointing to the `$schema`_.

    .. _Validator:
       https://python-jsonschema.readthedocs.io/en/stable/validate/#the-validator-protocol
    .. _$schema:
       https://json-schema.org/understanding-json-schema/reference/schema
    """
    tp: Callable[..., Validator] = jsonschema.validators.validator_for({"$schema": uri})
    if hasattr(tp, "FORMAT_CHECKER"):
        return partial(tp, format_checker=tp.FORMAT_CHECKER)
    else:
        return tp


_HASH_ENCODER = json.JSONEncoder(sort_keys=True, separators=(",", ":"))

if Version(importlib_version("jsonschema")) >= Version("4.18"):
    from referencing import Registry
    from referencing.jsonschema import specification_with as _specification_with

    if TYPE_CHECKING:
        from referencing import Specification
        from referencing._core import Resolver

    @lru_cache(maxsize=None)
    def specification_with(dialect_id: str, /) -> Specification[Any]:
        """
        Retrieve the `Specification`_ with the given dialect identifier.

        Wraps `specification_with`_, which returns one **immutable** object per
        JSON Schema **dialect**.

        Raises
        ------
        ``UnknownDialect``
            if the given ``dialect_id`` isn't known

        .. _Specification:
           https://referencing.readthedocs.io/en/stable/api/#referencing.Specification
        .. _specification_with:
           https://referencing.readthedocs.io/en/stable/api/#referencing.jsonschema.specification_with
        """
        return _specification_with(dialect_id)

    class _Registry:
        """
        A cache of `Registry`_ (s).

        An instance named ``registry`` is used to wrap the `Registry`_ API,
        with a managed cache.

        See Also
        --------
        ``_Registry.__call__``

        .. _Registry:
               https://referencing.readthedocs.io/en/stable/api/#referencing.Registry
        """

        _cached: ClassVar[dict[tuple[str, str], Registry[Any]]] = {}

        @staticmethod
        def compute_key(root: Map, dialect_id: str, /) -> tuple[str, str]:
            """
            Generate a simple-minded hash to identify a registry.

            Notes
            -----
            Why the strange hash?
            - **All** generated schemas hit the ``"$ref"`` branch.
            - ``api.Then`` hits the len(...) 1 branch w/ ``{"type": "object"}``.
            - Final branch is only hit by mock schemas in:
                - `tests/utils/test_core.py::test_infer_encoding_types`
                - `tests/utils/test_schemapi.py`
            """
            if "$ref" in root:
                k1 = root["$ref"]
            elif len(root) == 1:
                k1 = "".join(f"{s!s}" for s in chain(*root.items()))
            else:
                k1 = _HASH_ENCODER.encode(root)
            return k1, dialect_id

        @classmethod
        def update_cached(
            cls, root: Map, dialect_id: str, resolver: Resolver[Any]
        ) -> None:
            cls._cached[cls.compute_key(root, dialect_id)] = resolver._registry

        def __call__(self, root: Map, dialect_id: str, /) -> Registry[Any]:
            """
            Constructs a `Registry`_, adding the `Resource`_ produced by ``rootschema``.

            Requires at least ``jsonschema`` `v4.18.0a1`_.

            .. _Registry:
               https://referencing.readthedocs.io/en/stable/api/#referencing.Registry
            .. _Resource:
               https://referencing.readthedocs.io/en/stable/api/#referencing.Resource
            .. _v4.18.0a1:
               https://github.com/python-jsonschema/jsonschema/releases/tag/v4.18.0a1
            """
            cache_key = self.compute_key(root, dialect_id)
            if (reg := self._cached.get(cache_key, None)) is not None:
                return reg
            resource = specification_with(dialect_id).create_resource(root)
            reg = Registry().with_resource(_VEGA_LITE_ROOT_URI, resource).crawl()
            type(self)._cached[cache_key] = reg
            return reg

    registry: _Registry = _Registry()

    def _validator(schema: Map, rootschema: Map | None = None, /) -> Validator:
        """
        Constructs a `Validator`_ for future validation.

        Parameters
        ----------
        schema
            Schema that a spec will be validated against.
        rootschema
            Context to evaluate within.

        We have **both** a current & a backwards-compatible version of this function.

        .. _Validator:
           https://python-jsonschema.readthedocs.io/en/stable/validate/#the-validator-protocol
        """
        # NOTE: This is the current version
        uri = _get_schema_dialect_uri(rootschema or schema)
        validator = _validator_for(uri)
        return validator(
            _prepare_references(schema), registry=registry(rootschema or schema, uri)
        )

    def _resolve_references(schema: Map, rootschema: Map) -> Map:
        """
        Resolve schema references until there is no ``"$ref"`` anymore in the top-level ``dict``.

        ``jsonschema`` deprecated ``RefResolver`` in favor of `referencing`_.

        We have **both** a current & a backwards-compatible version of this function.

        .. _referencing:
           https://github.com/python-jsonschema/jsonschema/releases/tag/v4.18.0a1
        """
        # NOTE: This is the current version
        root = rootschema or schema
        if ("$ref" not in root) or ("$ref" not in schema):
            return schema
        uri = _get_schema_dialect_uri(rootschema)
        resolver = registry(root, uri).resolver(_VEGA_LITE_ROOT_URI)
        while "$ref" in schema:
            resolved = resolver.lookup(schema["$ref"])
            schema = resolved.contents
        registry.update_cached(root, uri, resolved.resolver)
        return schema


else:

    def _validator(schema: Map, rootschema: Map | None = None, /) -> Validator:
        """
        Constructs a `Validator`_ for future validation.

        We have **both** a current & a backwards-compatible version of this function.

        Parameters
        ----------
        schema
            Schema that a spec will be validated against.
        rootschema
            Context to evaluate within.

        .. _Validator:
           https://python-jsonschema.readthedocs.io/en/stable/validate/#the-validator-protocol
        """
        # NOTE: This is the backwards-compatible version
        validator = _validator_for(_get_schema_dialect_uri(rootschema or schema))
        resolver: Any = (
            jsonschema.RefResolver.from_schema(rootschema) if rootschema else rootschema
        )
        return validator(schema, resolver=resolver)

    def _resolve_references(schema: Map, rootschema: Map) -> Map:
        """
        Resolve schema references until there is no ``"$ref"`` anymore in the top-level ``dict``.

        ``jsonschema`` deprecated ``RefResolver`` in favor of `referencing`_.

        We have **both** a current & a backwards-compatible version of this function.

        .. _referencing:
           https://github.com/python-jsonschema/jsonschema/releases/tag/v4.18.0a1
        """
        # NOTE: This is the backwards-compatible version
        resolver = jsonschema.RefResolver.from_schema(rootschema or schema)
        while "$ref" in schema:
            with resolver.resolving(schema["$ref"]) as resolved:
                schema = resolved
        return schema


if Version(importlib_version("jsonschema")) >= Version("4.0.1"):
    _json_path: Callable[[ValidationError], str] = operator.attrgetter("json_path")
else:

    def _json_path(err: ValidationError, /) -> str:
        """
        Vendored backport for ``jsonschema.ValidationError.json_path`` property.

        See https://github.com/vega/altair/issues/3038.
        """
        path = "$"
        for elem in err.absolute_path:
            if isinstance(elem, int):
                path += "[" + str(elem) + "]"
            else:
                path += "." + elem
        return path


_FN_PATH = cast("Callable[[tuple[str, ValidationError]], str]", operator.itemgetter(0))
"""Key function for ``(json_path, ValidationError)``."""
_FN_VALIDATOR = cast("Callable[[ValidationError], _ValidatorKeyword]", operator.attrgetter("validator"))  # fmt: off
"""Key function for ``ValidationError.validator``."""


def _message_len(err: ValidationError, /) -> int:
    """Return length of a ``ValidationError`` message."""
    return len(err.message)


def _rechain(element: T, others: Iterable[T], /) -> Iterator[T]:
    """
    Continue an iterator at the last popped ``element``.

    Equivalent to::

        elements = 1, 2, 3, 4, 5
        it = iter(elements)
        element = next(it)
        it_continue = chain([element], it)

    """
    yield element
    yield from others


def _regroup(
    errors: _Errs, /, *, key: Callable[[ValidationError], str] = _json_path
) -> _ErrsLazyGroup:
    """
    Regroup error stream by a ``key`` function.

    Assumes ``errors`` are already sorted, which holds **only** at the end of ``validate_jsonschema``.
    """
    for _, grouped_it in groupby(errors, key):
        yield grouped_it


def _group_tree_leaves(errors: _Errs, /) -> _IntoLazyGroup:
    """
    Combines 3 previously distinct steps:

    1. ``_get_leaves_of_error_tree``

    These are errors which have no further errors that caused it and so they are the most specific errors
    with the most specific error messages.

    2. ``_group_errors_by_json_path`` (part of)

    Extracts the ``.json_path`` property for grouping.

    3. Removes::

        ValidationError: "'value' is a required property"

    as these errors are unlikely to be the relevant ones for the user.
    They come from validation against a schema definition where the output of `alt.value`
    would be valid.
    However, if a user uses `alt.value`, the `value` keyword is included automatically
    from that function and so it's unlikely that this was what the user intended
    if the keyword is not present in the first place.
    """  # noqa: D400
    REQUIRED = "required"
    VALUE = ["value"]
    for err in errors:
        if err_context := err.context:
            yield from _group_tree_leaves(err_context)
        elif err.validator == REQUIRED and err.validator_value == VALUE:
            continue
        else:
            yield _json_path(err), err


def _prune_subset_paths(json_path_errors: _IntoLazyGroup, /) -> Iterator[_Errs]:
    """
    Removes key (json path), value (errors) pairs where the json path is fully contained in another json path.

    For example if `errors_by_json_path` has two keys, `$.encoding.X` and `$.encoding.X.tooltip`,
    then the first one will be removed and only the second one is returned.

    This is done under the assumption that more specific json paths give more helpful error messages to the user.

    Currently using a `list`, but typing it more restrictive to see if it can be avoided.

    - Needs to be sorted to work with groupby
    - Reversing allows prioritising more specific groups, since they are seen first
    - Then re-reversed, to keep seen order
    """
    rev_sort = sorted(json_path_errors, key=_FN_PATH, reverse=True)
    keeping: dict[str, _Errs] = {}
    for unique_path, grouped_errors in groupby(rev_sort, key=_FN_PATH):
        if any(seen.startswith(unique_path) for seen in keeping):
            continue
        else:
            keeping[unique_path] = [err for _, err in grouped_errors]
    yield from islice(reversed(keeping.values()), 3)


def _groupby_validator(
    errors: _Errs, /
) -> Iterator[tuple[_ValidatorKeyword, _ErrsLazy]]:
    """
    Groups the errors by the json schema "validator" that casued the error.

    For example if the error is that a value is not one of an enumeration in the json schema
    then the "validator" is `"enum"`, if the error is due to an unknown property that
    was set although no additional properties are allowed then "validator" is
    `"additionalProperties`, etc.
    """
    yield from groupby(sorted(errors, key=_FN_VALIDATOR), key=_FN_VALIDATOR)


def _deduplicate_errors(grouped_errors: Iterator[_Errs], /) -> _ErrsLazy:
    """
    Some errors have very similar error messages or are just in general not helpful for a user.

    This function removes as many of these cases as possible and
    can be extended over time to handle new cases that come up.
    """
    for by_path in grouped_errors:
        for validator, errors in _groupby_validator(by_path):
            if fn := _FN_MAP_DEDUPLICATION.get(validator):
                errors = fn(errors)
            yield from _distinct_messages(errors)


def _distinct_messages(iterable: _Errs, /) -> _ErrsLazy:
    seen = set()
    for el in iterable:
        if el.message not in seen:
            seen.add(el.message)
            yield el


def _shortest_any_of(iterable: _Errs, /) -> _ErrsLazy:
    """
    If there are multiple additional property errors it usually means that the offending element was validated against multiple schemas and its parent is a common anyOf validator.

    The error messages produced from these cases are usually
    very similar and we just take the shortest one.
    For example the following 3 errors are raised for::

        alt.X("variety", unknown=2)
        - "Additional properties are not allowed ('unknown' was unexpected)"
        - "Additional properties are not allowed ('field', 'unknown' were unexpected)"
        - "Additional properties are not allowed ('field', 'type', 'unknown' were unexpected)".
    """
    it = iter(iterable)
    first = next(it)
    if (
        parent := cast("ValidationError", first.parent)
    ) and parent.validator == "anyOf":
        yield min(_rechain(first, it), key=_message_len)
    else:
        yield first


def _prune_subset_enum(iterable: _Errs, /) -> _ErrsLazy:
    """Skip any``"enum"`` errors that are a subset of another error."""
    enums: tuple[set[str], ...]
    errors: tuple[ValidationError, ...]
    enums, errors = zip(*((set(err.validator_value), err) for err in iterable))  # type: ignore[arg-type]
    for cur_enum, err in zip(enums, errors):
        if not any(cur_enum < e for e in enums if e != cur_enum):
            yield err


_FN_MAP_DEDUPLICATION: Mapping[_ValidatorKeyword, Callable[[_Errs], _ErrsLazy]] = {
    "additionalProperties": _shortest_any_of,
    "enum": _prune_subset_enum,
}


def _from_array_like(obj: Iterable[Any], /) -> list[Any]:
    try:
        ser = nw.from_native(obj, strict=True, series_only=True)
        return ser.to_list()
    except TypeError:
        return list(obj)


def _todict(obj: Any, context: dict[str, Any] | None, np_opt: Any, pd_opt: Any) -> Any:  # noqa: C901
    """Convert an object to a dict representation."""
    if np_opt is not None:
        np = np_opt
        if isinstance(obj, np.ndarray):
            return [_todict(v, context, np_opt, pd_opt) for v in obj]
        elif isinstance(obj, np.number):
            return float(obj)
        elif isinstance(obj, np.datetime64):
            result = str(obj)
            if "T" not in result:
                # See https://github.com/vega/altair/issues/1027 for why this is necessary.
                result += "T00:00:00"
            return result
    if isinstance(obj, SchemaBase):
        return obj.to_dict(validate=False, context=context)
    elif isinstance(obj, (list, tuple)):
        return [_todict(v, context, np_opt, pd_opt) for v in obj]
    elif isinstance(obj, dict):
        return {
            k: _todict(v, context, np_opt, pd_opt)
            for k, v in obj.items()
            if v is not Undefined
        }
    elif isinstance(obj, SchemaLike):
        return obj.to_dict()
    elif pd_opt is not None and isinstance(obj, pd_opt.Timestamp):
        return pd_opt.Timestamp(obj).isoformat()
    elif _is_iterable(obj, exclude=(str, bytes)):
        return _todict(_from_array_like(obj), context, np_opt, pd_opt)
    else:
        return obj


class SchemaValidationError(jsonschema.ValidationError):
    def __init__(self, obj: SchemaBase, err: ValidationError) -> None:
        """
        A wrapper for ``jsonschema.ValidationError`` with friendlier traceback.

        Parameters
        ----------
        obj
            The instance that failed ``self.validate(...)``.
        err
            The original ``ValidationError``.

        Notes
        -----
        We do not raise `from err` as else the resulting traceback is very long
        as it contains part of the Vega-Lite schema.

        It would also first show the less helpful `ValidationError` instead of
        the more user friendly `SchemaValidationError`.
        """
        super().__init__(**err._contents())
        self.obj = obj
        err = cast("SchemaValidationError", err)
        self._errors: _ErrsLazyGroup = err._errors
        # This is the message from err
        self._original_message = self.message
        self.message = self._get_message()

    def __str__(self) -> str:
        return self.message

    @staticmethod
    def indent_from_second_line(msg: str, /, indent: int = 4) -> str:
        return "\n".join(
            " " * indent + s if idx > 0 and s else s
            for idx, s in enumerate(msg.split("\n"))
        )

    def _get_message(self) -> str:
        it: _ErrsLazyGroup = self._errors
        group_1 = list(next(it))
        if (group_2 := next(it, None)) is not None:
            messages: Iterator[str] = (
                self._get_message_for_errors_group(g)
                for g in (group_1, list(group_2), next(it, None))
                if g is not None
            )
            msg = "\n\n".join(
                self.indent_from_second_line(f"Error {error_id}: {m}")
                for error_id, m in enumerate(messages, start=1)
            )
            return f"Multiple errors were found.\n\n{msg}"
        else:
            return self._get_message_for_errors_group(group_1)

    def _get_message_for_errors_group(self, errors: _Errs) -> str:
        """
        Note.

        During development, we only found cases where an additionalProperties
        error was raised if that was the only error for the offending instance
        as identifiable by the json path.

        Therefore, we just check here the first error.
        However, other constellations might exist in which case this should be adapted
        so that other error messages are shown as well.
        """
        if not isinstance(errors, Sequence):
            errors = list(errors)
        if errors[0].validator == "additionalProperties":
            return self._get_additional_properties_error_message(errors[0])
        else:
            return self._get_default_error_message(errors=errors)

    def _get_additional_properties_error_message(
        self,
        error: ValidationError,
    ) -> str:
        """Output all existing parameters when an unknown parameter is specified."""
        altair_cls = self._get_altair_class_for_error(error)
        param_dict_keys = inspect.signature(altair_cls).parameters.keys()
        param_names_table = self._format_params_as_table(param_dict_keys)

        # Error messages for these errors look like this:
        # "Additional properties are not allowed ('unknown' was unexpected)"
        # Line below extracts "unknown" from this string
        parameter_name = error.message.split("('")[-1].split("'")[0]
        cls_name = altair_cls.__name__
        return (
            f"`{cls_name}` has no parameter named '{parameter_name}'\n\n"
            f"Existing parameter names are:\n{param_names_table}\n"
            f"See the help for `{cls_name}` to read the full description of these parameters"
        )

    def _get_altair_class_for_error(self, error: ValidationError) -> type[SchemaBase]:
        """
        Try to get the lowest class possible in the chart hierarchy so it can be displayed in the error message.

        This should lead to more informative error messages pointing the user closer to the source of the issue.
        """
        from altair import vegalite

        for prop_name in reversed(error.absolute_path):
            # Check if str as e.g. first item can be a 0
            if isinstance(prop_name, str):
                potential_class_name = prop_name[0].upper() + prop_name[1:]
                cls = getattr(vegalite, potential_class_name, None)
                if cls is not None:
                    break
        else:
            # Did not find a suitable class based on traversing the path so we fall
            # back on the class of the top-level object which created
            # the SchemaValidationError
            cls = type(self.obj)
        return cls

    @staticmethod
    def _format_params_as_table(param_view: KeysView[str]) -> str:
        """Format param names into a table so that they are easier to read."""
        param_names: list[str] = [nm for nm in param_view if nm not in {"kwds", "self"}]

        # Worst case scenario with the same longest param name in the same
        # row for all columns
        max_name_length = len(max(param_view, key=len))
        max_column_width = 80
        # Output a square table if not too big (since it is easier to read)
        num_param_names = len(param_names)
        square_columns = int(ceil(num_param_names**0.5))
        columns = min(max_column_width // max_name_length, square_columns)

        # Compute roughly equal column heights to evenly divide the param names
        def split_into_equal_parts(n: int, p: int) -> list[int]:
            return [n // p + 1] * (n % p) + [n // p] * (p - n % p)

        column_heights = split_into_equal_parts(num_param_names, columns)

        # Section the param names into columns and compute their widths
        param_names_columns: list[Sequence[str]] = []
        column_max_widths: list[int] = []
        last_end_idx: int = 0
        for ch in column_heights:
            param_names_columns.append(param_names[last_end_idx : last_end_idx + ch])
            column_max_widths.append(
                max(len(param_name) for param_name in param_names_columns[-1])
            )
            last_end_idx = ch + last_end_idx

        # Transpose the param name columns into rows to facilitate looping
        # Build the table as a string by iterating over and formatting the rows
        param_names_table: str = ""
        column_pad = 3
        for param_names_row in zip_longest(*param_names_columns, fillvalue=""):
            last_element = len(param_names_row) - 1
            for num, param_name in enumerate(param_names_row):
                # Set column width based on the longest param in the column
                width = column_pad + column_max_widths[num]
                param_names_table += "{:<{}}".format(param_name, width)
                # Insert newlines and spacing after the last element in each row
                if num == last_element:
                    param_names_table += "\n"
        return param_names_table

    def _get_default_error_message(
        self,
        errors: Sequence[ValidationError],
    ) -> str:
        bullet_points: list[str] = []
        errors_by_validator: defaultdict[str, list[ValidationError]] = defaultdict(list)
        for err in errors:
            errors_by_validator[err.validator].append(err)  # type: ignore[index]

        if "enum" in errors_by_validator:
            for error in errors_by_validator["enum"]:
                bullet_points.append(f"one of {error.validator_value}")  # noqa: PERF401

        if "type" in errors_by_validator:
            types = [f"'{err.validator_value}'" for err in errors_by_validator["type"]]
            point = "of type "
            if len(types) == 1:
                point += types[0]
            elif len(types) == 2:
                point += f"{types[0]} or {types[1]}"
            else:
                point += ", ".join(types[:-1]) + f", or {types[-1]}"
            bullet_points.append(point)

        # It should not matter which error is specifically used as they are all
        # about the same offending instance (i.e. invalid value), so we can just
        # take the first one
        error = errors[0]
        # Add a summary line when parameters are passed an invalid value
        # For example: "'asdf' is an invalid value for `stack`
        message = f"'{error.instance}' is an invalid value"
        if error.absolute_path:
            message += f" for `{error.absolute_path[-1]}`"

        # Add bullet points
        if len(bullet_points) == 0:
            message += ".\n\n"
        elif len(bullet_points) == 1:
            message += f". Valid values are {bullet_points[0]}.\n\n"
        else:
            # We don't use .capitalize below to make the first letter uppercase
            # as that makes the rest of the message lowercase
            bullet_points = [point[0].upper() + point[1:] for point in bullet_points]
            message += ". Valid values are:\n\n"
            message += "\n".join([f"- {point}" for point in bullet_points])
            message += "\n\n"

        # Add unformatted messages of any remaining errors which were not
        # considered so far. This is not expected to be used but more exists
        # as a fallback for cases which were not known during development.
        it = (
            "\n".join(e.message for e in errors)
            for validator, errors in errors_by_validator.items()
            if validator not in {"enum", "type"}
        )
        message += "".join(it)
        return message.strip()


_JSON_VT_co = TypeVar(
    "_JSON_VT_co",
    Literal["string"],
    Literal["object"],
    Literal["array"],
    covariant=True,
)
"""
One of a subset of JSON Schema `primitive types`_:

    ["string", "object", "array"]

.. _primitive types:
    https://json-schema.org/draft-07/json-schema-validation#rfc.section.6.1.1
"""

_TypeMap = TypeAliasType(
    "_TypeMap", Mapping[Literal["type"], _JSON_VT_co], type_params=(_JSON_VT_co,)
)
"""
A single item JSON Schema using the `type`_ keyword.

This may represent **one of**:

    {"type": "string"}
    {"type": "object"}
    {"type": "array"}

.. _type:
    https://json-schema.org/understanding-json-schema/reference/type
"""

# NOTE: Type checkers want opposing things:
# - `mypy`   : Covariant type variable "_JSON_VT_co" used in protocol where invariant one is expected  [misc]
# - `pyright`: Type variable "_JSON_VT_co" used in generic protocol "SchemaLike" should be covariant [reportInvalidTypeVarUse]
# Siding with `pyright` as this is consistent with https://github.com/python/typeshed/blob/9e506eb5e8fc2823db8c60ad561b1145ff114947/stdlib/typing.pyi#L690


@runtime_checkable
class SchemaLike(Generic[_JSON_VT_co], Protocol):  # type: ignore[misc]
    """
    Represents ``altair`` classes which *may* not derive ``SchemaBase``.

    Attributes
    ----------
    _schema
        A single item JSON Schema using the `type`_ keyword.

    Notes
    -----
    Should be kept tightly defined to the **minimum** requirements for:
        - Converting into a form that can be validated by `jsonschema`_.
        - Avoiding calling ``.to_dict()`` on a class external to ``altair``.
    - ``_schema`` is more accurately described as a ``ClassVar``
        - See `discussion`_ for blocking issue.

    .. _jsonschema:
        https://github.com/python-jsonschema/jsonschema
    .. _type:
        https://json-schema.org/understanding-json-schema/reference/type
    .. _discussion:
        https://github.com/python/typing/discussions/1424
    """

    _schema: _TypeMap[_JSON_VT_co]

    def to_dict(self, *args, **kwds) -> Any: ...


@runtime_checkable
class ConditionLike(SchemaLike[Literal["object"]], Protocol):
    """
    Represents the wrapped state of a conditional encoding or property.

    Attributes
    ----------
    condition
        One or more (predicate, statement) pairs which each form a condition.

    Notes
    -----
    - Can be extended with additional conditions.
    - *Does not* define a default value, but can be finalized with one.
    """

    condition: Any
    _schema: _TypeMap[Literal["object"]] = {"type": "object"}


class UndefinedType:
    """A singleton object for marking undefined parameters."""

    __instance = None

    def __new__(cls, *args, **kwargs) -> Self:
        if not isinstance(cls.__instance, cls):
            cls.__instance = object.__new__(cls, *args, **kwargs)
        return cls.__instance

    def __repr__(self) -> str:
        return "Undefined"


Undefined = UndefinedType()
T = TypeVar("T")
Optional: TypeAlias = Union[T, UndefinedType]
"""One of ``T`` specified type(s), or the ``Undefined`` singleton.

Examples
--------
The parameters ``short``, ``long`` accept the same range of types::

    # ruff: noqa: UP006, UP007
    from altair.typing import Optional

    def func_1(
        short: Optional[str | bool | float | dict[str, Any] | SchemaBase] = Undefined,
        long: Union[
            str, bool, float, Dict[str, Any], SchemaBase, UndefinedType
        ] = Undefined,
    ): ...

This is distinct from `typing.Optional <https://typing.readthedocs.io/en/latest/spec/historical.html#union-and-optional>`__.

``altair.typing.Optional`` treats ``None`` like any other type::

    # ruff: noqa: UP006, UP007
    from altair.typing import Optional

    def func_2(
        short: Optional[str | float | dict[str, Any] | None | SchemaBase] = Undefined,
        long: Union[
            str, float, Dict[str, Any], None, SchemaBase, UndefinedType
        ] = Undefined,
    ): ...
"""


def is_undefined(obj: Any) -> TypeIs[UndefinedType]:
    """
    Type-safe singleton check for `UndefinedType`.

    Notes
    -----
    - Using `obj is Undefined` does not narrow from `UndefinedType` in a union.
        - Due to the assumption that other `UndefinedType`'s could exist.
    - Current [typing spec advises](https://typing.readthedocs.io/en/latest/spec/concepts.html#support-for-singleton-types-in-unions) using an `Enum`.
        - Otherwise, requires an explicit guard to inform the type checker.
    """
    return obj is Undefined


@overload
def _shallow_copy(obj: _CopyImpl) -> _CopyImpl: ...
@overload
def _shallow_copy(obj: Any) -> Any: ...
def _shallow_copy(obj: _CopyImpl | Any) -> _CopyImpl | Any:
    if isinstance(obj, SchemaBase):
        return obj.copy(deep=False)
    elif isinstance(obj, (list, dict)):
        return obj.copy()
    else:
        return obj


@overload
def _deep_copy(obj: _CopyImpl, by_ref: set[str]) -> _CopyImpl: ...
@overload
def _deep_copy(obj: Any, by_ref: set[str]) -> Any: ...
def _deep_copy(obj: _CopyImpl | Any, by_ref: set[str]) -> _CopyImpl | Any:
    copy = partial(_deep_copy, by_ref=by_ref)
    if isinstance(obj, SchemaBase):
        if copier := getattr(obj, "__deepcopy__", None):
            with debug_mode(False):
                return copier(obj)
        args = (copy(arg) for arg in obj._args)
        kwds = {k: (copy(v) if k not in by_ref else v) for k, v in obj._kwds.items()}
        with debug_mode(False):
            return obj.__class__(*args, **kwds)
    elif isinstance(obj, list):
        return [copy(v) for v in obj]
    elif isinstance(obj, dict):
        return {k: (copy(v) if k not in by_ref else v) for k, v in obj.items()}
    else:
        return obj


class SchemaBase:
    """
    Base class for schema wrappers.

    Each derived class should set the _schema class attribute (and optionally
    the _rootschema class attribute) which is used for validation.
    """

    _schema: ClassVar[dict[str, Any] | Any] = None
    _rootschema: ClassVar[dict[str, Any] | Any] = None
    _class_is_valid_at_instantiation: ClassVar[bool] = True

    def __init__(self, *args: Any, **kwds: Any) -> None:
        # Two valid options for initialization, which should be handled by
        # derived classes:
        # - a single arg with no kwds, for, e.g. {'type': 'string'}
        # - zero args with zero or more kwds for {'type': 'object'}
        if self._schema is None:
            msg = (
                f"Cannot instantiate object of type {self.__class__}: "
                "_schema class attribute is not defined."
                ""
            )
            raise ValueError(msg)

        if kwds:
            assert len(args) == 0
        else:
            assert len(args) in {0, 1}

        # use object.__setattr__ because we override setattr below.
        object.__setattr__(self, "_args", args)
        object.__setattr__(self, "_kwds", kwds)

        if DEBUG_MODE and self._class_is_valid_at_instantiation:
            self.to_dict(validate=True)

    def copy(
        self, deep: bool | Iterable[Any] = True, ignore: list[str] | None = None
    ) -> Self:
        """
        Return a copy of the object.

        Parameters
        ----------
        deep : boolean or list, optional
            If True (default) then return a deep copy of all dict, list, and
            SchemaBase objects within the object structure.
            If False, then only copy the top object.
            If a list or iterable, then only copy the listed attributes.
        ignore : list, optional
            A list of keys for which the contents should not be copied, but
            only stored by reference.
        """
        if deep is True:
            return cast("Self", _deep_copy(self, set(ignore) if ignore else set()))
        with debug_mode(False):
            copy = self.__class__(*self._args, **self._kwds)
        if _is_iterable(deep):
            for attr in deep:
                copy[attr] = _shallow_copy(copy._get(attr))
        return copy

    def _get(self, attr, default=Undefined):
        """Get an attribute, returning default if not present."""
        attr = self._kwds.get(attr, Undefined)
        if attr is Undefined:
            attr = default
        return attr

    def __getattr__(self, attr):
        # reminder: getattr is called after the normal lookups
        if attr == "_kwds":
            raise AttributeError()
        elif attr in self._kwds:
            return self._kwds[attr]
        else:
            return getattr(super(), "__getattr__", super().__getattribute__)(attr)

    def __setattr__(self, item, val) -> None:
        self._kwds[item] = val

    def __getitem__(self, item):
        return self._kwds[item]

    def __setitem__(self, item, val) -> None:
        self._kwds[item] = val

    def __repr__(self) -> str:
        name = type(self).__name__
        if kwds := self._kwds:
            it = (f"{k}: {v!r}" for k, v in sorted(kwds.items()) if v is not Undefined)
            args = ",\n".join(it).replace("\n", "\n  ")
            LB, RB = "{", "}"
            return f"{name}({LB}\n  {args}\n{RB})"
        else:
            return f"{name}({self._args[0]!r})"

    def __eq__(self, other: Any) -> bool:
        return (
            type(self) is type(other)
            and self._args == other._args
            and self._kwds == other._kwds
        )

    def to_dict(
        self,
        validate: bool = True,
        *,
        ignore: list[str] | None = None,
        context: dict[str, Any] | None = None,
    ) -> dict[str, Any]:
        """
        Return a dictionary representation of the object.

        Parameters
        ----------
        validate : bool, optional
            If True (default), then validate the result against the schema.
        ignore : list[str], optional
            A list of keys to ignore.
        context : dict[str, Any], optional
            A context dictionary.

        Raises
        ------
        SchemaValidationError :
            If ``validate`` and the result does not conform to the schema.

        Notes
        -----
        - ``ignore``, ``context`` are usually not needed to be specified as a user.
        - *Technical*: ``ignore`` will **not** be passed to child :meth:`.to_dict()`.
        """
        context = context or {}
        ignore = ignore or []
        opts = _get_optional_modules(np_opt="numpy", pd_opt="pandas")

        if self._args and not self._kwds:
            kwds = self._args[0]
        elif not self._args:
            kwds = self._kwds.copy()
            exclude = {*ignore, "shorthand"}
            if parsed := context.pop("parsed_shorthand", None):
                kwds = _replace_parsed_shorthand(parsed, kwds)
            kwds = {k: v for k, v in kwds.items() if k not in exclude}
            if (mark := kwds.get("mark")) and isinstance(mark, str):
                kwds["mark"] = {"type": mark}
        else:
            msg = f"{type(self)} instance has both a value and properties : cannot serialize to dict"
            raise ValueError(msg)
        result = _todict(kwds, context=context, **opts)
        if validate:
            # NOTE: Don't raise `from err`, see `SchemaValidationError` doc
            try:
                self.validate(result)
            except ValidationError as err:
                raise SchemaValidationError(self, err) from None
        return result

    def to_json(
        self,
        validate: bool = True,
        indent: int | str | None = 2,
        sort_keys: bool = True,
        *,
        ignore: list[str] | None = None,
        context: dict[str, Any] | None = None,
        **kwargs,
    ) -> str:
        """
        Emit the JSON representation for this object as a string.

        Parameters
        ----------
        validate : bool, optional
            If True (default), then validate the result against the schema.
        indent : int, optional
            The number of spaces of indentation to use. The default is 2.
        sort_keys : bool, optional
            If True (default), sort keys in the output.
        ignore : list[str], optional
            A list of keys to ignore.
        context : dict[str, Any], optional
            A context dictionary.
        **kwargs
            Additional keyword arguments are passed to ``json.dumps()``

        Raises
        ------
        SchemaValidationError :
            If ``validate`` and the result does not conform to the schema.

        Notes
        -----
        - ``ignore``, ``context`` are usually not needed to be specified as a user.
        - *Technical*: ``ignore`` will **not** be passed to child :meth:`.to_dict()`.
        """
        if ignore is None:
            ignore = []
        if context is None:
            context = {}
        dct = self.to_dict(validate=validate, ignore=ignore, context=context)
        return json.dumps(dct, indent=indent, sort_keys=sort_keys, **kwargs)

    @classmethod
    def _default_wrapper_classes(cls) -> Iterator[type[SchemaBase]]:
        """Return the set of classes used within cls.from_dict()."""
        return _subclasses(SchemaBase)

    @classmethod
    def from_dict(
        cls: type[TSchemaBase], dct: dict[str, Any], validate: bool = True
    ) -> TSchemaBase:
        """
        Construct class from a dictionary representation.

        Parameters
        ----------
        dct : dictionary
            The dict from which to construct the class
        validate : boolean
            If True (default), then validate the input against the schema.

        Raises
        ------
        jsonschema.ValidationError :
            If ``validate`` and ``dct`` does not conform to the schema
        """
        if validate:
            cls.validate(dct)
        converter: type[_FromDict] | _FromDict = (
            _FromDict
            if _FromDict.hash_tps
            else _FromDict(cls._default_wrapper_classes())
        )
        return converter.from_dict(dct, cls)

    @classmethod
    def from_json(
        cls, json_string: str, validate: bool = True, **kwargs: Any
    ) -> ChartType:
        """
        Instantiate the object from a valid JSON string.

        Parameters
        ----------
        json_string : string
            The string containing a valid JSON chart specification.
        validate : boolean
            If True (default), then validate the input against the schema.
        **kwargs :
            Additional keyword arguments are passed to json.loads

        Returns
        -------
        chart : Chart object
            The altair Chart object built from the specification.
        """
        dct: dict[str, Any] = json.loads(json_string, **kwargs)
        return cls.from_dict(dct, validate=validate)  # type: ignore[return-value]

    @classmethod
    def validate(
        cls, instance: dict[str, Any], schema: dict[str, Any] | None = None
    ) -> None:
        """Validate the instance against the class schema in the context of the rootschema."""
        validate_jsonschema(
            instance, schema or cls._schema, cls._rootschema or cls._schema
        )

    @classmethod
    def resolve_references(cls, schema: dict[str, Any] | None = None) -> dict[str, Any]:
        """Resolve references in the context of this object's schema or root schema."""
        rootschema = cls._rootschema or cls._schema
        if rootschema is None:
            name = type(cls).__name__
            msg = (
                f"{name}.resolve_references() provided only `None` values for:\n"
                f"{schema=}, {cls._schema=}, {cls._rootschema=}.\n\n"
                f"This variant indicates the class definition {name!r} is invalid."
            )
            raise TypeError(msg)
        else:
            resolved = _resolve_references(schema or cls._schema, rootschema)
            return cast("dict[str, Any]", resolved)

    @classmethod
    def validate_property(
        cls, name: str, value: Any, schema: dict[str, Any] | None = None
    ) -> None:
        """Validate a property against property schema in the context of the rootschema."""
        opts = _get_optional_modules(np_opt="numpy", pd_opt="pandas")
        value = _todict(value, context={}, **opts)
        props = cls.resolve_references(schema or cls._schema).get("properties", {})
        validate_jsonschema(
            value, props.get(name, {}), rootschema=cls._rootschema or cls._schema
        )

    def __dir__(self) -> list[str]:
        return sorted(chain(super().__dir__(), self._kwds))


def _get_optional_modules(**modules: str) -> dict[str, _OptionalModule]:
    """
    Returns packages only if they have already been imported - otherwise they return `None`.

    This is useful for `isinstance` checks.

    For example, if `pandas` has not been imported, then an object is
    definitely not a `pandas.Timestamp`.

    Parameters
    ----------
    **modules
        Keyword-only binding from `{alias: module_name}`.

    Examples
    --------
    >>> import pandas as pd  # doctest: +SKIP
    >>> import polars as pl  # doctest: +SKIP
    >>> from altair.utils.schemapi import _get_optional_modules  # doctest: +SKIP
    >>>
    >>> _get_optional_modules(pd="pandas", pl="polars", ibis="ibis")  # doctest: +SKIP
    {
        "pd": <module 'pandas' from '...'>,
        "pl": <module 'polars' from '...'>,
        "ibis": None,
    }

    If the user later imports ``ibis``, it would appear in subsequent calls.

    >>> import ibis  # doctest: +SKIP
    >>>
    >>> _get_optional_modules(ibis="ibis")  # doctest: +SKIP
    {
        "ibis": <module 'ibis' from '...'>,
    }
    """
    return {k: sys.modules.get(v) for k, v in modules.items()}


def _replace_parsed_shorthand(
    parsed_shorthand: dict[str, Any], kwds: dict[str, Any]
) -> dict[str, Any]:
    """
    `parsed_shorthand` is added by `FieldChannelMixin`.

    It's used below to replace shorthand with its long form equivalent
    `parsed_shorthand` is removed from `context` if it exists so that it is
    not passed to child `to_dict` function calls.
    """
    # Prevent that pandas categorical data is automatically sorted
    # when a non-ordinal data type is specifed manually
    # or if the encoding channel does not support sorting
    if "sort" in parsed_shorthand and (
        "sort" not in kwds or kwds["type"] not in {"ordinal", Undefined}
    ):
        parsed_shorthand.pop("sort")

    kwds.update(
        (k, v)
        for k, v in parsed_shorthand.items()
        if kwds.get(k, Undefined) is Undefined
    )
    return kwds


TSchemaBase = TypeVar("TSchemaBase", bound=SchemaBase)

_CopyImpl = TypeVar("_CopyImpl", SchemaBase, Dict[Any, Any], List[Any])
"""
Types which have an implementation in ``SchemaBase.copy()``.

All other types are returned **by reference**.
"""


def _is_dict(obj: Any | dict[Any, Any]) -> TypeIs[dict[Any, Any]]:
    return isinstance(obj, dict)


def _is_list(obj: Any | list[Any]) -> TypeIs[list[Any]]:
    return isinstance(obj, list)


def _is_iterable(
    obj: Any, *, exclude: type | tuple[type, ...] = (str, bytes)
) -> TypeIs[Iterable[Any]]:
    return not isinstance(obj, exclude) and isinstance(obj, Iterable)


def _is_valid(spec: _JsonParameter, tp: type[SchemaBase], /) -> bool:
    """
    Return True if ``tp`` can be constructed from ``spec``.

    Notes
    -----
    Don't use this if you need to know *details* of the errors in ``spec``..
    """
    return next(_validator(tp._schema, tp._rootschema).iter_errors(spec), None) is None


def _passthrough(*args: Any, **kwds: Any) -> Any | dict[str, Any]:
    return args[0] if args else kwds


def _hash_schema(
    schema: _JsonParameter,
    /,
    *,
    exclude: Iterable[str] = frozenset(
        ("definitions", "title", "description", "$schema", "id")
    ),
) -> int:
    """
    Return the hash value for a ``schema``.

    Parameters
    ----------
    schema
        ``SchemaBase._schema``.
    exclude
        ``schema`` keys which are not considered when identifying equivalence.
    """
    if isinstance(schema, Mapping):
        schema = {k: v for k, v in schema.items() if k not in exclude}
    return hash(_HASH_ENCODER.encode(schema))


def _subclasses(cls: type[TSchemaBase]) -> Iterator[type[TSchemaBase]]:
    """Breadth-first sequence of all classes which inherit from ``cls``."""
    seen = set()
    current: set[type[TSchemaBase]] = {cls}
    while current:
        seen |= current
        current = set(chain.from_iterable(cls.__subclasses__() for cls in current))
        for cls in current - seen:
            yield cls


class _FromDict:
    """
    Class used to construct SchemaBase class hierarchies from a dict.

    The primary purpose of using this class is to be able to build a hash table
    that maps schemas to their wrapper classes. The candidate classes are
    specified in the ``wrapper_classes`` positional-only argument to the constructor.
    """

    hash_tps: ClassVar[defaultdict[int, deque[type[SchemaBase]]]] = defaultdict(deque)
    """
    Maps unique schemas to corresponding types.

    The logic is that after removing a subset of keys, some schemas are identical.

    If there are multiple matches, we use the first one in the ``deque``.

    ``_subclasses`` yields the results of a `breadth-first search`_,
    so the first matching class is the most general match.

    .. _breadth-first search:
       https://en.wikipedia.org/wiki/Breadth-first_search
    """

    hash_resolved: ClassVar[dict[int, Map]] = {}
    """
    Maps unique schemas to their reference-resolved equivalent.

    Ensures that ``_resolve_references`` is evaluated **at most once**, per hash.
    """

    def __init__(self, wrapper_classes: Iterator[type[SchemaBase]], /) -> None:
        cls = type(self)
        for tp in wrapper_classes:
            if tp._schema is not None:
                cls.hash_tps[_hash_schema(tp._schema)].append(tp)

    @overload
    @classmethod
    def from_dict(
        cls,
        dct: TSchemaBase,
        tp: None = ...,
        schema: None = ...,
        rootschema: None = ...,
        default_class: Any = ...,
    ) -> TSchemaBase: ...
    @overload
    @classmethod
    def from_dict(
        cls,
        dct: dict[str, Any] | list[dict[str, Any]],
        tp: Any = ...,
        schema: Any = ...,
        rootschema: Any = ...,
        default_class: type[TSchemaBase] = ...,  # pyright: ignore[reportInvalidTypeVarUse]
    ) -> TSchemaBase: ...
    @overload
    @classmethod
    def from_dict(
        cls,
        dct: dict[str, Any],
        tp: None = ...,
        schema: dict[str, Any] = ...,
        rootschema: None = ...,
        default_class: Any = ...,
    ) -> SchemaBase: ...
    @overload
    @classmethod
    def from_dict(
        cls,
        dct: dict[str, Any],
        tp: type[TSchemaBase],
        schema: None = ...,
        rootschema: None = ...,
        default_class: Any = ...,
    ) -> TSchemaBase: ...
    @overload
    @classmethod
    def from_dict(
        cls,
        dct: dict[str, Any] | list[dict[str, Any]],
        tp: type[TSchemaBase],
        schema: dict[str, Any],
        rootschema: dict[str, Any] | None = ...,
        default_class: Any = ...,
    ) -> Never: ...
    @classmethod
    def from_dict(  # noqa: C901
        cls,
        dct: dict[str, Any] | list[dict[str, Any]] | TSchemaBase,
        tp: type[TSchemaBase] | None = None,
        schema: dict[str, Any] | None = None,
        rootschema: dict[str, Any] | None = None,
        default_class: Any = _passthrough,
    ) -> TSchemaBase | SchemaBase:
        """Construct an object from a dict representation."""
        target_tp: Any
        current_schema: dict[str, Any]
        hash_schema: int
        if isinstance(dct, SchemaBase):
            return dct
        elif tp is not None:
            current_schema = tp._schema
            hash_schema = _hash_schema(current_schema)
            root_schema: dict[str, Any] = rootschema or tp._rootschema or current_schema
            target_tp = tp
        elif schema is not None:
            current_schema = schema
            hash_schema = _hash_schema(current_schema)
            root_schema = rootschema or current_schema
            matches = cls.hash_tps[hash_schema]
            target_tp = next(iter(matches), default_class)
        else:
            msg = "Must provide either `tp` or `schema`, but not both."
            raise ValueError(msg)

        from_dict = partial(cls.from_dict, rootschema=root_schema)
        if (resolved := cls.hash_resolved.get(hash_schema)) is None:
            resolved = _resolve_references(current_schema, root_schema)
            cls.hash_resolved[hash_schema] = resolved
        if "anyOf" in resolved:
            for possible in resolved["anyOf"]:
                # NOTE: Instead of raise/except/continue
                # Pre-"zero-cost" exceptions, this has a huge performance gain.
                # https://docs.python.org/3/whatsnew/3.11.html#misc
                # https://github.com/python/cpython/blob/9b3749849eda4012261a112b22eb07f26fd345a9/InternalDocs/exception_handling.md
                it_errs = _validator(possible, root_schema).iter_errors(dct)
                if next(it_errs, None) is None:
                    return from_dict(dct, schema=possible, default_class=target_tp)

        if _is_dict(dct):
            # TODO: handle schemas for additionalProperties/patternProperties
            if props := resolved.get("properties"):
                kwds = {
                    k: (from_dict(v, schema=sch) if (sch := props.get(k)) else v)
                    for k, v in dct.items()
                }
                return target_tp(**kwds)
            else:
                return target_tp(**dct)
        elif _is_list(dct):
            item_schema: dict[str, Any] = resolved.get("items", {})
            return target_tp([from_dict(k, schema=item_schema) for k in dct])
        else:
            # NOTE: Unsure what is valid here
            return target_tp(dct)


class _PropertySetter:
    def __init__(self, prop: str, schema: dict[str, Any]) -> None:
        self.prop = prop
        self.schema = schema

    def __get__(self, obj, cls):
        from altair import vegalite

        self.obj = obj
        self.cls = cls
        # The docs from the encoding class parameter (e.g. `bin` in X, Color,
        # etc); this provides a general description of the parameter.
        self.__doc__ = self.schema["description"].replace("__", "**")
        property_name = f"{self.prop}"[0].upper() + f"{self.prop}"[1:]
        if hasattr(vegalite, property_name):
            altair_prop = getattr(vegalite, property_name)
            # Add the docstring from the helper class (e.g. `BinParams`) so
            # that all the parameter names of the helper class are included in
            # the final docstring
            parameter_index = altair_prop.__doc__.find("Parameters\n")
            if parameter_index > -1:
                self.__doc__ = (
                    altair_prop.__doc__[:parameter_index].replace("    ", "")
                    + self.__doc__
                    + textwrap.dedent(
                        f"\n\n    {altair_prop.__doc__[parameter_index:]}"
                    )
                )
            # For short docstrings such as Aggregate, Stack, et
            else:
                self.__doc__ = (
                    altair_prop.__doc__.replace("    ", "") + "\n" + self.__doc__
                )
            # Add signatures and tab completion for the method and parameter names
            self.__signature__ = inspect.signature(altair_prop)
            self.__wrapped__ = inspect.getfullargspec(altair_prop)
            self.__name__ = altair_prop.__name__
        else:
            # It seems like bandPosition is the only parameter that doesn't
            # have a helper class.
            pass
        return self

    def __call__(self, *args: Any, **kwargs: Any):
        obj = self.obj.copy()
        # TODO: use schema to validate
        obj[self.prop] = args[0] if args else kwargs
        return obj


def with_property_setters(cls: type[TSchemaBase]) -> type[TSchemaBase]:
    """Decorator to add property setters to a Schema class."""
    schema = cls.resolve_references()
    for prop, propschema in schema.get("properties", {}).items():
        setattr(cls, prop, _PropertySetter(prop, propschema))
    return cls<|MERGE_RESOLUTION|>--- conflicted
+++ resolved
@@ -15,17 +15,11 @@
     TYPE_CHECKING,
     Any,
     Dict,
-<<<<<<< HEAD
-=======
     Final,
     Generic,
->>>>>>> eb6febd4
     Iterable,
     List,
-<<<<<<< HEAD
-=======
     Literal,
->>>>>>> eb6febd4
     Mapping,
     Sequence,
     TypeVar,
@@ -40,22 +34,14 @@
 from jsonschema import ValidationError
 from packaging.version import Version
 
-<<<<<<< HEAD
-=======
-# This leads to circular imports with the vegalite module. Currently, this works
-# but be aware that when you access it in this script, the vegalite module might
-# not yet be fully instantiated in case your code is being executed during import time
-from altair import vegalite
-
 if sys.version_info >= (3, 12):
     from typing import Protocol, TypeAliasType, runtime_checkable
 else:
     from typing_extensions import Protocol, TypeAliasType, runtime_checkable
 
->>>>>>> eb6febd4
 if TYPE_CHECKING:
     from types import ModuleType
-    from typing import Callable, ClassVar, Final, Iterator, KeysView, Literal
+    from typing import Callable, ClassVar, Final, Iterator, KeysView
 
     from jsonschema.protocols import Validator, _JsonParameter
 
