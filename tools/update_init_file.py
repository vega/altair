"""
This script updates the attribute __all__ in altair/__init__.py
based on the updated Altair schema.
"""
import inspect
import sys
from pathlib import Path
from os.path import abspath, dirname, join
<<<<<<< HEAD
from typing import TypeVar, Type, cast, List, Any
=======
from typing import TypeVar, List
>>>>>>> f9bc98fb

import black

if sys.version_info >= (3, 11):
    from typing import Self
else:
    from typing_extensions import Self

if sys.version_info >= (3, 8):
    from typing import Literal
else:
    from typing_extensions import Literal

# Import Altair from head
ROOT_DIR = abspath(join(dirname(__file__), ".."))
sys.path.insert(0, ROOT_DIR)
import altair as alt  # noqa: E402


def update__all__variable():
    """Updates the __all__ variable to all relevant attributes of top-level Altair.
    This is for example useful to hide deprecated attributes from code completion in
    Jupyter.
    """
    # Read existing file content
    init_path = alt.__file__
    with open(init_path, "r") as f:
        lines = f.readlines()
    lines = [line.strip("\n") for line in lines]

    # Find first and last line of the definition of __all__
    first_definition_line = None
    last_definition_line = None
    for idx, line in enumerate(lines):
        if line.startswith("__all__ ="):
            first_definition_line = idx
        elif first_definition_line is not None and line.startswith("]"):
            last_definition_line = idx
            break
    assert first_definition_line is not None and last_definition_line is not None

    # Figure out which attributes are relevant
    relevant_attributes = [x for x in alt.__dict__ if _is_relevant_attribute(x)]
    relevant_attributes.sort()
    relevant_attributes_str = f"__all__ = {relevant_attributes}"

    # Put file back together, replacing old definition of __all__ with new one, keeping
    # the rest of the file as is
    new_lines = (
        lines[:first_definition_line]
        + [relevant_attributes_str]
        + lines[last_definition_line + 1 :]
    )
    # Format file content with black
    new_file_content = black.format_str("\n".join(new_lines), mode=black.Mode())

    # Write new version of altair/__init__.py
    with open(init_path, "w") as f:
        f.write(new_file_content)


def _is_relevant_attribute(attr_name):
    attr = getattr(alt, attr_name)
    if (
        getattr(attr, "_deprecated", False) is True
        or attr_name.startswith("_")
        or attr is TypeVar
        or attr is Self
<<<<<<< HEAD
        or attr is Type
        or attr is cast
        or attr is List
        or attr is Any
=======
        or attr is List
        or attr is Literal
>>>>>>> f9bc98fb
    ):
        return False
    else:
        if inspect.ismodule(attr):
            # Only include modules which are part of Altair. This excludes built-in
            # modules (they do not have a __file__ attribute), standard library,
            # and third-party packages.
            return getattr(attr, "__file__", "").startswith(
                str(Path(alt.__file__).parent)
            )
        else:
            return True


if __name__ == "__main__":
    update__all__variable()<|MERGE_RESOLUTION|>--- conflicted
+++ resolved
@@ -6,11 +6,7 @@
 import sys
 from pathlib import Path
 from os.path import abspath, dirname, join
-<<<<<<< HEAD
 from typing import TypeVar, Type, cast, List, Any
-=======
-from typing import TypeVar, List
->>>>>>> f9bc98fb
 
 import black
 
@@ -79,15 +75,11 @@
         or attr_name.startswith("_")
         or attr is TypeVar
         or attr is Self
-<<<<<<< HEAD
         or attr is Type
         or attr is cast
         or attr is List
         or attr is Any
-=======
-        or attr is List
         or attr is Literal
->>>>>>> f9bc98fb
     ):
         return False
     else:
