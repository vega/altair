--- conflicted
+++ resolved
@@ -31,15 +31,11 @@
     t.Sequence,
     t.IO,
     annotations,
-<<<<<<< HEAD
-    t.NamedTuple,
     te.Required,
     te.TypedDict,
     t.TypedDict,
     te.Self,
-=======
     te.deprecated,
->>>>>>> 9afd374a
 }
 
 
