--- conflicted
+++ resolved
@@ -623,30 +623,6 @@
         """  # noqa: D400
         if s.isalnum():
             yield s
-<<<<<<< HEAD
-        else:
-            end: list[str] = []
-            if s.endswith((CLOSE_PAREN, CLOSE_BRACKET)):
-                end.append(s[-1])
-                s = s[:-1]
-            elif s.endswith(ELLIPSIS):
-                end.append(s[-3:])
-                s = s[:-3]
-            elif s.endswith(INLINE_OVERLOAD):
-                end.append(s[-2:])
-                s = s[:-2]
-            if len(s) == 1:
-                yield s
-            elif len(s) > 1:
-                # Only recurse if we actually modified the string by removing a marker
-                # This prevents infinite recursion when the string doesn't end with any marker
-                if len(end) > 0:
-                    yield from VegaExprDef._split_markers(s)
-                else:
-                    # If no marker was found, just yield the string as-is to avoid infinite recursion
-                    yield s
-            yield from end
-=======
             return
 
         end: list[str] = []
@@ -674,7 +650,6 @@
             yield from VegaExprDef._split_markers(s)
 
         yield from end
->>>>>>> f919f25f
 
     def _doc_tokens(self) -> Sequence[Token]:
         """Return the slice of `self.children` that contains docstring content."""
