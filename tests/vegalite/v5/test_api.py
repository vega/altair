"""Unit tests for altair API."""

from __future__ import annotations

import io
import json
import operator
import os
import pathlib
import re
import sys
import tempfile
from datetime import date, datetime
from importlib.metadata import version as importlib_version
from typing import TYPE_CHECKING

import ibis
import jsonschema
import narwhals.stable.v1 as nw
import pandas as pd
import polars as pl
import pytest
from packaging.version import Version

import altair as alt
from altair.utils.schemapi import Optional, SchemaValidationError, Undefined
from tests import skip_requires_vl_convert, slow

try:
    import vl_convert as vlc
except ImportError:
    vlc = None

if TYPE_CHECKING:
    from altair.vegalite.v5.api import _Conditional, _Conditions
    from altair.vegalite.v5.schema._typing import Map

ibis.set_backend("polars")

PANDAS_VERSION = Version(importlib_version("pandas"))


def getargs(*args, **kwargs):
    return args, kwargs


OP_DICT = {
    "layer": operator.add,
    "hconcat": operator.or_,
    "vconcat": operator.and_,
}


def _make_chart_type(chart_type):
    data = pd.DataFrame(
        {
            "x": [28, 55, 43, 91, 81, 53, 19, 87],
            "y": [43, 91, 81, 53, 19, 87, 52, 28],
            "color": list("AAAABBBB"),
        }
    )
    base = (
        alt.Chart(data)
        .mark_point()
        .encode(
            x="x",
            y="y",
            color="color",
        )
    )

    if chart_type in {"layer", "hconcat", "vconcat", "concat"}:
        func = getattr(alt, chart_type)
        return func(base.mark_square(), base.mark_circle())
    elif chart_type == "facet":
        return base.facet("color")
    elif chart_type == "facet_encoding":
        return base.encode(facet="color")
    elif chart_type == "repeat":
        return base.encode(alt.X(alt.repeat(), type="quantitative")).repeat(["x", "y"])
    elif chart_type == "chart":
        return base
    else:
        msg = f"chart_type='{chart_type}' is not recognized"
        raise ValueError(msg)


@pytest.fixture
def basic_chart():
    data = pd.DataFrame(
        {
            "a": ["A", "B", "C", "D", "E", "F", "G", "H", "I"],
            "b": [28, 55, 43, 91, 81, 53, 19, 87, 52],
        }
    )

    return alt.Chart(data).mark_bar().encode(x="a", y="b")


@pytest.fixture
def cars():
    return pd.DataFrame(
        {
            "Name": [
                "chevrolet chevelle malibu",
                "buick skylark 320",
                "plymouth satellite",
                "amc rebel sst",
                "ford torino",
                "ford galaxie 500",
                "chevrolet impala",
                "plymouth fury iii",
                "pontiac catalina",
                "amc ambassador dpl",
            ],
            "Miles_per_Gallon": [
                18.0,
                15.0,
                18.0,
                16.0,
                17.0,
                15.0,
                14.0,
                14.0,
                14.0,
                15.0,
            ],
            "Cylinders": [8, 8, 8, 8, 8, 8, 8, 8, 8, 8],
            "Displacement": [
                307.0,
                350.0,
                318.0,
                304.0,
                302.0,
                429.0,
                454.0,
                440.0,
                455.0,
                390.0,
            ],
            "Horsepower": [
                130.0,
                165.0,
                150.0,
                150.0,
                140.0,
                198.0,
                220.0,
                215.0,
                225.0,
                190.0,
            ],
            "Weight_in_lbs": [
                3504,
                3693,
                3436,
                3433,
                3449,
                4341,
                4354,
                4312,
                4425,
                3850,
            ],
            "Acceleration": [12.0, 11.5, 11.0, 12.0, 10.5, 10.0, 9.0, 8.5, 10.0, 8.5],
            "Year": [
                pd.Timestamp("1970-01-01 00:00:00"),
                pd.Timestamp("1970-01-01 00:00:00"),
                pd.Timestamp("1970-01-01 00:00:00"),
                pd.Timestamp("1970-01-01 00:00:00"),
                pd.Timestamp("1970-01-01 00:00:00"),
                pd.Timestamp("1970-01-01 00:00:00"),
                pd.Timestamp("1970-01-01 00:00:00"),
                pd.Timestamp("1970-01-01 00:00:00"),
                pd.Timestamp("1970-01-01 00:00:00"),
                pd.Timestamp("1970-01-01 00:00:00"),
            ],
            "Origin": [
                "USA",
                "USA",
                "USA",
                "USA",
                "USA",
                "USA",
                "USA",
                "USA",
                "USA",
                "USA",
            ],
        }
    )


def test_chart_data_types():
    def Chart(data):
        return alt.Chart(data).mark_point().encode(x="x:Q", y="y:Q")

    # Url Data
    data = "/path/to/my/data.csv"
    dct = Chart(data).to_dict()
    assert dct["data"] == {"url": data}

    # Dict Data
    data = {"values": [{"x": 1, "y": 2}, {"x": 2, "y": 3}]}
    with alt.data_transformers.enable(consolidate_datasets=False):
        dct = Chart(data).to_dict()
    assert dct["data"] == data

    with alt.data_transformers.enable(consolidate_datasets=True):
        dct = Chart(data).to_dict()
    name = dct["data"]["name"]
    assert dct["datasets"][name] == data["values"]

    # DataFrame data
    data = pd.DataFrame({"x": range(5), "y": range(5)})
    with alt.data_transformers.enable(consolidate_datasets=False):
        dct = Chart(data).to_dict()
    assert dct["data"]["values"] == data.to_dict(orient="records")

    with alt.data_transformers.enable(consolidate_datasets=True):
        dct = Chart(data).to_dict()
    name = dct["data"]["name"]
    assert dct["datasets"][name] == data.to_dict(orient="records")

    # Named data object
    data = alt.NamedData(name="Foo")
    dct = Chart(data).to_dict()
    assert dct["data"] == {"name": "Foo"}


@pytest.mark.filterwarnings("ignore:'Y' is deprecated.*:FutureWarning")
def test_chart_infer_types():
    data = pd.DataFrame(
        {
            "x": pd.date_range("2012", periods=10, freq="Y"),
            "y": range(10),
            "c": list("abcabcabca"),
            "s": pd.Categorical([1, 2] * 5, categories=[2, 1], ordered=True),
        }
    )

    def _check_encodings(chart):
        dct = chart.to_dict()
        assert dct["encoding"]["x"]["type"] == "temporal"
        assert dct["encoding"]["x"]["field"] == "x"
        assert dct["encoding"]["y"]["type"] == "quantitative"
        assert dct["encoding"]["y"]["field"] == "y"
        assert dct["encoding"]["color"]["type"] == "nominal"
        assert dct["encoding"]["color"]["field"] == "c"
        assert dct["encoding"]["size"]["type"] == "ordinal"
        assert dct["encoding"]["size"]["field"] == "s"
        assert dct["encoding"]["size"]["sort"] == [2, 1]
        assert dct["encoding"]["tooltip"]["type"] == "ordinal"
        assert dct["encoding"]["tooltip"]["field"] == "s"
        # "sort" should be removed for channels that don't support it
        assert "sort" not in dct["encoding"]["tooltip"]

    # Pass field names by keyword
    chart = (
        alt.Chart(data)
        .mark_point()
        .encode(x="x", y="y", color="c", size="s", tooltip="s")
    )
    _check_encodings(chart)

    # pass Channel objects by keyword
    chart = (
        alt.Chart(data)
        .mark_point()
        .encode(
            x=alt.X("x"),
            y=alt.Y("y"),
            color=alt.Color("c"),
            size=alt.Size("s"),
            tooltip=alt.Tooltip("s"),
        )
    )
    _check_encodings(chart)

    # pass Channel objects by value
    chart = (
        alt.Chart(data)
        .mark_point()
        .encode(alt.X("x"), alt.Y("y"), alt.Color("c"), alt.Size("s"), alt.Tooltip("s"))
    )
    _check_encodings(chart)

    # override default types
    chart = (
        alt.Chart(data)
        .mark_point()
        .encode(
            alt.X("x", type="nominal"),
            alt.Y("y", type="ordinal"),
            alt.Size("s", type="nominal"),
            alt.Tooltip("s", type="nominal"),
        )
    )
    dct = chart.to_dict()
    assert dct["encoding"]["x"]["type"] == "nominal"
    assert dct["encoding"]["y"]["type"] == "ordinal"
    assert dct["encoding"]["size"]["type"] == "nominal"
    assert "sort" not in dct["encoding"]["size"]
    assert dct["encoding"]["tooltip"]["type"] == "nominal"
    assert "sort" not in dct["encoding"]["tooltip"]


@pytest.mark.parametrize(
    ("args", "kwargs"),
    [
        getargs(detail=["value:Q", "name:N"], tooltip=["value:Q", "name:N"]),
        getargs(detail=["value", "name"], tooltip=["value", "name"]),
        getargs(alt.Detail(["value:Q", "name:N"]), alt.Tooltip(["value:Q", "name:N"])),
        getargs(alt.Detail(["value", "name"]), alt.Tooltip(["value", "name"])),
        getargs(
            [alt.Detail("value:Q"), alt.Detail("name:N")],
            [alt.Tooltip("value:Q"), alt.Tooltip("name:N")],
        ),
        getargs(
            [alt.Detail("value"), alt.Detail("name")],
            [alt.Tooltip("value"), alt.Tooltip("name")],
        ),
    ],
)
def test_multiple_encodings(args, kwargs):
    df = pd.DataFrame({"value": [1, 2, 3], "name": ["A", "B", "C"]})
    encoding_dct = [
        {"field": "value", "type": "quantitative"},
        {"field": "name", "type": "nominal"},
    ]
    chart = alt.Chart(df).mark_point().encode(*args, **kwargs)
    dct = chart.to_dict()
    assert dct["encoding"]["detail"] == encoding_dct
    assert dct["encoding"]["tooltip"] == encoding_dct


def test_chart_operations():
    data = pd.DataFrame(
        {
            "x": pd.date_range("2012", periods=10, freq="YS"),
            "y": range(10),
            "c": list("abcabcabca"),
        }
    )
    chart1 = alt.Chart(data).mark_line().encode(x="x", y="y", color="c")
    chart2 = chart1.mark_point()
    chart3 = chart1.mark_circle()
    chart4 = chart1.mark_square()

    chart = chart1 + chart2 + chart3
    assert isinstance(chart, alt.LayerChart)
    assert len(chart.layer) == 3
    chart += chart4
    assert len(chart.layer) == 4

    chart = chart1 | chart2 | chart3
    assert isinstance(chart, alt.HConcatChart)
    assert len(chart.hconcat) == 3
    chart |= chart4
    assert len(chart.hconcat) == 4

    chart = chart1 & chart2 & chart3
    assert isinstance(chart, alt.VConcatChart)
    assert len(chart.vconcat) == 3
    chart &= chart4
    assert len(chart.vconcat) == 4


def test_when() -> None:
    select = alt.selection_point(name="select", on="click")
    condition = alt.condition(select, alt.value(1), "two", empty=False)["condition"]
    condition.pop("value")
    when = alt.when(select, empty=False)
    when_constraint = alt.when(Origin="Europe")
    when_constraints = alt.when(
        Name="Name_1", Color="Green", Age=25, StartDate="2000-10-01"
    )
    expected_constraint = alt.datum.Origin == "Europe"
    expected_constraints = (
        (alt.datum.Name == "Name_1")
        & (alt.datum.Color == "Green")
        & (alt.datum.Age == 25)
        & (alt.datum.StartDate == "2000-10-01")
    )

    assert isinstance(when, alt.When)
    assert condition == when._condition
    assert isinstance(when_constraint, alt.When)
    assert when_constraint._condition["test"] == expected_constraint
    assert when_constraints._condition["test"] == expected_constraints
    with pytest.raises((NotImplementedError, TypeError), match="list"):
        alt.when([1, 2, 3])  # type: ignore
    with pytest.raises(TypeError, match="Undefined"):
        alt.when()
    with pytest.raises(TypeError, match="int"):
        alt.when(select, alt.datum.Name == "Name_1", 99, TestCon=5.901)  # type: ignore


def test_when_then() -> None:
    select = alt.selection_point(name="select", on="click")
    when = alt.when(select)
    when_then = when.then(alt.value(5))

    assert isinstance(when_then, alt.Then)
    condition = when_then.condition
    assert isinstance(condition, list)
    assert condition[-1].get("value") == 5

    with pytest.raises(TypeError, match=r"Path"):
        when.then(pathlib.Path("some"))  # type: ignore

    with pytest.raises(TypeError, match="float"):
        when_then.when(select, alt.datum.Name != "Name_2", 86.123, empty=True)  # type: ignore


def test_when_then_only(basic_chart) -> None:
    """`Then` is an acceptable encode argument."""
    select = alt.selection_point(name="select", on="click")

    basic_chart.encode(fillOpacity=alt.when(select).then(alt.value(5))).to_dict()


def test_when_then_otherwise() -> None:
    select = alt.selection_point(name="select", on="click")
    when_then = alt.when(select).then(alt.value(2, empty=False))
    when_then_otherwise = when_then.otherwise(alt.value(0))

    expected = dict(alt.condition(select, alt.value(2, empty=False), alt.value(0)))
    with pytest.raises(TypeError, match="list"):
        when_then.otherwise([1, 2, 3])  # type: ignore

    # Needed to modify to a list of conditions,
    # which isn't possible in `condition`
    single_condition = expected.pop("condition")
    expected["condition"] = [single_condition]

    assert expected == when_then_otherwise


def test_when_then_when_then_otherwise() -> None:
    """Test for [#3301](https://github.com/vega/altair/issues/3301)."""
    data = {
        "values": [
            {"a": "A", "b": 28},
            {"a": "B", "b": 55},
            {"a": "C", "b": 43},
            {"a": "D", "b": 91},
            {"a": "E", "b": 81},
            {"a": "F", "b": 53},
            {"a": "G", "b": 19},
            {"a": "H", "b": 87},
            {"a": "I", "b": 52},
        ]
    }

    select = alt.selection_point(name="select", on="click")
    highlight = alt.selection_point(name="highlight", on="pointerover")
    when_then_when_then = (
        alt.when(select)
        .then(alt.value(2, empty=False))
        .when(highlight)
        .then(alt.value(1, empty=False))
    )
    with pytest.raises(TypeError, match="set"):
        when_then_when_then.otherwise({"five", "six"})  # type: ignore

    expected_stroke = {
        "condition": [
            {"param": "select", "empty": False, "value": 2},
            {"param": "highlight", "empty": False, "value": 1},
        ],
        "value": 0,
    }
    actual_stroke = when_then_when_then.otherwise(alt.value(0))
    fill_opacity = alt.when(select).then(alt.value(1)).otherwise(alt.value(0.3))

    assert expected_stroke == actual_stroke
    chart = (
        alt.Chart(data)
        .mark_bar(fill="#4C78A8", stroke="black", cursor="pointer")
        .encode(x="a:O", y="b:Q", fillOpacity=fill_opacity, strokeWidth=actual_stroke)
        .configure_scale(bandPaddingInner=0.2)
        .add_params(select, highlight)
    )
    chart.to_dict()


def test_when_multi_channel_param(cars):
    """Adapted from [2236376458](https://github.com/vega/altair/pull/3427#issuecomment-2236376458)."""
    brush = alt.selection_interval()
    hover = alt.selection_point(on="pointerover", nearest=True, empty=False)

    chart_1 = (
        alt.Chart(cars)
        .mark_rect()
        .encode(
            x="Cylinders:N",
            y="Origin:N",
            color=alt.when(brush).then("count()").otherwise(alt.value("grey")),
            opacity=alt.when(brush).then(alt.value(1)).otherwise(alt.value(0.6)),
        )
        .add_params(brush)
    )
    chart_1.to_dict()

    color = alt.when(hover).then(alt.value("coral")).otherwise(alt.value("lightgray"))

    chart_2 = (
        alt.Chart(cars, title="Selection obscured by other points")
        .mark_circle(opacity=1)
        .encode(
            x="Horsepower:Q",
            y="Miles_per_Gallon:Q",
            color=color,
            size=alt.when(hover).then(alt.value(300)).otherwise(alt.value(30)),
        )
        .add_params(hover)
    )

    chart_3 = chart_2 | chart_2.encode(
        order=alt.when(hover).then(alt.value(1)).otherwise(alt.value(0))
    ).properties(title="Selection brought to front")

    chart_3.to_dict()


def test_when_labels_position_based_on_condition() -> None:
    """
    Test for [2144026368-1](https://github.com/vega/altair/pull/3427#issuecomment-2144026368).

    Original [labels-position-based-on-condition](https://altair-viz.github.io/user_guide/marks/text.html#labels-position-based-on-condition)
    """
    import numpy as np
    import pandas as pd

    from altair.utils.schemapi import SchemaValidationError

    rand = np.random.RandomState(42)
    df = pd.DataFrame({"xval": range(100), "yval": rand.randn(100).cumsum()})

    bind_range = alt.binding_range(min=100, max=300, name="Slider value:  ")
    param_width = alt.param(bind=bind_range)
    param_width_lt_200 = param_width < 200

    # Examples of how to write both js and python expressions
    param_color_js_expr = alt.param(expr=f"{param_width.name} < 200 ? 'red' : 'black'")
    param_color_py_expr = alt.param(
        expr=alt.expr.if_(param_width_lt_200, "red", "black")
    )
    when = (
        alt.when(param_width_lt_200.expr)
        .then(alt.value("red"))
        .otherwise(alt.value("black"))
    )

    # NOTE: If the `@overload` signatures change,
    # `mypy` will flag structural errors here
    cond = when["condition"][0]
    otherwise = when["value"]
<<<<<<< HEAD

    # TODO: Open an issue on making `OperatorMixin` generic
    # Something like this would be used as the return type for all `__dunder__` methods:
    # R = TypeVar("R", Expression, SelectionPredicateComposition)
    test = cond["test"]
    assert not isinstance(test, alt.PredicateComposition)
    param_color_py_when = alt.param(expr=alt.expr.if_(test, cond["value"], otherwise))
    assert param_color_py_expr.expr == param_color_py_when.expr
=======
    param_color_py_when = alt.param(
        expr=alt.expr.if_(cond["test"], cond["value"], otherwise)
    )
    lhs_param = param_color_py_expr.param
    rhs_param = param_color_py_when.param
    assert isinstance(lhs_param, alt.VariableParameter)
    assert isinstance(rhs_param, alt.VariableParameter)
    assert repr(lhs_param.expr) == repr(rhs_param.expr)
>>>>>>> 17968ea9

    chart = (
        alt.Chart(df)
        .mark_point()
        .encode(
            alt.X("xval").axis(titleColor=param_color_js_expr),
            alt.Y("yval").axis(titleColor=param_color_py_when),
        )
        .add_params(param_width, param_color_js_expr, param_color_py_when)
    )
    chart.to_dict()
    fail_condition = alt.condition(
        param_width < 200, alt.value("red"), alt.value("black")
    )
    with pytest.raises(SchemaValidationError, match="invalid value for `expr`"):
        alt.param(expr=fail_condition)  # type: ignore


def test_when_expressions_inside_parameters() -> None:
    """
    Test for [2144026368-2](https://github.com/vega/altair/pull/3427#issuecomment-2144026368).

    Original [expressions-inside-parameters](https://altair-viz.github.io/user_guide/interactions.html#expressions-inside-parameters)
    """
    import polars as pl

    source = pl.DataFrame({"a": ["A", "B", "C"], "b": [28, -5, 10]})

    bar = (
        alt.Chart(source)
        .mark_bar()
        .encode(y="a:N", x=alt.X("b:Q").scale(domain=[-10, 35]))
    )
    when_then_otherwise = (
        alt.when(alt.datum.b >= 0).then(alt.value(10)).otherwise(alt.value(-20))
    )
    cond = when_then_otherwise["condition"][0]
    otherwise = when_then_otherwise["value"]
    expected = alt.expr.if_(alt.datum.b >= 0, 10, -20)
    test = cond["test"]
    assert not isinstance(test, alt.PredicateComposition)
    actual = alt.expr.if_(test, cond["value"], otherwise)
    assert expected == actual

    text_conditioned = bar.mark_text(
        align="left",
        baseline="middle",
        dx=alt.expr(actual),  # type: ignore[arg-type]
    ).encode(text="b")

    chart = bar + text_conditioned
    chart.to_dict()


def test_when_multiple_fields():
    # Triggering structural errors
    # https://vega.github.io/vega-lite/docs/condition.html#field
    brush = alt.selection_interval()
    select_x = alt.selection_interval(encodings=["x"])
    when = alt.when(brush)
    reveal_msg = re.compile(r"Only one field.+Shorthand 'max\(\)'", flags=re.DOTALL)
    with pytest.raises(TypeError, match=reveal_msg):
        when.then("count()").otherwise("max()")

    chain_mixed_msg = re.compile(
        r"Chained.+mixed.+conflict.+\{'field': 'field_1', 'type': 'quantitative'\}.+otherwise",
        flags=re.DOTALL,
    )
    with pytest.raises(TypeError, match=chain_mixed_msg):
        when.then({"field": "field_1", "type": "quantitative"}).when(
            select_x, field_2=99
        )

    with pytest.raises(TypeError, match=chain_mixed_msg):
        when.then("field_1:Q").when(Genre="pop")

    chained_when = when.then(alt.value(5)).when(
        alt.selection_point(fields=["b"]) | brush, empty=False, b=63812
    )

    chain_then_msg = re.compile(
        r"Chained.+mixed.+field.+min\(foo\):Q.+'aggregate': 'min', 'field': 'foo', 'type': 'quantitative'",
        flags=re.DOTALL,
    )

    with pytest.raises(TypeError, match=chain_then_msg):
        chained_when.then("min(foo):Q")

    chain_otherwise_msg = re.compile(
        r"Chained.+mixed.+field.+AggregatedFieldDef.+'this_field_here'",
        flags=re.DOTALL,
    )
    with pytest.raises(TypeError, match=chain_otherwise_msg):
        chained_when.then(alt.value(2)).otherwise(
            alt.AggregatedFieldDef(
                "argmax", field="field_9", **{"as": "this_field_here"}
            )
        )


def test_when_typing(cars) -> None:
    chart = alt.Chart(cars).mark_rect()
    predicate = alt.datum.Weight_in_lbs >= 3500
    statement = alt.value("black")
    default = alt.value("white")

    then: alt.Then[_Conditions] = alt.when(predicate).then(statement)
    otherwise: _Conditional[_Conditions] = then.otherwise(default)
    condition: Map = alt.condition(predicate, statement, default)

    # NOTE: both `condition()` and `when-then-otherwise` are allowed in these three locations
    chart.encode(
        color=condition,
        x=alt.X("Cylinders:N").axis(labelColor=condition),
        y=alt.Y("Origin:N", axis=alt.Axis(tickColor=condition)),
    ).to_dict()

    chart.encode(
        color=otherwise,
        x=alt.X("Cylinders:N").axis(labelColor=otherwise),
        y=alt.Y("Origin:N", axis=alt.Axis(tickColor=otherwise)),
    ).to_dict()

    with pytest.raises(SchemaValidationError):
        # NOTE: `when-then` is allowed as an encoding, but not as a `ConditionalAxisProperty`
        # The latter fails validation since it does not have a default `value`
        chart.encode(
            color=then,
            x=alt.X("Cylinders:N").axis(labelColor=then),  # type: ignore[call-overload]
            y=alt.Y("Origin:N", axis=alt.Axis(labelColor=then)),  # type: ignore[arg-type]
        )

    # NOTE: Passing validation then requires an `.otherwise()` **only** for the property cases
    chart.encode(
        color=then,
        x=alt.X("Cylinders:N").axis(labelColor=otherwise),
        y=alt.Y("Origin:N", axis=alt.Axis(labelColor=otherwise)),
    ).to_dict()


@pytest.mark.parametrize(
    ("channel", "then", "otherwise"),
    [
        ("color", alt.ColorValue("red"), alt.ColorValue("blue")),
        ("opacity", alt.value(0.5), alt.value(1.0)),
        ("text", alt.TextValue("foo"), alt.value("bar")),
        ("color", alt.Color("col1:N"), alt.value("blue")),
        ("opacity", "col1:N", alt.value(0.5)),
        ("text", alt.value("abc"), alt.Text("Name:N")),
        ("size", alt.value(20), "Name:N"),
        ("size", "count()", alt.value(0)),
    ],
)
@pytest.mark.parametrize(
    "when",
    [
        alt.selection_interval(),
        alt.selection_point(),
        alt.datum.Displacement > alt.value(350),
        alt.selection_point(name="select", on="click"),
        alt.selection_point(fields=["Horsepower"]),
    ],
)
@pytest.mark.parametrize("empty", [Undefined, True, False])
def test_when_condition_parity(
    cars, channel: str, when, empty: Optional[bool], then, otherwise
):
    params = [when] if isinstance(when, alt.Parameter) else ()
    kwds = {"x": "Cylinders:N", "y": "Origin:N"}

    input_condition = alt.condition(when, then, otherwise, empty=empty)
    chart_condition = (
        alt.Chart(cars)
        .mark_rect()
        .encode(**kwds, **{channel: input_condition})
        .add_params(*params)
        .to_dict()
    )

    input_when = alt.when(when, empty=empty).then(then).otherwise(otherwise)
    chart_when = (
        alt.Chart(cars)
        .mark_rect()
        .encode(**kwds, **{channel: input_when})
        .add_params(*params)
        .to_dict()
    )

    if isinstance(input_when["condition"], list):
        input_when["condition"] = input_when["condition"][0]
        assert input_condition == input_when
    else:
        assert chart_condition == chart_when


def test_when_then_interactive() -> None:
    """Copy-related regression found in https://github.com/vega/altair/pull/3394#issuecomment-2302995453."""
    source = "https://cdn.jsdelivr.net/npm/vega-datasets@v1.29.0/data/movies.json"
    predicate = (alt.datum.IMDB_Rating == None) | (  # noqa: E711
        alt.datum.Rotten_Tomatoes_Rating == None  # noqa: E711
    )

    chart = (
        alt.Chart(source)
        .mark_point(invalid=None)
        .encode(
            x="IMDB_Rating:Q",
            y="Rotten_Tomatoes_Rating:Q",
            color=alt.when(predicate).then(alt.value("grey")),
        )
    )
    assert chart.interactive()
    assert chart.copy()
    assert chart.to_dict()


def test_selection_to_dict():
    brush = alt.selection_interval()

    # test some value selections
    # Note: X and Y cannot have conditions
    alt.Chart("path/to/data.json").mark_point().encode(
        color=alt.condition(brush, alt.ColorValue("red"), alt.ColorValue("blue")),
        opacity=alt.condition(brush, alt.value(0.5), alt.value(1.0)),
        text=alt.condition(brush, alt.TextValue("foo"), alt.value("bar")),
    ).to_dict()

    # test some field selections
    # Note: X and Y cannot have conditions
    # Conditions cannot both be fields
    alt.Chart("path/to/data.json").mark_point().encode(
        color=alt.condition(brush, alt.Color("col1:N"), alt.value("blue")),
        opacity=alt.condition(brush, "col1:N", alt.value(0.5)),
        text=alt.condition(brush, alt.value("abc"), alt.Text("col2:N")),
        size=alt.condition(brush, alt.value(20), "col2:N"),
    ).to_dict()


def test_selection_expression():
    from altair.expr.core import Expression

    selection = alt.selection_point(fields=["value"])

    assert isinstance(selection.value, alt.SelectionExpression)
    assert selection.value.to_dict() == {"expr": f"{selection.name}.value"}

    assert isinstance(selection["value"], Expression)
    assert selection["value"].to_dict() == f"{selection.name}['value']"

    magic_attr = "__magic__"
    with pytest.raises(AttributeError):
        getattr(selection, magic_attr)


@pytest.mark.parametrize("format", ["html", "json", "png", "svg", "pdf", "bogus"])
@pytest.mark.parametrize("engine", ["vl-convert"])
def test_save(format, engine, basic_chart):
    if format in {"pdf", "png"}:
        out = io.BytesIO()
        mode = "rb"
    else:
        out = io.StringIO()
        mode = "r"

    if format in {"svg", "png", "pdf", "bogus"} and engine == "vl-convert":
        if format == "bogus":
            with pytest.raises(ValueError) as err:  # noqa: PT011
                basic_chart.save(out, format=format, engine=engine)
            assert f"Unsupported format: '{format}'" in str(err.value)
            return
        elif vlc is None:
            with pytest.raises(ValueError) as err:  # noqa: PT011
                basic_chart.save(out, format=format, engine=engine)
            assert "vl-convert-python" in str(err.value)
            return

    basic_chart.save(out, format=format, engine=engine)
    out.seek(0)
    content = out.read()

    if format == "json":
        assert "$schema" in json.loads(content)
    elif format == "html":
        assert isinstance(content, str)
        assert content.startswith("<!DOCTYPE html>")
    elif format == "svg":
        assert isinstance(content, str)
        assert content.startswith("<svg")
    elif format == "png":
        assert not isinstance(content, (str, bytearray, memoryview))
        assert content.startswith(b"\x89PNG")
    elif format == "pdf":
        assert not isinstance(content, (str, bytearray, memoryview))
        assert content.startswith(b"%PDF-")

    fid, filename = tempfile.mkstemp(suffix="." + format)
    os.close(fid)

    # test both string filenames and pathlib.Paths
    for fp in [filename, pathlib.Path(filename)]:
        try:
            basic_chart.save(fp, format=format, engine=engine)
            with pathlib.Path(fp).open(mode) as f:
                assert f.read()[:1000] == content[:1000]
        finally:
            pathlib.Path(fp).unlink()


@pytest.mark.parametrize("inline", [False, pytest.param(True, marks=slow)])
@skip_requires_vl_convert
def test_save_html(basic_chart, inline):
    out = io.StringIO()
    basic_chart.save(out, format="html", inline=inline)
    out.seek(0)
    content = out.read()

    assert content.startswith("<!DOCTYPE html>")

    if inline:
        assert '<script type="text/javascript">' in content
    else:
        assert 'src="https://cdn.jsdelivr.net/npm/vega@5' in content
        assert 'src="https://cdn.jsdelivr.net/npm/vega-lite@5' in content
        assert 'src="https://cdn.jsdelivr.net/npm/vega-embed@6' in content


@skip_requires_vl_convert
def test_to_url(basic_chart):
    share_url = basic_chart.to_url()

    assert share_url.startswith("https://vega.github.io/editor/#/url/vega-lite/")

    # Check fullscreen
    fullscreen_share_url = basic_chart.to_url(fullscreen=True)
    assert fullscreen_share_url.startswith(
        "https://vega.github.io/editor/#/url/vega-lite/"
    )
    assert fullscreen_share_url.endswith("/view")


def test_facet_basic():
    # wrapped facet
    chart1 = (
        alt.Chart("data.csv")
        .mark_point()
        .encode(
            x="x:Q",
            y="y:Q",
        )
        .facet("category:N", columns=2)
    )

    dct1 = chart1.to_dict()

    assert dct1["facet"] == alt.Facet("category:N").to_dict()
    assert dct1["columns"] == 2
    assert dct1["data"] == alt.UrlData("data.csv").to_dict()

    # explicit row/col facet
    chart2 = (
        alt.Chart("data.csv")
        .mark_point()
        .encode(
            x="x:Q",
            y="y:Q",
        )
        .facet(row="category1:Q", column="category2:Q")
    )

    dct2 = chart2.to_dict()

    assert dct2["facet"]["row"] == alt.Facet("category1:Q").to_dict()
    assert dct2["facet"]["column"] == alt.Facet("category2:Q").to_dict()
    assert "columns" not in dct2
    assert dct2["data"] == alt.UrlData("data.csv").to_dict()


def test_facet_parse():
    chart = (
        alt.Chart("data.csv")
        .mark_point()
        .encode(x="x:Q", y="y:Q")
        .facet(row="row:N", column="column:O")
    )
    dct = chart.to_dict()
    assert dct["data"] == {"url": "data.csv"}
    assert "data" not in dct["spec"]
    assert dct["facet"] == {
        "column": {"field": "column", "type": "ordinal"},
        "row": {"field": "row", "type": "nominal"},
    }


def test_facet_parse_data():
    data = pd.DataFrame({"x": range(5), "y": range(5), "row": list("abcab")})
    chart = (
        alt.Chart(data)
        .mark_point()
        .encode(x="x", y="y:O")
        .facet(row="row", column="column:O")
    )
    with alt.data_transformers.enable(consolidate_datasets=False):
        dct = chart.to_dict()
    assert "values" in dct["data"]
    assert "data" not in dct["spec"]
    assert dct["facet"] == {
        "column": {"field": "column", "type": "ordinal"},
        "row": {"field": "row", "type": "nominal"},
    }

    with alt.data_transformers.enable(consolidate_datasets=True):
        dct = chart.to_dict()
    assert "datasets" in dct
    assert "name" in dct["data"]
    assert "data" not in dct["spec"]
    assert dct["facet"] == {
        "column": {"field": "column", "type": "ordinal"},
        "row": {"field": "row", "type": "nominal"},
    }


def test_selection():
    # test instantiation of selections
    interval = alt.selection_interval(name="selec_1")
    param = interval.param
    assert isinstance(param, alt.SelectionParameter)
    select = param.select
    assert isinstance(select, alt.IntervalSelectionConfig)
    assert select.type == "interval"
    assert interval.name == "selec_1"

    single = alt.selection_point(name="selec_2")
    assert isinstance(single.param, alt.SelectionParameter)
    assert single.param.select.type == "point"
    assert single.name == "selec_2"

    multi = alt.selection_point(name="selec_3")
    assert isinstance(multi.param, alt.SelectionParameter)
    assert multi.param.select.type == "point"
    assert multi.name == "selec_3"

    # test adding to chart
    chart = alt.Chart().add_params(single)
    chart = chart.add_params(multi, interval)
    assert {x.name for x in chart.params} == {"selec_1", "selec_2", "selec_3"}

    # test logical operations
    assert isinstance(single & multi, alt.SelectionPredicateComposition)
    assert isinstance(single | multi, alt.SelectionPredicateComposition)
    assert isinstance(~single, alt.SelectionPredicateComposition)
    assert "and" in (single & multi).to_dict()
    assert "or" in (single | multi).to_dict()
    assert "not" in (~single).to_dict()

    # test that default names increment (regression for #1454)
    sel1 = alt.selection_point()
    sel2 = alt.selection_point()
    sel3 = alt.selection_interval()
    names = {s.name for s in (sel1, sel2, sel3)}
    assert len(names) == 3


def test_transforms():
    # aggregate transform
    agg1 = alt.AggregatedFieldDef(op="mean", field="y", **{"as": "x1"})
    agg2 = alt.AggregatedFieldDef(op="median", field="z", **{"as": "x2"})
    chart = alt.Chart().transform_aggregate([agg1], ["foo"], x2="median(z)")
    kwds = {"aggregate": [agg1, agg2], "groupby": ["foo"]}
    assert chart.transform == [alt.AggregateTransform(**kwds)]

    # bin transform
    chart = alt.Chart().transform_bin("binned", field="field", bin=True)
    kwds = {"as": "binned", "field": "field", "bin": True}
    assert chart.transform == [alt.BinTransform(**kwds)]

    # calcualte transform
    chart = alt.Chart().transform_calculate("calc", "datum.a * 4")
    kwds = {"as": "calc", "calculate": "datum.a * 4"}
    assert chart.transform == [alt.CalculateTransform(**kwds)]

    # density transform
    chart = alt.Chart().transform_density("x", as_=["value", "density"])
    kwds = {"as": ["value", "density"], "density": "x"}
    assert chart.transform == [alt.DensityTransform(**kwds)]

    # extent transform
    chart = alt.Chart().transform_extent("x", "x_extent")
    assert chart.transform == [alt.ExtentTransform(extent="x", param="x_extent")]

    # filter transform
    chart = alt.Chart().transform_filter("datum.a < 4")
    assert chart.transform == [alt.FilterTransform(filter="datum.a < 4")]

    # flatten transform
    chart = alt.Chart().transform_flatten(["A", "B"], ["X", "Y"])
    kwds = {"as": ["X", "Y"], "flatten": ["A", "B"]}
    assert chart.transform == [alt.FlattenTransform(**kwds)]

    # fold transform
    chart = alt.Chart().transform_fold(["A", "B", "C"], as_=["key", "val"])
    kwds = {"as": ["key", "val"], "fold": ["A", "B", "C"]}
    assert chart.transform == [alt.FoldTransform(**kwds)]

    # impute transform
    chart = alt.Chart().transform_impute("field", "key", groupby=["x"])
    kwds = {"impute": "field", "key": "key", "groupby": ["x"]}
    assert chart.transform == [alt.ImputeTransform(**kwds)]

    # joinaggregate transform
    chart = alt.Chart().transform_joinaggregate(min="min(x)", groupby=["key"])
    kwds = {
        "joinaggregate": [
            alt.JoinAggregateFieldDef(field="x", op="min", **{"as": "min"})
        ],
        "groupby": ["key"],
    }
    assert chart.transform == [alt.JoinAggregateTransform(**kwds)]

    # loess transform
    chart = alt.Chart().transform_loess("x", "y", as_=["xx", "yy"])
    kwds = {"on": "x", "loess": "y", "as": ["xx", "yy"]}
    assert chart.transform == [alt.LoessTransform(**kwds)]

    # lookup transform (data)
    lookup_data = alt.LookupData(alt.UrlData("foo.csv"), "id", ["rate"])
    chart = alt.Chart().transform_lookup("a", from_=lookup_data, as_="a", default="b")
    kwds = {"from": lookup_data, "as": "a", "lookup": "a", "default": "b"}
    assert chart.transform == [alt.LookupTransform(**kwds)]

    # lookup transform (selection)
    lookup_selection = alt.LookupSelection(key="key", param="sel")
    chart = alt.Chart().transform_lookup(
        "a", from_=lookup_selection, as_="a", default="b"
    )
    kwds = {"from": lookup_selection, "as": "a", "lookup": "a", "default": "b"}
    assert chart.transform == [alt.LookupTransform(**kwds)]

    # pivot transform
    chart = alt.Chart().transform_pivot("x", "y")
    assert chart.transform == [alt.PivotTransform(pivot="x", value="y")]

    # quantile transform
    chart = alt.Chart().transform_quantile("x", as_=["prob", "value"])
    kwds = {"quantile": "x", "as": ["prob", "value"]}
    assert chart.transform == [alt.QuantileTransform(**kwds)]

    # regression transform
    chart = alt.Chart().transform_regression("x", "y", as_=["xx", "yy"])
    kwds = {"on": "x", "regression": "y", "as": ["xx", "yy"]}
    assert chart.transform == [alt.RegressionTransform(**kwds)]

    # sample transform
    chart = alt.Chart().transform_sample()
    assert chart.transform == [alt.SampleTransform(1000)]

    # stack transform
    chart = alt.Chart().transform_stack("stacked", "x", groupby=["y"])
    assert chart.transform == [
        alt.StackTransform(
            groupby=["y"],
            stack="x",
            offset=Undefined,
            sort=Undefined,
            **{"as": "stacked"},
        )
    ]

    # timeUnit transform
    chart = alt.Chart().transform_timeunit("foo", field="x", timeUnit="date")
    assert chart.transform == [
        alt.TimeUnitTransform(field="x", timeUnit="date", **{"as": "foo"})
    ]

    # window transform
    chart = alt.Chart().transform_window(xsum="sum(x)", ymin="min(y)", frame=[None, 0])
    window = [
        alt.WindowFieldDef(field="x", op="sum", param=Undefined, **{"as": "xsum"}),
        alt.WindowFieldDef(field="y", op="min", param=Undefined, **{"as": "ymin"}),
    ]

    # kwargs don't maintain order in Python < 3.6, so window list can
    # be reversed
    assert chart.transform in (
        [alt.WindowTransform(frame=[None, 0], window=window)],
        [alt.WindowTransform(frame=[None, 0], window=window[::-1])],
    )


def test_filter_transform_selection_predicates():
    selector1 = alt.selection_interval(name="s1")
    selector2 = alt.selection_interval(name="s2")
    base = alt.Chart("data.txt").mark_point()

    chart = base.transform_filter(selector1)
    assert chart.to_dict()["transform"] == [{"filter": {"param": "s1"}}]

    chart = base.transform_filter(~selector1)
    assert chart.to_dict()["transform"] == [{"filter": {"not": {"param": "s1"}}}]

    chart = base.transform_filter(selector1 & selector2)
    assert chart.to_dict()["transform"] == [
        {"filter": {"and": [{"param": "s1"}, {"param": "s2"}]}}
    ]

    chart = base.transform_filter(selector1 | selector2)
    assert chart.to_dict()["transform"] == [
        {"filter": {"or": [{"param": "s1"}, {"param": "s2"}]}}
    ]

    chart = base.transform_filter(selector1 | ~selector2)
    assert chart.to_dict()["transform"] == [
        {"filter": {"or": [{"param": "s1"}, {"not": {"param": "s2"}}]}}
    ]

    chart = base.transform_filter(~selector1 | ~selector2)
    assert chart.to_dict()["transform"] == [
        {"filter": {"or": [{"not": {"param": "s1"}}, {"not": {"param": "s2"}}]}}
    ]

    chart = base.transform_filter(~(selector1 & selector2))
    assert chart.to_dict()["transform"] == [
        {"filter": {"not": {"and": [{"param": "s1"}, {"param": "s2"}]}}}
    ]


def test_resolve_methods():
    chart = alt.LayerChart().resolve_axis(x="shared", y="independent")
    assert chart.resolve == alt.Resolve(
        axis=alt.AxisResolveMap(x="shared", y="independent")
    )

    chart = alt.LayerChart().resolve_legend(color="shared", fill="independent")
    assert chart.resolve == alt.Resolve(
        legend=alt.LegendResolveMap(color="shared", fill="independent")
    )

    chart = alt.LayerChart().resolve_scale(x="shared", y="independent")
    assert chart.resolve == alt.Resolve(
        scale=alt.ScaleResolveMap(x="shared", y="independent")
    )


def test_layer_encodings():
    chart = alt.LayerChart().encode(x="column:Q")
    assert chart.encoding.x == alt.X(shorthand="column:Q")


def test_add_selection():
    selections = [
        alt.selection_interval(),
        alt.selection_point(),
        alt.selection_point(),
    ]
    chart = (
        alt.Chart()
        .mark_point()
        .add_params(selections[0])
        .add_params(selections[1], selections[2])
    )
    expected = [s.param for s in selections]
    assert chart.params == expected


def test_repeat_add_selections():
    base = alt.Chart("data.csv").mark_point()
    selection = alt.selection_point()
    alt.Chart._counter = 0
    chart1 = base.add_params(selection).repeat(list("ABC"))
    alt.Chart._counter = 0
    chart2 = base.repeat(list("ABC")).add_params(selection)
    assert chart1.to_dict() == chart2.to_dict()


def test_facet_add_selections():
    base = alt.Chart("data.csv").mark_point()
    selection = alt.selection_point()
    alt.Chart._counter = 0
    chart1 = base.add_params(selection).facet("val:Q")
    alt.Chart._counter = 0
    chart2 = base.facet("val:Q").add_params(selection)
    assert chart1.to_dict() == chart2.to_dict()


def test_layer_add_selection():
    base = alt.Chart("data.csv").mark_point()
    selection = alt.selection_point()
    alt.Chart._counter = 0
    chart1 = alt.layer(base.add_params(selection), base)
    alt.Chart._counter = 0
    chart2 = alt.layer(base, base).add_params(selection)
    assert chart1.to_dict() == chart2.to_dict()


@pytest.mark.parametrize("charttype", [alt.concat, alt.hconcat, alt.vconcat])
def test_compound_add_selections(charttype):
    base = alt.Chart("data.csv").mark_point()
    selection = alt.selection_point()
    alt.Chart._counter = 0
    chart1 = charttype(base.add_params(selection), base.add_params(selection))
    alt.Chart._counter = 0
    chart2 = charttype(base, base).add_params(selection)
    assert chart1.to_dict() == chart2.to_dict()


def test_selection_property():
    sel = alt.selection_interval()
    chart = alt.Chart("data.csv").mark_point().properties(selection=sel)

    assert list(chart["selection"].keys()) == [sel.name]


def test_LookupData():
    df = nw.from_native(pd.DataFrame({"x": [1, 2, 3], "y": [4, 5, 6]}))
    # Data type hints won't match with what TopLevelUnitSpec expects
    # as there is some data processing happening when converting to a VL spec
    lookup = alt.LookupData(data=df, key="x")  # pyright: ignore[reportArgumentType]

    dct = lookup.to_dict()
    assert dct["key"] == "x"
    assert dct["data"] == {
        "values": [{"x": 1, "y": 4}, {"x": 2, "y": 5}, {"x": 3, "y": 6}]
    }


def test_themes():
    chart = alt.Chart("foo.txt").mark_point()

    with alt.themes.enable("default"):
        assert chart.to_dict()["config"] == {
            "view": {"continuousWidth": 300, "continuousHeight": 300}
        }

    with alt.themes.enable("opaque"):
        assert chart.to_dict()["config"] == {
            "background": "white",
            "view": {"continuousWidth": 300, "continuousHeight": 300},
        }

    with alt.themes.enable("none"):
        assert "config" not in chart.to_dict()


def test_chart_from_dict():
    base = alt.Chart("data.csv").mark_point().encode(x="x:Q", y="y:Q")

    charts = [
        base,
        base + base,
        base | base,
        base & base,
        base.facet("c:N"),
        (base + base).facet(row="c:N", data="data.csv"),
        base.repeat(["c", "d"]),
        (base + base).repeat(row=["c", "d"]),
    ]

    for chart in charts:
        chart_out = alt.Chart.from_dict(chart.to_dict())
        assert type(chart_out) is type(chart)

    # test that an invalid spec leads to a schema validation error
    with pytest.raises(jsonschema.ValidationError):
        alt.Chart.from_dict({"invalid": "spec"})


def test_consolidate_datasets(basic_chart):
    subchart1 = basic_chart
    subchart2 = basic_chart.copy()
    subchart2.data = basic_chart.data.copy()
    chart = subchart1 | subchart2

    with alt.data_transformers.enable(consolidate_datasets=True):
        dct_consolidated = chart.to_dict()

    with alt.data_transformers.enable(consolidate_datasets=False):
        dct_standard = chart.to_dict()

    assert "datasets" in dct_consolidated
    assert "datasets" not in dct_standard

    datasets = dct_consolidated["datasets"]

    # two dataset copies should be recognized as duplicates
    assert len(datasets) == 1

    # make sure data matches original & names are correct
    name, data = datasets.popitem()

    for spec in dct_standard["hconcat"]:
        assert spec["data"]["values"] == data

    for spec in dct_consolidated["hconcat"]:
        assert spec["data"] == {"name": name}


def test_consolidate_InlineData():
    data = alt.InlineData(
        values=[{"a": 1, "b": 1}, {"a": 2, "b": 2}], format={"type": "csv"}
    )
    chart = alt.Chart(data).mark_point()

    with alt.data_transformers.enable(consolidate_datasets=False):
        dct = chart.to_dict()
    assert dct["data"]["format"] == data.format
    assert dct["data"]["values"] == data.values

    with alt.data_transformers.enable(consolidate_datasets=True):
        dct = chart.to_dict()
    assert dct["data"]["format"] == data.format
    assert next(iter(dct["datasets"].values())) == data.values

    data = alt.InlineData(values=[], name="runtime_data")
    chart = alt.Chart(data).mark_point()

    with alt.data_transformers.enable(consolidate_datasets=False):
        dct = chart.to_dict()
    assert dct["data"] == data.to_dict()

    with alt.data_transformers.enable(consolidate_datasets=True):
        dct = chart.to_dict()
    assert dct["data"] == data.to_dict()


def test_repeat():
    # wrapped repeat
    chart1 = (
        alt.Chart("data.csv")
        .mark_point()
        .encode(
            x=alt.X(alt.repeat(), type="quantitative"),
            y="y:Q",
        )
        .repeat(["A", "B", "C", "D"], columns=2)
    )

    dct1 = chart1.to_dict()

    assert dct1["repeat"] == ["A", "B", "C", "D"]
    assert dct1["columns"] == 2
    assert dct1["spec"]["encoding"]["x"]["field"] == {"repeat": "repeat"}

    # explicit row/col repeat
    chart2 = (
        alt.Chart("data.csv")
        .mark_point()
        .encode(
            x=alt.X(alt.repeat("row"), type="quantitative"),
            y=alt.Y(alt.repeat("column"), type="quantitative"),
        )
        .repeat(row=["A", "B", "C"], column=["C", "B", "A"])
    )

    dct2 = chart2.to_dict()

    assert dct2["repeat"] == {"row": ["A", "B", "C"], "column": ["C", "B", "A"]}
    assert "columns" not in dct2
    assert dct2["spec"]["encoding"]["x"]["field"] == {"repeat": "row"}
    assert dct2["spec"]["encoding"]["y"]["field"] == {"repeat": "column"}


def test_data_property():
    data = pd.DataFrame({"x": [1, 2, 3], "y": list("ABC")})
    chart1 = alt.Chart(data).mark_point()
    chart2 = alt.Chart().mark_point().properties(data=data)

    assert chart1.to_dict() == chart2.to_dict()


@pytest.mark.parametrize("method", ["layer", "hconcat", "vconcat", "concat"])
@pytest.mark.parametrize(
    "data", ["data.json", pd.DataFrame({"x": range(3), "y": list("abc")})]
)
def test_subcharts_with_same_data(method, data):
    func = getattr(alt, method)

    point = alt.Chart(data).mark_point().encode(x="x:Q", y="y:Q")
    line = point.mark_line()
    text = point.mark_text()

    chart1 = func(point, line, text)
    assert chart1.data is not Undefined
    assert all(c.data is Undefined for c in getattr(chart1, method))

    if method != "concat":
        op = OP_DICT[method]
        chart2 = op(op(point, line), text)
        assert chart2.data is not Undefined
        assert all(c.data is Undefined for c in getattr(chart2, method))


@pytest.mark.parametrize("method", ["layer", "hconcat", "vconcat", "concat"])
@pytest.mark.parametrize(
    "data", ["data.json", pd.DataFrame({"x": range(3), "y": list("abc")})]
)
def test_subcharts_different_data(method, data):
    func = getattr(alt, method)

    point = alt.Chart(data).mark_point().encode(x="x:Q", y="y:Q")
    otherdata = alt.Chart("data.csv").mark_point().encode(x="x:Q", y="y:Q")
    nodata = alt.Chart().mark_point().encode(x="x:Q", y="y:Q")

    chart1 = func(point, otherdata)
    assert chart1.data is Undefined
    assert getattr(chart1, method)[0].data is data

    chart2 = func(point, nodata)
    assert chart2.data is Undefined
    assert getattr(chart2, method)[0].data is data


def test_layer_facet(basic_chart):
    chart = (basic_chart + basic_chart).facet(row="row:Q")
    assert chart.data is not Undefined
    assert chart.spec.data is Undefined
    for layer in chart.spec.layer:
        assert layer.data is Undefined

    dct = chart.to_dict()
    assert "data" in dct


def test_layer_errors():
    toplevel_chart = alt.Chart("data.txt").mark_point().configure_legend(columns=2)

    facet_chart1 = alt.Chart("data.txt").mark_point().encode(facet="row:Q")

    facet_chart2 = alt.Chart("data.txt").mark_point().facet("row:Q")

    repeat_chart = alt.Chart("data.txt").mark_point().repeat(["A", "B", "C"])

    simple_chart = alt.Chart("data.txt").mark_point()

    with pytest.raises(TypeError, match=r".config. attribute cannot.+LayerChart"):
        toplevel_chart + simple_chart

    with pytest.raises(TypeError, match=r"Concat.+cannot.+layered.+before concat"):
        alt.hconcat(simple_chart) + simple_chart

    with pytest.raises(TypeError, match=r"Repeat.+cannot.+layered.+before repeat"):
        repeat_chart + simple_chart

    with pytest.raises(TypeError, match=r"Facet.+.+cannot.+layered.+before facet"):
        facet_chart1 + simple_chart

    with pytest.raises(TypeError, match=r"Facet.+.+cannot.+layered.+before facet"):
        alt.layer(simple_chart) + facet_chart2


@pytest.mark.parametrize(
    "chart_type",
    ["layer", "hconcat", "vconcat", "concat", "facet", "facet_encoding", "repeat"],
)
def test_resolve(chart_type):
    chart = _make_chart_type(chart_type)
    chart = (
        chart.resolve_scale(
            x="independent",
        )
        .resolve_legend(color="independent")
        .resolve_axis(y="independent")
    )
    dct = chart.to_dict()
    assert dct["resolve"] == {
        "scale": {"x": "independent"},
        "legend": {"color": "independent"},
        "axis": {"y": "independent"},
    }


# TODO: test vconcat, hconcat, concat, facet_encoding when schema allows them.
# This is blocked by https://github.com/vega/vega-lite/issues/5261
@pytest.mark.parametrize("chart_type", ["chart", "layer"])
@pytest.mark.parametrize("facet_arg", [None, "facet", "row", "column"])
def test_facet(chart_type, facet_arg):
    chart = _make_chart_type(chart_type)
    if facet_arg is None:
        chart = chart.facet("color:N", columns=2)
    else:
        chart = chart.facet(**{facet_arg: "color:N", "columns": 2})
    dct = chart.to_dict()

    assert "spec" in dct
    assert dct["columns"] == 2
    expected = {"field": "color", "type": "nominal"}
    if facet_arg is None or facet_arg == "facet":
        assert dct["facet"] == expected
    else:
        assert dct["facet"][facet_arg] == expected


def test_sequence():
    data = alt.sequence(100)
    assert data.to_dict() == {"sequence": {"start": 0, "stop": 100}}

    data = alt.sequence(5, 10)
    assert data.to_dict() == {"sequence": {"start": 5, "stop": 10}}

    data = alt.sequence(0, 1, 0.1, as_="x")
    assert data.to_dict() == {
        "sequence": {"start": 0, "stop": 1, "step": 0.1, "as": "x"}
    }


def test_graticule():
    data = alt.graticule()
    assert data.to_dict() == {"graticule": True}

    data = alt.graticule(step=[15, 15])
    assert data.to_dict() == {"graticule": {"step": [15, 15]}}


def test_sphere():
    data = alt.sphere()
    assert data.to_dict() == {"sphere": True}


def test_validate_dataset():
    d = {"data": {"values": [{}]}, "mark": {"type": "point"}}

    chart = alt.Chart.from_dict(d)
    jsn = chart.to_json()

    assert jsn


def test_polars_with_pandas_nor_pyarrow(monkeypatch: pytest.MonkeyPatch):
    monkeypatch.delitem(sys.modules, "pandas")
    monkeypatch.delitem(sys.modules, "numpy")
    monkeypatch.delitem(sys.modules, "pyarrow", raising=False)

    df = pl.DataFrame({"a": [1, 2, 3], "b": [4, 5, 6]})
    _ = alt.Chart(df).mark_line().encode(x="a", y="b").to_json()
    # Check pandas and PyArrow weren't imported anywhere along the way,
    # confirming that the plot above would work without pandas no PyArrow
    # installed.
    assert "pandas" not in sys.modules
    assert "pyarrow" not in sys.modules
    assert "numpy" not in sys.modules


@pytest.mark.skipif(
    sys.version_info < (3, 9),
    reason="The maximum `ibis` version installable on Python 3.8 is `ibis==5.1.0`,"
    " which doesn't support the dataframe interchange protocol.",
)
@pytest.mark.skipif(
    Version("1.5") > PANDAS_VERSION,
    reason="A warning is thrown on old pandas versions",
)
@pytest.mark.xfail(
    sys.platform == "win32", reason="Timezone database is not installed on Windows"
)
def test_ibis_with_date_32():
    df = pl.DataFrame(
        {"a": [1, 2, 3], "b": [date(2020, 1, 1), date(2020, 1, 2), date(2020, 1, 3)]}
    )
    tbl = ibis.memtable(df)
    result = alt.Chart(tbl).mark_line().encode(x="a", y="b").to_dict()
    assert next(iter(result["datasets"].values())) == [
        {"a": 1, "b": "2020-01-01T00:00:00"},
        {"a": 2, "b": "2020-01-02T00:00:00"},
        {"a": 3, "b": "2020-01-03T00:00:00"},
    ]


@pytest.mark.skipif(
    sys.version_info < (3, 9),
    reason="The maximum `ibis` version installable on Python 3.8 is `ibis==5.1.0`,"
    " which doesn't support the dataframe interchange protocol.",
)
@pytest.mark.skipif(
    Version("1.5") > PANDAS_VERSION,
    reason="A warning is thrown on old pandas versions",
)
@pytest.mark.xfail(
    sys.platform == "win32", reason="Timezone database is not installed on Windows"
)
def test_ibis_with_vegafusion(monkeypatch: pytest.MonkeyPatch):
    df = pl.DataFrame(
        {
            "a": [1, 2, 3],
            "b": [datetime(2020, 1, 1), datetime(2020, 1, 2), datetime(2020, 1, 3)],
        }
    )
    tbl = ibis.memtable(df)
    # "poison" `arrow_table_from_dfi_dataframe` to check that it does not get called
    # if we use the vegafusion transformer
    monkeypatch.setattr(
        "altair.utils.data.arrow_table_from_dfi_dataframe", lambda x: 1 / 0
    )
    tbl = ibis.memtable(df)
    with alt.data_transformers.enable("vegafusion"):
        result = alt.Chart(tbl).mark_line().encode(x="a", y="b").to_dict(format="vega")
    assert next(iter(result["data"]))["values"] == [
        {"a": 1, "b": "2020-01-01T00:00:00.000"},
        {"a": 2, "b": "2020-01-02T00:00:00.000"},
        {"a": 3, "b": "2020-01-03T00:00:00.000"},
    ]<|MERGE_RESOLUTION|>--- conflicted
+++ resolved
@@ -557,7 +557,6 @@
     # `mypy` will flag structural errors here
     cond = when["condition"][0]
     otherwise = when["value"]
-<<<<<<< HEAD
 
     # TODO: Open an issue on making `OperatorMixin` generic
     # Something like this would be used as the return type for all `__dunder__` methods:
@@ -565,17 +564,11 @@
     test = cond["test"]
     assert not isinstance(test, alt.PredicateComposition)
     param_color_py_when = alt.param(expr=alt.expr.if_(test, cond["value"], otherwise))
-    assert param_color_py_expr.expr == param_color_py_when.expr
-=======
-    param_color_py_when = alt.param(
-        expr=alt.expr.if_(cond["test"], cond["value"], otherwise)
-    )
     lhs_param = param_color_py_expr.param
     rhs_param = param_color_py_when.param
     assert isinstance(lhs_param, alt.VariableParameter)
     assert isinstance(rhs_param, alt.VariableParameter)
     assert repr(lhs_param.expr) == repr(rhs_param.expr)
->>>>>>> 17968ea9
 
     chart = (
         alt.Chart(df)
