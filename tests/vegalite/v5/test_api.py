--- conflicted
+++ resolved
@@ -10,11 +10,8 @@
 import re
 import sys
 import tempfile
-<<<<<<< HEAD
 import warnings
-=======
 from collections.abc import Mapping
->>>>>>> 8fdd5379
 from datetime import date, datetime
 from importlib.metadata import version as importlib_version
 from importlib.util import find_spec
@@ -1197,64 +1194,6 @@
     ]
 
 
-<<<<<<< HEAD
-def test_filter_transform_predicates(basic_chart) -> None:
-    lhs, rhs = alt.datum["b"] >= 30, alt.datum["b"] < 60
-    expected = [{"filter": lhs & rhs}]
-    actual = basic_chart.transform_filter(lhs, rhs).to_dict()["transform"]
-    assert actual == expected
-
-
-def test_filter_transform_constraints(basic_chart) -> None:
-    lhs, rhs = alt.datum["a"] == "A", alt.datum["b"] == 30
-    expected = [{"filter": lhs & rhs}]
-    actual = basic_chart.transform_filter(a="A", b=30).to_dict()["transform"]
-    assert actual == expected
-
-
-def test_filter_transform_predicates_constraints(basic_chart) -> None:
-    from functools import reduce
-    from operator import and_
-
-    predicates = (
-        alt.datum["a"] != "A",
-        alt.datum["a"] != "B",
-        alt.datum["a"] != "C",
-        alt.datum["b"] > 1,
-        alt.datum["b"] < 99,
-    )
-    constraints = {"b": 30, "a": "D"}
-    pred_constraints = *predicates, alt.datum["b"] == 30, alt.datum["a"] != "D"
-    expected = [{"filter": reduce(and_, pred_constraints)}]
-    actual = basic_chart.transform_filter(*predicates, **constraints).to_dict()[
-        "transform"
-    ]
-    assert actual == expected
-
-
-def test_filter_transform_errors(basic_chart) -> None:
-    NO_ARGS = r"At least one.+Undefined"
-    FILTER_KWARGS = r"ambiguous"
-
-    depr_filter = {"field": "year", "oneOf": [1955, 2000]}
-    expected = [{"filter": depr_filter}]
-
-    with pytest.raises(TypeError, match=NO_ARGS):
-        basic_chart.transform_filter()
-    with pytest.raises(TypeError, match=NO_ARGS):
-        basic_chart.transform_filter(empty=True)
-    with pytest.raises(TypeError, match=NO_ARGS):
-        basic_chart.transform_filter(empty=False)
-
-    with pytest.warns(alt.AltairDeprecationWarning, match=FILTER_KWARGS):
-        basic_chart.transform_filter(filter=depr_filter)
-
-    with warnings.catch_warnings():
-        warnings.filterwarnings("ignore", category=alt.AltairDeprecationWarning)
-        actual = basic_chart.transform_filter(filter=depr_filter).to_dict()["transform"]
-
-    assert actual == expected
-=======
 def test_predicate_composition() -> None:
     columns = ["Drought", "Epidemic", "Earthquake", "Flood"]
     field_one_of = alt.FieldOneOfPredicate(field="Entity", oneOf=columns)
@@ -1307,7 +1246,64 @@
     ).to_dict()
     actual_multi = (~param_pred | (field_eq & field_gt)).to_dict()
     assert actual_multi == expected_multi
->>>>>>> 8fdd5379
+
+
+def test_filter_transform_predicates(basic_chart) -> None:
+    lhs, rhs = alt.datum["b"] >= 30, alt.datum["b"] < 60
+    expected = [{"filter": lhs & rhs}]
+    actual = basic_chart.transform_filter(lhs, rhs).to_dict()["transform"]
+    assert actual == expected
+
+
+def test_filter_transform_constraints(basic_chart) -> None:
+    lhs, rhs = alt.datum["a"] == "A", alt.datum["b"] == 30
+    expected = [{"filter": lhs & rhs}]
+    actual = basic_chart.transform_filter(a="A", b=30).to_dict()["transform"]
+    assert actual == expected
+
+
+def test_filter_transform_predicates_constraints(basic_chart) -> None:
+    from functools import reduce
+    from operator import and_
+
+    predicates = (
+        alt.datum["a"] != "A",
+        alt.datum["a"] != "B",
+        alt.datum["a"] != "C",
+        alt.datum["b"] > 1,
+        alt.datum["b"] < 99,
+    )
+    constraints = {"b": 30, "a": "D"}
+    pred_constraints = *predicates, alt.datum["b"] == 30, alt.datum["a"] != "D"
+    expected = [{"filter": reduce(and_, pred_constraints)}]
+    actual = basic_chart.transform_filter(*predicates, **constraints).to_dict()[
+        "transform"
+    ]
+    assert actual == expected
+
+
+def test_filter_transform_errors(basic_chart) -> None:
+    NO_ARGS = r"At least one.+Undefined"
+    FILTER_KWARGS = r"ambiguous"
+
+    depr_filter = {"field": "year", "oneOf": [1955, 2000]}
+    expected = [{"filter": depr_filter}]
+
+    with pytest.raises(TypeError, match=NO_ARGS):
+        basic_chart.transform_filter()
+    with pytest.raises(TypeError, match=NO_ARGS):
+        basic_chart.transform_filter(empty=True)
+    with pytest.raises(TypeError, match=NO_ARGS):
+        basic_chart.transform_filter(empty=False)
+
+    with pytest.warns(alt.AltairDeprecationWarning, match=FILTER_KWARGS):
+        basic_chart.transform_filter(filter=depr_filter)
+
+    with warnings.catch_warnings():
+        warnings.filterwarnings("ignore", category=alt.AltairDeprecationWarning)
+        actual = basic_chart.transform_filter(filter=depr_filter).to_dict()["transform"]
+
+    assert actual == expected
 
 
 def test_resolve_methods():
