--- conflicted
+++ resolved
@@ -22,12 +22,8 @@
 import pandas as pd
 import polars as pl
 
-<<<<<<< HEAD
-import altair.vegalite.v5 as alt
+import altair as alt
 from altair.utils.schemapi import Undefined
-=======
-import altair as alt
->>>>>>> 5f6a2ab6
 
 try:
     import vl_convert as vlc
