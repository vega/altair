import io
import json
import sys
import warnings
<<<<<<< HEAD
=======

import narwhals.stable.v1 as nw
>>>>>>> 2036b994
import numpy as np
import pandas as pd
import pytest

from altair.utils import (
    infer_vegalite_type_for_pandas,
    sanitize_pandas_dataframe,
    sanitize_narwhals_dataframe,
)

try:
    import pyarrow as pa
except ImportError:
    pa = None


def test_infer_vegalite_type():
    def _check(arr, typ):
        assert infer_vegalite_type_for_pandas(arr) == typ

    _check(np.arange(5, dtype=float), "quantitative")
    _check(np.arange(5, dtype=int), "quantitative")
    _check(np.zeros(5, dtype=bool), "nominal")
    _check(pd.date_range("2012", "2013"), "temporal")
    _check(pd.timedelta_range(365, periods=12), "temporal")

    nulled = pd.Series(np.random.randint(10, size=10))
    nulled[0] = None
    _check(nulled, "quantitative")
    _check(["a", "b", "c"], "nominal")

    if hasattr(pytest, "warns"):  # added in pytest 2.8
        with pytest.warns(UserWarning):
            _check([], "nominal")
    else:
        with warnings.catch_warnings():
            warnings.filterwarnings("ignore")
            _check([], "nominal")


@pytest.mark.filterwarnings("ignore:'H' is deprecated.*:FutureWarning")
def test_sanitize_dataframe():
    # create a dataframe with various types
    df = pd.DataFrame(
        {
            "s": list("abcde"),
            "f": np.arange(5, dtype=float),
            "i": np.arange(5, dtype=int),
            "b": np.array([True, False, True, True, False]),
            "d": pd.date_range("2012-01-01", periods=5, freq="h"),
            "c": pd.Series(list("ababc"), dtype="category"),
            "c2": pd.Series([1, "A", 2.5, "B", None], dtype="category"),
            "o": pd.Series([np.array(i) for i in range(5)]),
            "p": pd.date_range("2012-01-01", periods=5, freq="h").tz_localize("UTC"),
        }
    )

    # add some nulls
    df.iloc[0, df.columns.get_loc("s")] = None
    df.iloc[0, df.columns.get_loc("f")] = np.nan
    df.iloc[0, df.columns.get_loc("d")] = pd.NaT
    df.iloc[0, df.columns.get_loc("o")] = np.array(np.nan)

    # JSON serialize. This will fail on non-sanitized dataframes
    print(df[["s", "c2"]])
    df_clean = sanitize_pandas_dataframe(df)
    print(df_clean[["s", "c2"]])
    print(df_clean[["s", "c2"]].to_dict())
    s = json.dumps(df_clean.to_dict(orient="records"))
    print(s)

    # Re-construct pandas dataframe
    df2 = pd.read_json(io.StringIO(s))

    # Re-order the columns to match df
    df2 = df2[df.columns]

    # Re-apply original types
    for col in df:
        if str(df[col].dtype).startswith("datetime"):
            # astype(datetime) introduces time-zone issues:
            # to_datetime() does not.
            utc = isinstance(df[col].dtype, pd.core.dtypes.dtypes.DatetimeTZDtype)
            df2[col] = pd.to_datetime(df2[col], utc=utc)
        else:
            df2[col] = df2[col].astype(df[col].dtype)

    # pandas doesn't properly recognize np.array(np.nan), so change it here
    df.iloc[0, df.columns.get_loc("o")] = np.nan
    assert df.equals(df2)


@pytest.mark.filterwarnings("ignore:'H' is deprecated.*:FutureWarning")
@pytest.mark.skipif(pa is None, reason="pyarrow not installed")
def test_sanitize_dataframe_arrow_columns():
    # create a dataframe with various types
    df = pd.DataFrame(
        {
            "s": list("abcde"),
            "f": np.arange(5, dtype=float),
            "i": np.arange(5, dtype=int),
            "b": np.array([True, False, True, True, False]),
            "d": pd.date_range("2012-01-01", periods=5, freq="h"),
            "c": pd.Series(list("ababc"), dtype="category"),
            "p": pd.date_range("2012-01-01", periods=5, freq="h").tz_localize("UTC"),
        }
    )
    df_arrow = pa.Table.from_pandas(df).to_pandas(types_mapper=pd.ArrowDtype)
    df_clean = sanitize_pandas_dataframe(df_arrow)
    records = df_clean.to_dict(orient="records")
    assert records[0] == {
        "s": "a",
        "f": 0.0,
        "i": 0,
        "b": True,
        "d": "2012-01-01T00:00:00",
        "c": "a",
        "p": "2012-01-01T00:00:00+00:00",
    }

    # Make sure we can serialize to JSON without error
    json.dumps(records)


@pytest.mark.filterwarnings("ignore:'H' is deprecated.*:FutureWarning")
@pytest.mark.skipif(pa is None, reason="pyarrow not installed")
@pytest.mark.xfail(
    sys.platform == "win32", reason="Timezone database is not installed on Windows"
)
def test_sanitize_pyarrow_table_columns() -> None:
    # create a dataframe with various types
    df = pd.DataFrame(
        {
            "s": list("abcde"),
            "f": np.arange(5, dtype=float),
            "i": np.arange(5, dtype=int),
            "b": np.array([True, False, True, True, False]),
            "d": pd.date_range("2012-01-01", periods=5, freq="h"),
            "c": pd.Series(list("ababc"), dtype="category"),
            "p": pd.date_range("2012-01-01", periods=5, freq="h").tz_localize("UTC"),
        }
    )

    # Create pyarrow table with explicit schema so that date32 type is preserved
    pa_table = pa.Table.from_pandas(
        df,
        pa.schema(
            [
                pa.field("s", pa.string()),
                pa.field("f", pa.float64()),
                pa.field("i", pa.int64()),
                pa.field("b", pa.bool_()),
                pa.field("d", pa.date32()),
                pa.field("c", pa.dictionary(pa.int8(), pa.string())),
                pa.field("p", pa.timestamp("ns", tz="UTC")),
            ]
        ),
    )
    sanitized = sanitize_narwhals_dataframe(nw.from_native(pa_table, eager_only=True))
    values = sanitized.rows(named=True)

    assert values[0] == {
        "s": "a",
        "f": 0.0,
        "i": 0,
        "b": True,
        "d": "2012-01-01T00:00:00",
        "c": "a",
        "p": "2012-01-01T00:00:00.000000000",
    }

    # Make sure we can serialize to JSON without error
    json.dumps(values)


def test_sanitize_dataframe_colnames():
    df = pd.DataFrame(np.arange(12).reshape(4, 3))

    # Test that RangeIndex is converted to strings
    df = sanitize_pandas_dataframe(df)
    assert [isinstance(col, str) for col in df.columns]

    # Test that non-string columns result in an error
    df.columns = [4, "foo", "bar"]
    with pytest.raises(ValueError) as err:  # noqa: PT011
        sanitize_pandas_dataframe(df)
    assert str(err.value).startswith("Dataframe contains invalid column name: 4.")


def test_sanitize_dataframe_timedelta():
    df = pd.DataFrame({"r": pd.timedelta_range(start="1 day", periods=4)})
    with pytest.raises(ValueError) as err:  # noqa: PT011
        sanitize_pandas_dataframe(df)
    assert str(err.value).startswith('Field "r" has type "timedelta')


def test_sanitize_dataframe_infs():
    df = pd.DataFrame({"x": [0, 1, 2, np.inf, -np.inf, np.nan]})
    df_clean = sanitize_pandas_dataframe(df)
    assert list(df_clean.dtypes) == [object]
    assert list(df_clean["x"]) == [0, 1, 2, None, None, None]


@pytest.mark.skipif(
    not hasattr(pd, "Int64Dtype"),
    reason=f"Nullable integers not supported in pandas v{pd.__version__}",
)
def test_sanitize_nullable_integers():
    df = pd.DataFrame(
        {
            "int_np": [1, 2, 3, 4, 5],
            "int64": pd.Series([1, 2, 3, None, 5], dtype="UInt8"),
            "int64_nan": pd.Series([1, 2, 3, float("nan"), 5], dtype="Int64"),
            "float": [1.0, 2.0, 3.0, 4, 5.0],
            "float_null": [1, 2, None, 4, 5],
            "float_inf": [1, 2, None, 4, (float("inf"))],
        }
    )

    df_clean = sanitize_pandas_dataframe(df)
    assert {col.dtype.name for _, col in df_clean.items()} == {"object"}

    result_python = {col_name: list(col) for col_name, col in df_clean.items()}
    assert result_python == {
        "int_np": [1, 2, 3, 4, 5],
        "int64": [1, 2, 3, None, 5],
        "int64_nan": [1, 2, 3, None, 5],
        "float": [1.0, 2.0, 3.0, 4.0, 5.0],
        "float_null": [1.0, 2.0, None, 4.0, 5.0],
        "float_inf": [1.0, 2.0, None, 4.0, None],
    }


@pytest.mark.skipif(
    not hasattr(pd, "StringDtype"),
    reason=f"dedicated String dtype not supported in pandas v{pd.__version__}",
)
def test_sanitize_string_dtype():
    df = pd.DataFrame(
        {
            "string_object": ["a", "b", "c", "d"],
            "string_string": pd.array(["a", "b", "c", "d"], dtype="string"),
            "string_object_null": ["a", "b", None, "d"],
            "string_string_null": pd.array(["a", "b", None, "d"], dtype="string"),
        }
    )

    df_clean = sanitize_pandas_dataframe(df)
    assert {col.dtype.name for _, col in df_clean.items()} == {"object"}

    result_python = {col_name: list(col) for col_name, col in df_clean.items()}
    assert result_python == {
        "string_object": ["a", "b", "c", "d"],
        "string_string": ["a", "b", "c", "d"],
        "string_object_null": ["a", "b", None, "d"],
        "string_string_null": ["a", "b", None, "d"],
    }


@pytest.mark.skipif(
    not hasattr(pd, "BooleanDtype"),
    reason=f"Nullable boolean dtype not supported in pandas v{pd.__version__}",
)
def test_sanitize_boolean_dtype():
    df = pd.DataFrame(
        {
            "bool_none": pd.array([True, False, None], dtype="boolean"),
            "none": pd.array([None, None, None], dtype="boolean"),
            "bool": pd.array([True, False, True], dtype="boolean"),
        }
    )

    df_clean = sanitize_pandas_dataframe(df)
    assert {col.dtype.name for _, col in df_clean.items()} == {"object"}

    result_python = {col_name: list(col) for col_name, col in df_clean.items()}
    assert result_python == {
        "bool_none": [True, False, None],
        "none": [None, None, None],
        "bool": [True, False, True],
    }<|MERGE_RESOLUTION|>--- conflicted
+++ resolved
@@ -2,11 +2,8 @@
 import json
 import sys
 import warnings
-<<<<<<< HEAD
-=======
 
 import narwhals.stable.v1 as nw
->>>>>>> 2036b994
 import numpy as np
 import pandas as pd
 import pytest
