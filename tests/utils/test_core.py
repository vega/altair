import types
from packaging.version import Version
from importlib.metadata import version as importlib_version

import numpy as np
import pandas as pd
import pytest

import altair as alt
from altair.utils.core import parse_shorthand, update_nested, infer_encoding_types
from altair.utils.core import infer_dtype

json_schema_specification = alt.load_schema()["$schema"]
json_schema_dict_str = f'{{"$schema": "{json_schema_specification}"}}'

try:
    import pyarrow as pa
except ImportError:
    pa = None

PANDAS_VERSION = Version(importlib_version("pandas"))


FAKE_CHANNELS_MODULE = f'''
"""Fake channels module for utility tests."""

from altair.utils import schemapi


class FieldChannel:
    def __init__(self, shorthand, **kwargs):
        kwargs['shorthand'] = shorthand
        return super(FieldChannel, self).__init__(**kwargs)


class ValueChannel:
    def __init__(self, value, **kwargs):
        kwargs['value'] = value
        return super(ValueChannel, self).__init__(**kwargs)


class X(FieldChannel, schemapi.SchemaBase):
    _schema = {json_schema_dict_str}
    _encoding_name = "x"


class XValue(ValueChannel, schemapi.SchemaBase):
    _schema = {json_schema_dict_str}
    _encoding_name = "x"


class Y(FieldChannel, schemapi.SchemaBase):
    _schema = {json_schema_dict_str}
    _encoding_name = "y"


class YValue(ValueChannel, schemapi.SchemaBase):
    _schema = {json_schema_dict_str}
    _encoding_name = "y"


class StrokeWidth(FieldChannel, schemapi.SchemaBase):
    _schema = {json_schema_dict_str}
    _encoding_name = "strokeWidth"


class StrokeWidthValue(ValueChannel, schemapi.SchemaBase):
    _schema = {json_schema_dict_str}
    _encoding_name = "strokeWidth"
'''


@pytest.mark.parametrize(
    ("value", "expected_type"),
    [
        ([1, 2, 3], "integer"),
        ([1.0, 2.0, 3.0], "floating"),
        ([1, 2.0, 3], "mixed-integer-float"),
        (["a", "b", "c"], "string"),
        (["a", "b", np.nan], "mixed"),
    ],
)
def test_infer_dtype(value, expected_type):
    assert infer_dtype(value, skipna=False) == expected_type


def test_parse_shorthand():
    def check(s, **kwargs):
        assert parse_shorthand(s) == kwargs

    check("")

    # Fields alone
    check("foobar", field="foobar")
    check(r"blah\:(fd ", field=r"blah\:(fd ")

    # Fields with type
    check("foobar:quantitative", type="quantitative", field="foobar")
    check("foobar:nominal", type="nominal", field="foobar")
    check("foobar:ordinal", type="ordinal", field="foobar")
    check("foobar:temporal", type="temporal", field="foobar")
    check("foobar:geojson", type="geojson", field="foobar")

    check("foobar:Q", type="quantitative", field="foobar")
    check("foobar:N", type="nominal", field="foobar")
    check("foobar:O", type="ordinal", field="foobar")
    check("foobar:T", type="temporal", field="foobar")
    check("foobar:G", type="geojson", field="foobar")

    # Fields with aggregate and/or type
    check("average(foobar)", field="foobar", aggregate="average")
    check("min(foobar):temporal", type="temporal", field="foobar", aggregate="min")
    check("sum(foobar):Q", type="quantitative", field="foobar", aggregate="sum")

    # check that invalid arguments are not split-out
    check("invalid(blah)", field="invalid(blah)")
    check(r"blah\:invalid", field=r"blah\:invalid")
    check(r"invalid(blah)\:invalid", field=r"invalid(blah)\:invalid")

    # check parsing in presence of strange characters
    check(
        r"average(a b\:(c\nd):Q",
        aggregate="average",
        field=r"a b\:(c\nd",
        type="quantitative",
    )

    # special case: count doesn't need an argument
    check("count()", aggregate="count", type="quantitative")
    check("count():O", aggregate="count", type="ordinal")

    # time units:
    check("month(x)", field="x", timeUnit="month", type="temporal")
    check("year(foo):O", field="foo", timeUnit="year", type="ordinal")
    check("date(date):quantitative", field="date", timeUnit="date", type="quantitative")
    check(
        "yearmonthdate(field)", field="field", timeUnit="yearmonthdate", type="temporal"
    )


@pytest.mark.parametrize("object_dtype", [False, True])
def test_parse_shorthand_with_data(object_dtype):
    def check(s, data, **kwargs):
        assert parse_shorthand(s, data) == kwargs

    data = pd.DataFrame(
        {
            "x": [1, 2, 3, 4, 5],
            "y": ["A", "B", "C", "D", "E"],
            "z": pd.date_range("2018-01-01", periods=5, freq="D"),
            "t": pd.date_range("2018-01-01", periods=5, freq="D").tz_localize("UTC"),
        }
    )

    if object_dtype:
        data = data.astype("object")

    check("x", data, field="x", type="quantitative")
    check("y", data, field="y", type="nominal")
    check("z", data, field="z", type="temporal")
    check("t", data, field="t", type="temporal")
    check("count(x)", data, field="x", aggregate="count", type="quantitative")
    check("count()", data, aggregate="count", type="quantitative")
    check("month(z)", data, timeUnit="month", field="z", type="temporal")
    check("month(t)", data, timeUnit="month", field="t", type="temporal")

    if Version("1.0.0") <= PANDAS_VERSION:
        data["b"] = pd.Series([True, False, True, False, None], dtype="boolean")
        check("b", data, field="b", type="nominal")


@pytest.mark.skipif(pa is None, reason="pyarrow not installed")
def test_parse_shorthand_for_arrow_timestamp():
    data = pd.DataFrame(
        {
            "z": pd.date_range("2018-01-01", periods=5, freq="D"),
            "t": pd.date_range("2018-01-01", periods=5, freq="D").tz_localize("UTC"),
        }
    )
    # Convert to arrow-packed dtypes
    data = pa.Table.from_pandas(data).to_pandas(types_mapper=pd.ArrowDtype)
    assert parse_shorthand("z", data) == {"field": "z", "type": "temporal"}
    assert parse_shorthand("z", data) == {"field": "z", "type": "temporal"}


def test_parse_shorthand_all_aggregates():
    aggregates = alt.Root._schema["definitions"]["AggregateOp"]["enum"]
    for aggregate in aggregates:
        shorthand = f"{aggregate}(field):Q"
        assert parse_shorthand(shorthand) == {
            "aggregate": aggregate,
            "field": "field",
            "type": "quantitative",
        }


def test_parse_shorthand_all_timeunits():
    timeUnits = []
    for loc in ["Local", "Utc"]:
        for typ in ["Single", "Multi"]:
            defn = loc + typ + "TimeUnit"
            timeUnits.extend(alt.Root._schema["definitions"][defn]["enum"])
    for timeUnit in timeUnits:
        shorthand = f"{timeUnit}(field):Q"
        assert parse_shorthand(shorthand) == {
            "timeUnit": timeUnit,
            "field": "field",
            "type": "quantitative",
        }


def test_parse_shorthand_window_count():
    shorthand = "count()"
    dct = parse_shorthand(
        shorthand,
        parse_aggregates=False,
        parse_window_ops=True,
        parse_timeunits=False,
        parse_types=False,
    )
    assert dct == {"op": "count"}


def test_parse_shorthand_all_window_ops():
    window_ops = alt.Root._schema["definitions"]["WindowOnlyOp"]["enum"]
    aggregates = alt.Root._schema["definitions"]["AggregateOp"]["enum"]
    for op in window_ops + aggregates:
        shorthand = f"{op}(field)"
        dct = parse_shorthand(
            shorthand,
            parse_aggregates=False,
            parse_window_ops=True,
            parse_timeunits=False,
            parse_types=False,
        )
        assert dct == {"field": "field", "op": op}


def test_update_nested():
    original = {"x": {"b": {"foo": 2}, "c": 4}}
    update = {"x": {"b": {"foo": 5}, "d": 6}, "y": 40}

    output = update_nested(original, update, copy=True)
    assert output is not original
    assert output == {"x": {"b": {"foo": 5}, "c": 4, "d": 6}, "y": 40}

    output2 = update_nested(original, update)
    assert output2 is original
    assert output == output2


@pytest.fixture()
def channels():
    channels = types.ModuleType("channels")
    exec(FAKE_CHANNELS_MODULE, channels.__dict__)
    return channels


def _getargs(*args, **kwargs):
    return args, kwargs


# NOTE: Dependent on a no longer needed implementation detail
def test_infer_encoding_types(channels):
    expected = {
        "x": channels.X("xval"),
        "y": channels.YValue("yval"),
        "strokeWidth": channels.StrokeWidthValue(value=4),
    }

    # All positional args
    args, kwds = _getargs(
        channels.X("xval"), channels.YValue("yval"), channels.StrokeWidthValue(4)
    )
    assert infer_encoding_types(args, kwds, channels) == expected

    # All keyword args
    args, kwds = _getargs(x="xval", y=alt.value("yval"), strokeWidth=alt.value(4))
    assert infer_encoding_types(args, kwds, channels) == expected

    # Mixed positional & keyword
    args, kwds = _getargs(
        channels.X("xval"), channels.YValue("yval"), strokeWidth=alt.value(4)
    )
    assert infer_encoding_types(args, kwds, channels) == expected


def test_infer_encoding_types_with_condition():
    args, kwds = _getargs(
        size=alt.condition("pred1", alt.value(1), alt.value(2)),
        color=alt.condition("pred2", alt.value("red"), "cfield:N"),
        opacity=alt.condition("pred3", "ofield:N", alt.value(0.2)),
    )

    expected = {
        "size": alt.SizeValue(
            2,
            condition=alt.ConditionalPredicateValueDefnumberExprRef(
                value=1, test=alt.Predicate("pred1")
            ),
        ),
<<<<<<< HEAD
        "color": channels.Color(
            field=alt.FieldName("cfield"),
            type=alt.StandardType("nominal"),
=======
        "color": alt.Color(
            "cfield:N",
>>>>>>> 54a68a31
            condition=alt.ConditionalPredicateValueDefGradientstringnullExprRef(
                value="red",
                test=alt.Predicate("pred2"),
            ),
        ),
        "opacity": alt.OpacityValue(
            0.2,
            condition=alt.ConditionalPredicateMarkPropFieldOrDatumDef(
                field=alt.FieldName("ofield"),
                test=alt.Predicate("pred3"),
                type=alt.StandardType("nominal"),
            ),
        ),
    }
    assert infer_encoding_types(args, kwds) == expected


def test_invalid_data_type():
    with pytest.raises(
        ValueError, match=r'"\(fd " is not one of the valid encoding data types'
    ):
        parse_shorthand(r"blah:(fd ")<|MERGE_RESOLUTION|>--- conflicted
+++ resolved
@@ -299,14 +299,9 @@
                 value=1, test=alt.Predicate("pred1")
             ),
         ),
-<<<<<<< HEAD
-        "color": channels.Color(
+        "color": alt.Color(
             field=alt.FieldName("cfield"),
             type=alt.StandardType("nominal"),
-=======
-        "color": alt.Color(
-            "cfield:N",
->>>>>>> 54a68a31
             condition=alt.ConditionalPredicateValueDefGradientstringnullExprRef(
                 value="red",
                 test=alt.Predicate("pred2"),
