# ruff: noqa: W291
from __future__ import annotations
import copy
import inspect
import io
import json
import pickle
import warnings
from collections import deque
from functools import partial

import jsonschema
import jsonschema.exceptions
import numpy as np
import pandas as pd
import pytest
<<<<<<< HEAD
from vega_datasets import data
import polars as pl
=======
>>>>>>> 6c4c7856

import altair as alt
from altair import load_schema
from altair.utils.schemapi import (
    _DEFAULT_JSON_SCHEMA_DRAFT_URL,
    SchemaBase,
    SchemaValidationError,
    Undefined,
    UndefinedType,
    _FromDict,
)
from vega_datasets import data

_JSON_SCHEMA_DRAFT_URL = load_schema()["$schema"]
# Make tests inherit from _TestSchema, so that when we test from_dict it won't
# try to use SchemaBase objects defined elsewhere as wrappers.


def test_actual_json_schema_draft_is_same_as_hardcoded_default():
    # See comments next to definition of _DEFAULT_JSON_SCHEMA_DRAFT_URL
    # for details why we need this test
    assert _DEFAULT_JSON_SCHEMA_DRAFT_URL == _JSON_SCHEMA_DRAFT_URL, (
        "The default json schema URL, which is hardcoded,"
        + " is not the same as the one used in the Vega-Lite schema."
        + " You need to update the default value."
    )


class _TestSchema(SchemaBase):
    @classmethod
    def _default_wrapper_classes(cls):
        return _TestSchema.__subclasses__()


class MySchema(_TestSchema):
    _schema = {
        "$schema": _JSON_SCHEMA_DRAFT_URL,
        "definitions": {
            "StringMapping": {
                "type": "object",
                "additionalProperties": {"type": "string"},
            },
            "StringArray": {"type": "array", "items": {"type": "string"}},
        },
        "properties": {
            "a": {"$ref": "#/definitions/StringMapping"},
            "a2": {"type": "object", "additionalProperties": {"type": "number"}},
            "b": {"$ref": "#/definitions/StringArray"},
            "b2": {"type": "array", "items": {"type": "number"}},
            "c": {"type": ["string", "number"]},
            "d": {
                "anyOf": [
                    {"$ref": "#/definitions/StringMapping"},
                    {"$ref": "#/definitions/StringArray"},
                ]
            },
            "e": {"items": [{"type": "string"}, {"type": "string"}]},
        },
    }


class StringMapping(_TestSchema):
    _schema = {"$ref": "#/definitions/StringMapping"}
    _rootschema = MySchema._schema


class StringArray(_TestSchema):
    _schema = {"$ref": "#/definitions/StringArray"}
    _rootschema = MySchema._schema


class Derived(_TestSchema):
    _schema = {
        "$schema": _JSON_SCHEMA_DRAFT_URL,
        "definitions": {
            "Foo": {"type": "object", "properties": {"d": {"type": "string"}}},
            "Bar": {"type": "string", "enum": ["A", "B"]},
        },
        "type": "object",
        "additionalProperties": False,
        "properties": {
            "a": {"type": "integer"},
            "b": {"type": "string"},
            "c": {"$ref": "#/definitions/Foo"},
        },
    }


class Foo(_TestSchema):
    _schema = {"$ref": "#/definitions/Foo"}
    _rootschema = Derived._schema


class Bar(_TestSchema):
    _schema = {"$ref": "#/definitions/Bar"}
    _rootschema = Derived._schema


class SimpleUnion(_TestSchema):
    _schema = {
        "$schema": _JSON_SCHEMA_DRAFT_URL,
        "anyOf": [{"type": "integer"}, {"type": "string"}],
    }


class DefinitionUnion(_TestSchema):
    _schema = {"anyOf": [{"$ref": "#/definitions/Foo"}, {"$ref": "#/definitions/Bar"}]}
    _rootschema = Derived._schema


class SimpleArray(_TestSchema):
    _schema = {
        "$schema": _JSON_SCHEMA_DRAFT_URL,
        "type": "array",
        "items": {"anyOf": [{"type": "integer"}, {"type": "string"}]},
    }


class InvalidProperties(_TestSchema):
    _schema = {
        "$schema": _JSON_SCHEMA_DRAFT_URL,
        "type": "object",
        "properties": {"for": {}, "as": {}, "vega-lite": {}, "$schema": {}},
    }


_validation_selection_schema = {
    "properties": {
        "e": {"type": "number", "exclusiveMinimum": 10},
    },
}


class Draft4Schema(_TestSchema):
    _schema = {
        **_validation_selection_schema,
        "$schema": "http://json-schema.org/draft-04/schema#",
    }


class Draft6Schema(_TestSchema):
    _schema = {
        **_validation_selection_schema,
        "$schema": "http://json-schema.org/draft-06/schema#",
    }


def test_construct_multifaceted_schema():
    dct = {
        "a": {"foo": "bar"},
        "a2": {"foo": 42},
        "b": ["a", "b", "c"],
        "b2": [1, 2, 3],
        "c": 42,
        "d": ["x", "y", "z"],
        "e": ["a", "b"],
    }

    myschema = MySchema.from_dict(dct)
    assert myschema.to_dict() == dct

    myschema2 = MySchema(**dct)
    assert myschema2.to_dict() == dct

    assert isinstance(myschema.a, StringMapping)
    assert isinstance(myschema.a2, dict)
    assert isinstance(myschema.b, StringArray)
    assert isinstance(myschema.b2, list)
    assert isinstance(myschema.d, StringArray)


def test_schema_cases():
    assert Derived(a=4, b="yo").to_dict() == {"a": 4, "b": "yo"}
    assert Derived(a=4, c={"d": "hey"}).to_dict() == {"a": 4, "c": {"d": "hey"}}
    assert Derived(a=4, b="5", c=Foo(d="val")).to_dict() == {
        "a": 4,
        "b": "5",
        "c": {"d": "val"},
    }
    assert Foo(d="hello", f=4).to_dict() == {"d": "hello", "f": 4}

    assert Derived().to_dict() == {}
    assert Foo().to_dict() == {}

    with pytest.raises(jsonschema.ValidationError):
        # a needs to be an integer
        Derived(a="yo").to_dict()

    with pytest.raises(jsonschema.ValidationError):
        # Foo.d needs to be a string
        Derived(c=Foo(4)).to_dict()

    with pytest.raises(jsonschema.ValidationError):
        # no additional properties allowed
        Derived(foo="bar").to_dict()


def test_round_trip():
    D = {"a": 4, "b": "yo"}
    assert Derived.from_dict(D).to_dict() == D

    D = {"a": 4, "c": {"d": "hey"}}
    assert Derived.from_dict(D).to_dict() == D

    D = {"a": 4, "b": "5", "c": {"d": "val"}}
    assert Derived.from_dict(D).to_dict() == D

    D = {"d": "hello", "f": 4}
    assert Foo.from_dict(D).to_dict() == D


def test_from_dict():
    D = {"a": 4, "b": "5", "c": {"d": "val"}}
    obj = Derived.from_dict(D)
    assert obj.a == 4
    assert obj.b == "5"
    assert isinstance(obj.c, Foo)


def test_simple_type():
    assert SimpleUnion(4).to_dict() == 4


def test_simple_array():
    assert SimpleArray([4, 5, "six"]).to_dict() == [4, 5, "six"]
    assert SimpleArray.from_dict(list("abc")).to_dict() == list("abc")


def test_definition_union():
    obj = DefinitionUnion.from_dict("A")
    assert isinstance(obj, Bar)
    assert obj.to_dict() == "A"

    obj = DefinitionUnion.from_dict("B")
    assert isinstance(obj, Bar)
    assert obj.to_dict() == "B"

    obj = DefinitionUnion.from_dict({"d": "yo"})
    assert isinstance(obj, Foo)
    assert obj.to_dict() == {"d": "yo"}


def test_invalid_properties():
    dct = {"for": 2, "as": 3, "vega-lite": 4, "$schema": 5}
    invalid = InvalidProperties.from_dict(dct)
    assert invalid["for"] == 2
    assert invalid["as"] == 3
    assert invalid["vega-lite"] == 4
    assert invalid["$schema"] == 5
    assert invalid.to_dict() == dct


def test_undefined_singleton():
    assert Undefined is UndefinedType()


def test_schema_validator_selection():
    # Tests if the correct validator class is chosen based on the $schema
    # property in the schema. This uses a backwards-incompatible change
    # in Draft 6 which introduced exclusiveMinimum as a number instead of a boolean.
    # Therefore, with Draft 4 there is no actual minimum set as a number and validating
    # the dictionary below passes. With Draft 6, it correctly checks if the number is
    # > 10 and raises a ValidationError. See
    # https://json-schema.org/draft-06/json-schema-release-notes.html#q-what-are-
    # the-changes-between-draft-04-and-draft-06 for more details
    dct = {
        "e": 9,
    }

    assert Draft4Schema.from_dict(dct).to_dict() == dct
    with pytest.raises(
        jsonschema.exceptions.ValidationError,
        match="9 is less than or equal to the minimum of 10",
    ):
        Draft6Schema.from_dict(dct)


@pytest.fixture
def dct():
    return {
        "a": {"foo": "bar"},
        "a2": {"foo": 42},
        "b": ["a", "b", "c"],
        "b2": [1, 2, 3],
        "c": 42,
        "d": ["x", "y", "z"],
    }


def test_copy_method(dct):
    myschema = MySchema.from_dict(dct)

    # Make sure copy is deep
    copy = myschema.copy(deep=True)
    copy["a"]["foo"] = "new value"
    copy["b"] = ["A", "B", "C"]
    copy["c"] = 164
    assert myschema.to_dict() == dct

    # If we ignore a value, changing the copy changes the original
    copy = myschema.copy(deep=True, ignore=["a"])
    copy["a"]["foo"] = "new value"
    copy["b"] = ["A", "B", "C"]
    copy["c"] = 164
    mydct = myschema.to_dict()
    assert mydct["a"]["foo"] == "new value"
    assert mydct["b"][0] == dct["b"][0]
    assert mydct["c"] == dct["c"]

    # If copy is not deep, then changing copy below top level changes original
    copy = myschema.copy(deep=False)
    copy["a"]["foo"] = "baz"
    copy["b"] = ["A", "B", "C"]
    copy["c"] = 164
    mydct = myschema.to_dict()
    assert mydct["a"]["foo"] == "baz"
    assert mydct["b"] == dct["b"]
    assert mydct["c"] == dct["c"]


def test_copy_module(dct):
    myschema = MySchema.from_dict(dct)

    cp = copy.deepcopy(myschema)
    cp["a"]["foo"] = "new value"
    cp["b"] = ["A", "B", "C"]
    cp["c"] = 164
    assert myschema.to_dict() == dct


def test_attribute_error():
    m = MySchema()
    invalid_attr = "invalid_attribute"
    with pytest.raises(AttributeError) as err:
        getattr(m, invalid_attr)
    assert str(err.value) == (
        "'MySchema' object has no attribute " "'invalid_attribute'"
    )


def test_to_from_json(dct):
    json_str = MySchema.from_dict(dct).to_json()
    new_dct = MySchema.from_json(json_str).to_dict()

    assert new_dct == dct


def test_to_from_pickle(dct):
    myschema = MySchema.from_dict(dct)
    output = io.BytesIO()
    pickle.dump(myschema, output)
    output.seek(0)
    myschema_new = pickle.load(output)

    assert myschema_new.to_dict() == dct


def test_class_with_no_schema():
    class BadSchema(SchemaBase):
        pass

    with pytest.raises(ValueError) as err:  # noqa: PT011
        BadSchema(4)
    assert str(err.value).startswith("Cannot instantiate object")


@pytest.mark.parametrize("use_json", [True, False])
def test_hash_schema(use_json):
    classes = _TestSchema._default_wrapper_classes()

    for cls in classes:
        hsh1 = _FromDict.hash_schema(cls._schema, use_json=use_json)
        hsh2 = _FromDict.hash_schema(cls._schema, use_json=use_json)
        assert hsh1 == hsh2
        assert hash(hsh1) == hash(hsh2)


def test_schema_validation_error():
    try:
        MySchema(a={"foo": 4})
        the_err = None
    except jsonschema.ValidationError as err:
        the_err = err

    assert isinstance(the_err, SchemaValidationError)
    message = str(the_err)

    assert the_err.message in message


def chart_error_example__layer():
    # Error: Width is not a valid property of a VConcatChart
    points = (
        alt.Chart(data.cars.url)
        .mark_point()
        .encode(
            x="Horsepower:Q",
            y="Miles_per_Gallon:Q",
        )
    )
    return (points & points).properties(width=400)


def chart_error_example__hconcat():
    # Error: Invalid value for title in Text
    source = data.cars()
    points = (
        alt.Chart(source)
        .mark_point()
        .encode(
            x="Horsepower",
            y="Miles_per_Gallon",
        )
    )

    text = (
        alt.Chart(source)
        .mark_text()
        .encode(
            alt.Text("Horsepower:N", title={"text": "Horsepower", "align": "right"})
        )
    )

    return points | text


def chart_error_example__invalid_y_option_value_unknown_x_option():
    # Error 1: unknown is an invalid channel option for X
    # Error 2: Invalid Y option value "asdf" and unknown option "unknown" for X
    return (
        alt.Chart(data.barley())
        .mark_bar()
        .encode(
            x=alt.X("variety", unknown=2),
            y=alt.Y("sum(yield)", stack="asdf"),
        )
    )


def chart_error_example__invalid_y_option_value():
    # Error: Invalid Y option value "asdf"
    return (
        alt.Chart(data.barley())
        .mark_bar()
        .encode(
            x=alt.X("variety"),
            y=alt.Y("sum(yield)", stack="asdf"),
        )
    )


def chart_error_example__invalid_y_option_value_with_condition():
    # Error: Invalid Y option value "asdf". Condition is correct
    # but is added below as in previous implementations of Altair this interfered
    # with finding the invalidChannel error
    return (
        alt.Chart(data.barley())
        .mark_bar()
        .encode(
            x="variety",
            y=alt.Y("sum(yield)", stack="asdf"),
            opacity=alt.condition("datum.yield > 0", alt.value(1), alt.value(0.2)),
        )
    )


def chart_error_example__invalid_timeunit_value():
    # Error: Invalid value for Angle.timeUnit
    return alt.Chart().encode(alt.Angle().timeUnit("invalid_value"))


def chart_error_example__invalid_sort_value():
    # Error: Invalid value for Angle.sort
    return alt.Chart().encode(alt.Angle().sort("invalid_value"))


def chart_error_example__invalid_bandposition_value():
    # Error: Invalid value for Text.bandPosition
    return (
        alt.Chart(data.cars())
        .mark_text(align="right")
        .encode(alt.Text("Horsepower:N", bandPosition="4"))
    )


def chart_error_example__invalid_type():
    # Error: Invalid value for type
    return alt.Chart().encode(alt.X(type="unknown"))


def chart_error_example__additional_datum_argument():
    # Error: wrong_argument is not a valid argument to datum
    return alt.Chart().mark_point().encode(x=alt.datum(1, wrong_argument=1))


def chart_error_example__invalid_value_type():
    # Error: Value cannot be an integer in this case
    return (
        alt.Chart(data.cars())
        .mark_point()
        .encode(
            x="Acceleration:Q",
            y="Horsepower:Q",
            color=alt.value(1),  # should be eg. alt.value('red')
        )
    )


def chart_error_example__wrong_tooltip_type_in_faceted_chart():
    # Error: Wrong data type to pass to tooltip
    return (
        alt.Chart(pd.DataFrame({"a": [1]}))
        .mark_point()
        .encode(tooltip=[{5000}])
        .facet()
    )


def chart_error_example__wrong_tooltip_type_in_layered_chart():
    # Error: Wrong data type to pass to tooltip
    return alt.layer(
        alt.Chart().mark_point().encode(tooltip=[{5000}]),
    )


def chart_error_example__two_errors_in_layered_chart():
    # Error 1: Wrong data type to pass to tooltip
    # Error 2: `Color` has no parameter named 'invalidArgument'
    return alt.layer(
        alt.Chart().mark_point().encode(tooltip=[{5000}]),
        alt.Chart().mark_line().encode(alt.Color(invalidArgument="unknown")),
    )


def chart_error_example__two_errors_in_complex_concat_layered_chart():
    # Error 1: Wrong data type to pass to tooltip
    # Error 2: Invalid value for bandPosition
    return (
        chart_error_example__wrong_tooltip_type_in_layered_chart()
        | chart_error_example__invalid_bandposition_value()
    )


def chart_error_example__three_errors_in_complex_concat_layered_chart():
    # Error 1: Wrong data type to pass to tooltip
    # Error 2: `Color` has no parameter named 'invalidArgument'
    # Error 3: Invalid value for bandPosition
    return (
        chart_error_example__two_errors_in_layered_chart()
        | chart_error_example__invalid_bandposition_value()
    )


def chart_error_example__two_errors_with_one_in_nested_layered_chart():
    # Error 1: invalidOption is not a valid option for Scale
    # Error 2: `Color` has no parameter named 'invalidArgument'

    # In the final chart object, the `layer` attribute will look like this:
    # [alt.Chart(...), alt.Chart(...), alt.LayerChart(...)]
    # We can therefore use this example to test if an error is also
    # spotted in a layered chart within another layered chart
    source = pd.DataFrame(
        [
            {"Day": 1, "Value": 103.3},
            {"Day": 2, "Value": 394.8},
            {"Day": 3, "Value": 199.5},
        ]
    )

    blue_bars = (
        alt.Chart(source)
        .encode(alt.X("Day:O").scale(invalidOption=10), alt.Y("Value:Q"))
        .mark_bar()
    )
    red_bars = (
        alt.Chart(source)
        .transform_filter(alt.datum.Value >= 300)
        .transform_calculate(as_="baseline", calculate="300")
        .encode(
            alt.X("Day:O"),
            alt.Y("baseline:Q"),
            alt.Y2("Value:Q"),
            color=alt.value("#e45755"),
        )
        .mark_bar()
    )

    bars = blue_bars + red_bars

    base = alt.Chart().encode(y=alt.datum(300))

    rule = base.mark_rule().encode(alt.Color(invalidArgument="unknown"))
    text = base.mark_text(text="hazardous")
    rule_text = rule + text

    chart = bars + rule_text
    return chart


def chart_error_example__four_errors():
    # Error 1: unknown is not a valid encoding channel option
    # Error 2: Invalid Y option value "asdf".
    # Error 3: another_unknown is not a valid encoding channel option
    # Error 4: fourth_error is not a valid encoding channel option <- this error
    # should not show up in the final error message as it is capped at showing
    # 3 errors
    return (
        alt.Chart(data.barley())
        .mark_bar()
        .encode(
            x=alt.X("variety", unknown=2),
            y=alt.Y("sum(yield)", stack="asdf"),
            color=alt.Color("variety", another_unknown=2),
            opacity=alt.Opacity("variety", fourth_error=1),
        )
    )


@pytest.mark.parametrize(
    ("chart_func", "expected_error_message"),
    [
        (
            chart_error_example__invalid_y_option_value_unknown_x_option,
            inspect.cleandoc(
                r"""Multiple errors were found.

                Error 1: `X` has no parameter named 'unknown'

                    Existing parameter names are:
                    shorthand      bin      scale   timeUnit   
                    aggregate      field    sort    title      
                    axis           impute   stack   type       
                    bandPosition                               

                    See the help for `X` to read the full description of these parameters

                Error 2: 'asdf' is an invalid value for `stack`. Valid values are:

                    - One of \['zero', 'center', 'normalize'\]
                    - Of type 'null' or 'boolean'$"""
            ),
        ),
        (
            chart_error_example__wrong_tooltip_type_in_faceted_chart,
            inspect.cleandoc(
                r"""'\[5000\]' is an invalid value for `field`. Valid values are of type 'string' or 'object'.$"""
            ),
        ),
        (
            chart_error_example__wrong_tooltip_type_in_layered_chart,
            inspect.cleandoc(
                r"""'\[5000\]' is an invalid value for `field`. Valid values are of type 'string' or 'object'.$"""
            ),
        ),
        (
            chart_error_example__two_errors_in_layered_chart,
            inspect.cleandoc(
                r"""Multiple errors were found.

                Error 1: '\[5000\]' is an invalid value for `field`. Valid values are of type 'string' or 'object'.

                Error 2: `Color` has no parameter named 'invalidArgument'

                    Existing parameter names are:
                    shorthand      bin         legend   timeUnit   
                    aggregate      condition   scale    title      
                    bandPosition   field       sort     type       

                    See the help for `Color` to read the full description of these parameters$"""
            ),
        ),
        (
            chart_error_example__two_errors_in_complex_concat_layered_chart,
            inspect.cleandoc(
                r"""Multiple errors were found.

                Error 1: '\[5000\]' is an invalid value for `field`. Valid values are of type 'string' or 'object'.

                Error 2: '4' is an invalid value for `bandPosition`. Valid values are of type 'number'.$"""
            ),
        ),
        (
            chart_error_example__three_errors_in_complex_concat_layered_chart,
            inspect.cleandoc(
                r"""Multiple errors were found.

                Error 1: '\[5000\]' is an invalid value for `field`. Valid values are of type 'string' or 'object'.

                Error 2: `Color` has no parameter named 'invalidArgument'

                    Existing parameter names are:
                    shorthand      bin         legend   timeUnit   
                    aggregate      condition   scale    title      
                    bandPosition   field       sort     type       

                    See the help for `Color` to read the full description of these parameters

                Error 3: '4' is an invalid value for `bandPosition`. Valid values are of type 'number'.$"""
            ),
        ),
        (
            chart_error_example__two_errors_with_one_in_nested_layered_chart,
            inspect.cleandoc(
                r"""Multiple errors were found.

                Error 1: `Scale` has no parameter named 'invalidOption'

                    Existing parameter names are:
                    align      domain      exponent       paddingOuter   round    
                    base       domainMax   interpolate    range          scheme   
                    bins       domainMid   nice           rangeMax       type     
                    clamp      domainMin   padding        rangeMin       zero     
                    constant   domainRaw   paddingInner   reverse                 

                    See the help for `Scale` to read the full description of these parameters

                Error 2: `Color` has no parameter named 'invalidArgument'

                    Existing parameter names are:
                    shorthand      bin         legend   timeUnit   
                    aggregate      condition   scale    title      
                    bandPosition   field       sort     type       

                    See the help for `Color` to read the full description of these parameters$"""
            ),
        ),
        (
            chart_error_example__layer,
            inspect.cleandoc(
                r"""`VConcatChart` has no parameter named 'width'

                Existing parameter names are:
                vconcat      center     description   params    title       
                autosize     config     name          resolve   transform   
                background   data       padding       spacing   usermeta    
                bounds       datasets                                       

                See the help for `VConcatChart` to read the full description of these parameters$"""
            ),
        ),
        (
            chart_error_example__invalid_y_option_value,
            inspect.cleandoc(
                r"""'asdf' is an invalid value for `stack`. Valid values are:

                - One of \['zero', 'center', 'normalize'\]
                - Of type 'null' or 'boolean'$"""
            ),
        ),
        (
            chart_error_example__invalid_y_option_value_with_condition,
            inspect.cleandoc(
                r"""'asdf' is an invalid value for `stack`. Valid values are:

                - One of \['zero', 'center', 'normalize'\]
                - Of type 'null' or 'boolean'$"""
            ),
        ),
        (
            chart_error_example__hconcat,
            inspect.cleandoc(
                r"""'{'text': 'Horsepower', 'align': 'right'}' is an invalid value for `title`. Valid values are of type 'string', 'array', or 'null'.$"""
            ),
        ),
        (
            chart_error_example__invalid_timeunit_value,
            inspect.cleandoc(
                r"""'invalid_value' is an invalid value for `timeUnit`. Valid values are:

                - One of \['year', 'quarter', 'month', 'week', 'day', 'dayofyear', 'date', 'hours', 'minutes', 'seconds', 'milliseconds'\]
                - One of \['utcyear', 'utcquarter', 'utcmonth', 'utcweek', 'utcday', 'utcdayofyear', 'utcdate', 'utchours', 'utcminutes', 'utcseconds', 'utcmilliseconds'\]
                - One of \['yearquarter', 'yearquartermonth', 'yearmonth', 'yearmonthdate', 'yearmonthdatehours', 'yearmonthdatehoursminutes', 'yearmonthdatehoursminutesseconds', 'yearweek', 'yearweekday', 'yearweekdayhours', 'yearweekdayhoursminutes', 'yearweekdayhoursminutesseconds', 'yeardayofyear', 'quartermonth', 'monthdate', 'monthdatehours', 'monthdatehoursminutes', 'monthdatehoursminutesseconds', 'weekday', 'weekdayhours', 'weekdayhoursminutes', 'weekdayhoursminutesseconds', 'dayhours', 'dayhoursminutes', 'dayhoursminutesseconds', 'hoursminutes', 'hoursminutesseconds', 'minutesseconds', 'secondsmilliseconds'\]
                - One of \['utcyearquarter', 'utcyearquartermonth', 'utcyearmonth', 'utcyearmonthdate', 'utcyearmonthdatehours', 'utcyearmonthdatehoursminutes', 'utcyearmonthdatehoursminutesseconds', 'utcyearweek', 'utcyearweekday', 'utcyearweekdayhours', 'utcyearweekdayhoursminutes', 'utcyearweekdayhoursminutesseconds', 'utcyeardayofyear', 'utcquartermonth', 'utcmonthdate', 'utcmonthdatehours', 'utcmonthdatehoursminutes', 'utcmonthdatehoursminutesseconds', 'utcweekday', 'utcweekdayhours', 'utcweekdayhoursminutes', 'utcweekdayhoursminutesseconds', 'utcdayhours', 'utcdayhoursminutes', 'utcdayhoursminutesseconds', 'utchoursminutes', 'utchoursminutesseconds', 'utcminutesseconds', 'utcsecondsmilliseconds'\]
                - One of \['binnedyear', 'binnedyearquarter', 'binnedyearquartermonth', 'binnedyearmonth', 'binnedyearmonthdate', 'binnedyearmonthdatehours', 'binnedyearmonthdatehoursminutes', 'binnedyearmonthdatehoursminutesseconds', 'binnedyearweek', 'binnedyearweekday', 'binnedyearweekdayhours', 'binnedyearweekdayhoursminutes', 'binnedyearweekdayhoursminutesseconds', 'binnedyeardayofyear'\]
                - One of \['binnedutcyear', 'binnedutcyearquarter', 'binnedutcyearquartermonth', 'binnedutcyearmonth', 'binnedutcyearmonthdate', 'binnedutcyearmonthdatehours', 'binnedutcyearmonthdatehoursminutes', 'binnedutcyearmonthdatehoursminutesseconds', 'binnedutcyearweek', 'binnedutcyearweekday', 'binnedutcyearweekdayhours', 'binnedutcyearweekdayhoursminutes', 'binnedutcyearweekdayhoursminutesseconds', 'binnedutcyeardayofyear'\]
                - Of type 'object'$"""
            ),
        ),
        (
            chart_error_example__invalid_sort_value,
            inspect.cleandoc(
                r"""'invalid_value' is an invalid value for `sort`. Valid values are:

                - One of \['ascending', 'descending'\]
                - One of \['x', 'y', 'color', 'fill', 'stroke', 'strokeWidth', 'size', 'shape', 'fillOpacity', 'strokeOpacity', 'opacity', 'text'\]
                - One of \['-x', '-y', '-color', '-fill', '-stroke', '-strokeWidth', '-size', '-shape', '-fillOpacity', '-strokeOpacity', '-opacity', '-text'\]
                - Of type 'array', 'object', or 'null'$"""
            ),
        ),
        (
            chart_error_example__invalid_bandposition_value,
            inspect.cleandoc(
                r"""'4' is an invalid value for `bandPosition`. Valid values are of type 'number'.$"""
            ),
        ),
        (
            chart_error_example__invalid_type,
            inspect.cleandoc(
                r"""'unknown' is an invalid value for `type`. Valid values are one of \['quantitative', 'ordinal', 'temporal', 'nominal', 'geojson'\].$"""
            ),
        ),
        (
            chart_error_example__additional_datum_argument,
            inspect.cleandoc(
                r"""`X` has no parameter named 'wrong_argument'

                Existing parameter names are:
                shorthand      bin      scale   timeUnit   
                aggregate      field    sort    title      
                axis           impute   stack   type       
                bandPosition                               

                See the help for `X` to read the full description of these parameters$"""
            ),
        ),
        (
            chart_error_example__invalid_value_type,
            inspect.cleandoc(
                r"""'1' is an invalid value for `value`. Valid values are of type 'object', 'string', or 'null'.$"""
            ),
        ),
        (
            chart_error_example__four_errors,
            inspect.cleandoc(
                r"""Multiple errors were found.

                Error 1: `Color` has no parameter named 'another_unknown'

                    Existing parameter names are:
                    shorthand      bin         legend   timeUnit   
                    aggregate      condition   scale    title      
                    bandPosition   field       sort     type       

                    See the help for `Color` to read the full description of these parameters

                Error 2: `Opacity` has no parameter named 'fourth_error'

                    Existing parameter names are:
                    shorthand      bin         legend   timeUnit   
                    aggregate      condition   scale    title      
                    bandPosition   field       sort     type       

                    See the help for `Opacity` to read the full description of these parameters

                Error 3: `X` has no parameter named 'unknown'

                    Existing parameter names are:
                    shorthand      bin      scale   timeUnit   
                    aggregate      field    sort    title      
                    axis           impute   stack   type       
                    bandPosition                               

                    See the help for `X` to read the full description of these parameters$"""
            ),
        ),
    ],
)
def test_chart_validation_errors(chart_func, expected_error_message):
    # For some wrong chart specifications such as an unknown encoding channel,
    # Altair already raises a warning before the chart specifications are validated.
    # We can ignore these warnings as we are interested in the errors being raised
    # during validation which is triggered by to_dict
    with warnings.catch_warnings():
        warnings.filterwarnings("ignore", category=UserWarning)
        chart = chart_func()
    with pytest.raises(SchemaValidationError, match=expected_error_message):
        chart.to_dict()


def test_multiple_field_strings_in_condition():
    selection = alt.selection_point()
    expected_error_message = "A field cannot be used for both the `if_true` and `if_false` values of a condition. One of them has to specify a `value` or `datum` definition."
    with pytest.raises(ValueError, match=expected_error_message):
        (
            alt.Chart(data.cars())
            .mark_circle()
            .add_params(selection)
            .encode(
                color=alt.condition(selection, "Origin", "Origin"),
            )
        ).to_dict()


def test_serialize_numpy_types():
    m = MySchema(
        a={"date": np.datetime64("2019-01-01")},
        a2={"int64": np.int64(1), "float64": np.float64(2)},
        b2=np.arange(4),
    )
    out = m.to_json()
    dct = json.loads(out)
    assert dct == {
        "a": {"date": "2019-01-01T00:00:00"},
        "a2": {"int64": 1, "float64": 2},
        "b2": [0, 1, 2, 3],
    }


def test_to_dict_no_side_effects():
    # Tests that shorthands are expanded in returned dictionary when calling to_dict
    # but that they remain untouched in the chart object. Goal is to ensure that
    # the chart object stays unchanged when to_dict is called
    def validate_encoding(encoding):
        assert encoding.x["shorthand"] == "a"
        assert encoding.x["field"] is alt.Undefined
        assert encoding.x["type"] is alt.Undefined
        assert encoding.y["shorthand"] == "b:Q"
        assert encoding.y["field"] is alt.Undefined
        assert encoding.y["type"] is alt.Undefined

    data = pd.DataFrame(
        {
            "a": ["A", "B", "C", "D", "E", "F", "G", "H", "I"],
            "b": [28, 55, 43, 91, 81, 53, 19, 87, 52],
        }
    )

    chart = alt.Chart(data).mark_bar().encode(x="a", y="b:Q")

    validate_encoding(chart.encoding)
    dct = chart.to_dict()
    validate_encoding(chart.encoding)

    assert "shorthand" not in dct["encoding"]["x"]
    assert dct["encoding"]["x"]["field"] == "a"

    assert "shorthand" not in dct["encoding"]["y"]
    assert dct["encoding"]["y"]["field"] == "b"
    assert dct["encoding"]["y"]["type"] == "quantitative"


def test_to_dict_expand_mark_spec():
    # Test that `to_dict` correctly expands marks to a dictionary
    # without impacting the original spec which remains a string
    chart = alt.Chart().mark_bar()
    assert chart.to_dict()["mark"] == {"type": "bar"}
    assert chart.mark == "bar"


@pytest.mark.parametrize(
    "expected",
    [list("cdfabe"), [0, 3, 4, 5, 8]],
)
@pytest.mark.parametrize(
    "tp",
    [
        tuple,
        list,
        deque,
        pl.Series,
        pd.Series,
        pd.Index,
        pd.Categorical,
        pd.CategoricalIndex,
        np.array,
    ],
)
def test_to_dict_iterables(tp, expected) -> None:
    x_dict = alt.X("x:N", sort=tp(expected)).to_dict()
    actual = x_dict["sort"]  # type: ignore
    assert actual == expected


@pytest.mark.parametrize(
    "tp", [range, np.arange, partial(pl.int_range, eager=True), pd.RangeIndex]
)
def test_to_dict_range(tp) -> None:
    expected = [0, 1, 2, 3, 4]
    x_dict = alt.X("x:O", sort=tp(0, 5)).to_dict()
    actual = x_dict["sort"]  # type: ignore
    assert actual == expected<|MERGE_RESOLUTION|>--- conflicted
+++ resolved
@@ -1,5 +1,6 @@
 # ruff: noqa: W291
 from __future__ import annotations
+
 import copy
 import inspect
 import io
@@ -13,12 +14,8 @@
 import jsonschema.exceptions
 import numpy as np
 import pandas as pd
+import polars as pl
 import pytest
-<<<<<<< HEAD
-from vega_datasets import data
-import polars as pl
-=======
->>>>>>> 6c4c7856
 
 import altair as alt
 from altair import load_schema
