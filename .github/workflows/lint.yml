name: lint

on: [push, pull_request]

jobs:
  build:
    runs-on: ubuntu-latest
    name: black-ruff-mypy
    steps:
    - uses: actions/checkout@v3
    - name: Set up Python 3.10
      uses: actions/setup-python@v4
      with:
        python-version: "3.10"
    # Installing all dependencies and not just the linters as mypy needs them for type checking
    - name: Install dependencies
      run: |
        python -m pip install --upgrade pip
        pip install .[dev]
    - name: Check formatting with black
      run: |
        black --diff --color .
        black --check .
    - name: Lint with ruff
      run: |        
        ruff check .
<<<<<<< HEAD
        ruff --statistics .
=======

>>>>>>> d7c0b228
    - name: Lint with mypy
      run: |
        mypy altair tests<|MERGE_RESOLUTION|>--- conflicted
+++ resolved
@@ -24,11 +24,6 @@
     - name: Lint with ruff
       run: |        
         ruff check .
-<<<<<<< HEAD
-        ruff --statistics .
-=======
-
->>>>>>> d7c0b228
     - name: Lint with mypy
       run: |
         mypy altair tests