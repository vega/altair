name: build

on: [push, pull_request]

env:
  UV_SYSTEM_PYTHON: 1

jobs:
  build:
    runs-on: ubuntu-latest
    strategy:
      matrix:
        python-version: ["3.9", "3.10", "3.11", "3.12", "3.13"]
        required-dependencies: ["minimum", "latest"]
    name: py ${{ matrix.python-version }} with ${{ matrix.required-dependencies }} required deps
    steps:
      - uses: actions/checkout@v5
      - name: Set up Python ${{ matrix.python-version }}
        uses: actions/setup-python@v6
        with:
          python-version: ${{ matrix.python-version }}
      - name: Install uv
<<<<<<< HEAD
        uses: astral-sh/setup-uv@v6
      # Install dependencies from pyproject.toml (latest versions for all matrix jobs)
=======
        uses: astral-sh/setup-uv@v7
>>>>>>> 125b026f
      - name: Install dependencies
        run: uv pip install -e ".[dev, all]"

      # Install minimum required versions for compatibility testing (only for 'minimum' matrix value)
      - name: Pin minimum dependency versions
        if: ${{ matrix.required-dependencies == 'minimum' }}
        run: |
          # Keep in sync with versions in `pyproject.toml`
          uv pip install jsonschema==3.0 narwhals==1.27.1 typing_extensions==4.12.0
      - name: Maybe uninstall optional dependencies
        # We uninstall pyarrow and vegafusion for one job to test that we have not
        # accidentally introduced a hard dependency on these libraries.
        # Uninstalling for Python 3.9 is an arbitrary choice.
        # Also see https://github.com/vega/altair/pull/3114
        if: ${{ matrix.python-version == '3.9' }}
        run: |
          uv pip uninstall pyarrow vegafusion vl-convert-python anywidget
      - name: Maybe install lowest supported pandas version
        # We install the lowest supported pandas version for one job to test that
        # it still works. Downgrade to the oldest versions of pandas and numpy that include
        # Python 3.9 wheels, so only run this job for Python 3.9
        if: ${{ matrix.python-version == '3.9' }}
        run: |
          uv pip install pandas==1.1.3 numpy==1.19.3
      - name: Test that schema generation has no effect
        run: |
          uv pip install vl-convert-python
          python tools/generate_schema_wrapper.py
          # This gets the paths of all files which were either deleted, modified
          # or are not yet tracked by Git
          files=`git ls-files --deleted --modified --others --exclude-standard`
          # Depending on the shell it can happen that 'files' contains empty
          # lines which are filtered out in the for loop below
          files_cleaned=()
          for i in "${files[@]}"; do
            # Skip empty items
            if [ -z "$i" ]; then
              continue
            fi
            # Add the rest of the elements to a new array
            files_cleaned+=("${i}")
          done
          if [ ${#files_cleaned[@]} -gt 0 ]; then
              echo "The code generation modified the following files:"
              echo $files
              git diff
              exit 1
          fi
      - name: Test with pytest
        run: |
          uv run pytest --pyargs --numprocesses=logical --doctest-modules --doctest-ignore-import-errors tests
      - name: Validate Vega-Lite schema
        run: |
          # We install all 'format' dependencies of jsonschema as check-jsonschema
          # only does the 'format' checks which are installed.
          # We can always use the latest jsonschema version here.
          # uri-reference check is disabled as the URIs in the Vega-Lite schema do
          # not conform RFC 3986.
          uv pip install 'jsonschema[format]' check-jsonschema --upgrade
          uv run check-jsonschema --check-metaschema altair/vegalite/v6/schema/vega-lite-schema.json --disable-formats uri-reference
      - name: Show installed versions
        run: uv pip list<|MERGE_RESOLUTION|>--- conflicted
+++ resolved
@@ -20,12 +20,9 @@
         with:
           python-version: ${{ matrix.python-version }}
       - name: Install uv
-<<<<<<< HEAD
-        uses: astral-sh/setup-uv@v6
-      # Install dependencies from pyproject.toml (latest versions for all matrix jobs)
-=======
         uses: astral-sh/setup-uv@v7
->>>>>>> 125b026f
+
+      # Install dependencies from pyproject.toml (latest versions for all matrix jobs)        
       - name: Install dependencies
         run: uv pip install -e ".[dev, all]"
 
