--- conflicted
+++ resolved
@@ -6,10 +6,6 @@
 test :
 	black --diff --color --check .
 	ruff check .
-<<<<<<< HEAD
-	ruff --statistics .
-=======
->>>>>>> d7c0b228
 	mypy altair tests
 	python -m pytest --pyargs --doctest-modules tests
 
